name := "leo-iii"

version := "1.0"

scalaVersion := "2.11.1"

organization := "org.leo"

fork := true

scalacOptions ++= Seq("-deprecation", "-feature", "-Xlint")

// Console
initialCommands in console := "import leo.datastructures.internal; import leo.datastructures.internal.Term._; import LeoShell._;"

// Compile

libraryDependencies += "org.scala-lang" % "scala-compiler" % scalaVersion.value

libraryDependencies += "org.scala-lang" % "scala-library" % scalaVersion.value

libraryDependencies += "org.scala-lang.modules" %% "scala-parser-combinators" % "1.0.1"

// Tests
libraryDependencies += "junit" % "junit" % "4.11" % "test"

<<<<<<< HEAD
libraryDependencies += "org.scalatest" % "scalatest_2.11" % "2.2.0" % "test"

libraryDependencies += ("org.scala-stm" %% "scala-stm" % "0.7")
=======
libraryDependencies += "org.scalatest" %% "scalatest" % "2.1.7" % "test"
>>>>>>> 96284fdb
<|MERGE_RESOLUTION|>--- conflicted
+++ resolved
@@ -24,10 +24,6 @@
 // Tests
 libraryDependencies += "junit" % "junit" % "4.11" % "test"
 
-<<<<<<< HEAD
 libraryDependencies += "org.scalatest" % "scalatest_2.11" % "2.2.0" % "test"
 
 libraryDependencies += ("org.scala-stm" %% "scala-stm" % "0.7")
-=======
-libraryDependencies += "org.scalatest" %% "scalatest" % "2.1.7" % "test"
->>>>>>> 96284fdb
