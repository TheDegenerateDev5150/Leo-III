--- conflicted
+++ resolved
@@ -3,13 +3,9 @@
     scalaVersion := "2.11.7",
 
     organization := "org.leo",
-<<<<<<< HEAD
     test in assembly := {}
-=======
-    test in assembly := {},
 
     logLevel := Level.Warn
->>>>>>> 914b71f9
 )
 
 
@@ -38,18 +34,8 @@
 
     scalacOptions ++= Seq("-Xelide-below","401"),
     
-<<<<<<< HEAD
-    logLevel := Level.Warn,
-
-    scalacOptions ++= Seq("-Xelide-below","401"),
-    
     exportJars := true
-  )
-=======
-    exportJars := true,
-
     // options for native bindings
     target in javah := (sourceDirectory in nativeCompile).value / "javah_include"
   )
 
->>>>>>> 914b71f9
