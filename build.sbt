name := "leo-iii"

version := "1.0"

scalaVersion := "2.11.1"
<<<<<<< HEAD

//autoScalaLibrary := true
=======
>>>>>>> 93e450be

organization := "org.leo"

fork := true

<<<<<<< HEAD
// General compiler configuration
scalaVersion := "2.11.1"

=======
>>>>>>> 93e450be
scalacOptions ++= Seq("-deprecation", "-feature", "-Xlint")

// Console
initialCommands in console := "import leo.datastructures.internal; import leo.datastructures.internal.Term._; import LeoShell._;"

// Compile

libraryDependencies += "org.scala-lang" % "scala-compiler" % scalaVersion.value

libraryDependencies += "org.scala-lang" % "scala-library" % scalaVersion.value

libraryDependencies += "org.scala-lang.modules" %% "scala-parser-combinators" % "1.0.1"

// Tests
libraryDependencies += "junit" % "junit" % "4.11" % "test"

<<<<<<< HEAD
libraryDependencies += "org.scalatest" % "scalatest_2.11" % "2.2.0" % "test"
=======
libraryDependencies += "org.scalatest" % "scalatest_2.11" % "2.2.0" % "test"

libraryDependencies += ("org.scala-stm" %% "scala-stm" % "0.7")
>>>>>>> 93e450be
<|MERGE_RESOLUTION|>--- conflicted
+++ resolved
@@ -3,22 +3,13 @@
 version := "1.0"
 
 scalaVersion := "2.11.1"
-<<<<<<< HEAD
 
 //autoScalaLibrary := true
-=======
->>>>>>> 93e450be
 
 organization := "org.leo"
 
 fork := true
 
-<<<<<<< HEAD
-// General compiler configuration
-scalaVersion := "2.11.1"
-
-=======
->>>>>>> 93e450be
 scalacOptions ++= Seq("-deprecation", "-feature", "-Xlint")
 
 // Console
@@ -35,10 +26,4 @@
 // Tests
 libraryDependencies += "junit" % "junit" % "4.11" % "test"
 
-<<<<<<< HEAD
-libraryDependencies += "org.scalatest" % "scalatest_2.11" % "2.2.0" % "test"
-=======
-libraryDependencies += "org.scalatest" % "scalatest_2.11" % "2.2.0" % "test"
-
-libraryDependencies += ("org.scala-stm" %% "scala-stm" % "0.7")
->>>>>>> 93e450be
+libraryDependencies += "org.scalatest" % "scalatest_2.11" % "2.2.0" % "test"