name := "leo-iii"

version := "1.0"

scalaVersion := "2.11.1"

autoScalaLibrary := true

organization := "org.leo"

fork := true

// General compiler configuration
scalaVersion := "2.11.1"

scalacOptions ++= Seq("-deprecation", "-feature", "-Xlint")

// Console
initialCommands in console := "import leo.datastructures.internal; import leo.datastructures.internal.Term._; import LeoShell._;"

// Compile

//libraryDependencies += "org.scala-lang" % "scala-compiler" % scalaVersion.value "scala-tool"
//libraryDependencies += "org.scala-lang" % "scala-library" % scalaVersion.value

libraryDependencies += "org.scala-lang.modules" %% "scala-parser-combinators" % "1.0.1"

// Tests
libraryDependencies += "junit" % "junit" % "4.11" % "test"

<<<<<<< HEAD
libraryDependencies += "org.scalatest" %% "scalatest" % "2.1.7" % "test"
=======
libraryDependencies += "org.scalatest" % "scalatest_2.11" % "2.2.0" % "test"

libraryDependencies += ("org.scala-stm" %% "scala-stm" % "0.7")
>>>>>>> 15ee7ccb
<|MERGE_RESOLUTION|>--- conflicted
+++ resolved
@@ -4,7 +4,7 @@
 
 scalaVersion := "2.11.1"
 
-autoScalaLibrary := true
+//autoScalaLibrary := true
 
 organization := "org.leo"
 
@@ -20,18 +20,13 @@
 
 // Compile
 
-//libraryDependencies += "org.scala-lang" % "scala-compiler" % scalaVersion.value "scala-tool"
-//libraryDependencies += "org.scala-lang" % "scala-library" % scalaVersion.value
+libraryDependencies += "org.scala-lang" % "scala-compiler" % scalaVersion.value
+
+libraryDependencies += "org.scala-lang" % "scala-library" % scalaVersion.value
 
 libraryDependencies += "org.scala-lang.modules" %% "scala-parser-combinators" % "1.0.1"
 
 // Tests
 libraryDependencies += "junit" % "junit" % "4.11" % "test"
 
-<<<<<<< HEAD
-libraryDependencies += "org.scalatest" %% "scalatest" % "2.1.7" % "test"
-=======
-libraryDependencies += "org.scalatest" % "scalatest_2.11" % "2.2.0" % "test"
-
-libraryDependencies += ("org.scala-stm" %% "scala-stm" % "0.7")
->>>>>>> 15ee7ccb
+libraryDependencies += "org.scalatest" % "scalatest_2.11" % "2.2.0" % "test"