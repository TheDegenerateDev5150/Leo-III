package leoshell.commands


import parsers._
import leoshell._
import java.io.FileNotFoundException

import scala.util.parsing.input.CharArrayReader
import datastructures.tptp.Commons.AnnotatedFormula
import normalization.{Simplification, NoneSenseSimplify}
import blackboard.SimpleBlackboard

/**
 * Help Command
 * @author{Max Wisniewski}
 */
object Help extends Command {
  val name = "help"
  val infoText = "Shows a list of commands to leoIII"
  val helpText = "Shows this list"
  val initText = List("def " + name + " = commands.Help.help")

  def init () = leoshell.addCommand(this)

  val front = 5
  val rear = 3

  def help {
    leoshell.commandList.foreach {
      case (n, x) => {
        val offset = leoshell.longestName - x.name.length + front
        println(x.name + (" "*offset) + ":" + (" "*rear) +x.helpText)
      }
    }
  }
}

object Info extends Command {
  val name = "info"
  val infoText = "Displays a more detailed description of a command"
  val helpText = "Displays info to a specific command"
  val initText = List("def " + name + "(ask : String) = commands.Info.info(ask)")

  def init () = leoshell.addCommand(this)

  def info(ask: String) {
    println(ask + ":")
    leoshell.commandList.get(ask).fold(println(ask + " is not a command."))(x => println(x.infoText))
  }
}

object Load extends Command {

  val name = "load"
  val infoText = "Given a filename, the file is loaded and then parse into the TPTP format."
  val helpText = "Loads a tptp file and saves the formulas in the context"
  val initText = List("def " + name + " (file : String) = commands.Load.load(file)")

  def init () = leoshell.addCommand(this)

  /**
   * Loading a file + its includes.
   */
  def load(file: String) {
    if (file.charAt(0) != '/') {
      val pwd = new java.io.File(".").getCanonicalPath
      loadRelative(file, pwd.split('/'))
    } else {
      val pwd = file.split('/')
      loadRelative(pwd.last, pwd.init)
    }
  }

  private def loadRelative(file : String, rel : Array[String]) {
    val (fileAbs, path) = newPath(rel, file)
    if (!leoshell.loadedSet.contains(fileAbs)) {
      try {
        val source = scala.io.Source.fromFile(fileAbs, "utf-8")
        lazy val input = new CharArrayReader(source.toArray)
        val parsed = TPTP.parseFile(input)

        parsed match {
          case Left(x) => println("Parse error in file " + fileAbs + ": " + x)
          case Right(x) =>  x.getFormulae.foreach(x => SimpleBlackboard.addFormula(x))
                            println("Loaded " + fileAbs)
                            leoshell.loadedSet.add(fileAbs)
                            x.getIncludes.foreach(x => loadRelative(x._1, path))
        }
        source.close()
      } catch { case ex : FileNotFoundException => println("'" + fileAbs + "' does not exist.")}
    }
  }

  /**
   *
   * Returns the new absolute Path and the absolute directory
   *
   * @param oldDir - Old absolute Path to directory
   * @param relPath - relative path to new file
   * @return
   */
  private def newPath(oldDir : Array[String], relPath : String) : (String, Array[String])  = {
    val relSplit  = relPath.split('/')
    var path = oldDir.take(oldDir.length - relSplit.filter(x => x == "..").length)
    path = path ++ relSplit.dropWhile(x => x == "..")
    (path.mkString("/"), path.init)
  }
}

object Add extends Command {
  val name = "add"
  val infoText = "Adds either a AnnotatedFormula or a string in tptp Syntax to the context."
  val helpText = "Adds a formula."
  val initText = List("def " + name + " (f : String) = commands.Add.add(f)",
                      "def "+ name +" (f : datastructures.tptp.Commons.AnnotatedFormula) = commands.Add.add(f)")

  def init () = leoshell.addCommand(this)

  def add(s: String) = {
    TPTP.parseFormula(s) match {
      case Right(a) =>
        SimpleBlackboard.addFormula(a)
        println("Added '"++a.toString++"' to the context.")
      case Left(err)  => println ("'"++s++"# is not a valid formula: "+err)
    }
  }

<<<<<<< HEAD
  def add(s : tptp.Commons.AnnotatedFormula) = SimpleBlackboard.addFormula(s)
=======
  def add(s : datastructures.tptp.Commons.AnnotatedFormula) = FormulaHandle.addFormula(s)
>>>>>>> 2bea0e9e
}

object Get extends Command {
  val name = "get"
  val infoText = "Returns the formula with the given name in the context."
  val helpText = "Shows a specific formula"
  val initText = List("def " + name + " (s : String) = commands.Get.get(s)")

  def init () = leoshell.addCommand(this)

  def get(s: String) = {
    SimpleBlackboard.getFormulaByName(s) match{
      case Some(x) => x
      case None =>
            println("There is no formula named '"++s++"'.")
            null
    }
  }
}

object Context extends Command {
  val name = "context"
  val infoText = "Shows all forumlas in the current context."
  val helpText = "Lists all formulas"
  val initText = List("def " + name + " = commands.Context.context")

  def init () = leoshell.addCommand(this)

  val maxNameSize = 25
  val maxRoleSize = 15



  def context = {
    var maxSize = scala.tools.jline.TerminalFactory.get.getWidth()
    maxSize = if (maxSize > 60) maxSize else 60
    val maxFormulaSize = maxSize - maxNameSize - maxRoleSize - 6
    println("Name" + " "*(maxNameSize-4) + " | Role" + " "*(maxRoleSize-4) + " | Formula")
    println("-"*maxSize)
    SimpleBlackboard.getFormulas().foreach(x => {
      val name = x.name.toString.take(maxNameSize)
      val role = x.role.toString.take(maxRoleSize)
      val form = x.f.toString
      val form1 = form.take(maxFormulaSize)
      val form2 = form.drop(maxFormulaSize).sliding(maxFormulaSize, maxFormulaSize)

      val nameOffset = maxNameSize - name.length
      val roleOffset = maxRoleSize - role.length
      println(name + " "*nameOffset + " | " + role + " "*roleOffset + " | " + form1)
      form2.foreach(x => println(" "*maxNameSize+" | "+ " "*maxRoleSize+ " | "+ x))
    })
    println()
  }
}

object Clear extends Command {
  val name = "clear"
  val infoText = "Deletes all formulas from the current context."
  val helpText = "Clears the context"
  val initText = List("def " + name + " = commands.Clear.clear")

  def init () = leoshell.addCommand(this)

  def clear {
    SimpleBlackboard.rmAll(_ => false)
    leoshell.loadedSet.clear()
  }
}

object Remove extends Command {
  val name = "rm"
  val infoText = "Deletes a formula by name from the context"
  val helpText = "Removes a formula"
  val initText = List("def " + name + " (s : String) = commands.Remove.rm(s)")

  def init () = leoshell.addCommand(this)

  def rm(s: String) {
    if (SimpleBlackboard.rmFormulaByName(s))
      println("Removed "++s++" from the context.")
    else
      println("There was no "++s++". Removed nothing.")
  }
}

object Parse extends Command {
  val name = "parse"
  val infoText = "Takes a String in tptp Syntax and returns a Formula, if the Syntax is correct or null otherwise"
  val helpText = "Parses a string in tptp syntax"
  val initText = List("def " + name + "(s : String) : datastructures.tptp.Commons.AnnotatedFormula = commands.Parse.parse(s)")

  def init() = leoshell.addCommand(this)

  def parse(s : String) : datastructures.tptp.Commons.AnnotatedFormula = {
    parsers.TPTP.parseFormula(s) match {
      case Right(x) => x
      case Left(err)   =>
        println("The formula `"+ s +"` is malformed:" + err)
        null
    }
  }
}

/**
 * Heavier for syntactic sugar
 */
object Normalize extends Command{
  val name = "normalize"
  val infoText = "Applies a normalization algorithm to the given argument. At the" +
    "moment the algorithms are\nsimplify\ntoTrue"
  val helpText = "Applies different normalization schemes"
  val initText = List("import commands.{Normalize => "+name+"}")

  def init() = leoshell.addCommand(this)

  def simplify(f : AnnotatedFormula) : AnnotatedFormula = Simplification(f)

  def toTrue(f : AnnotatedFormula) : AnnotatedFormula = NoneSenseSimplify(f)
}<|MERGE_RESOLUTION|>--- conflicted
+++ resolved
@@ -125,11 +125,9 @@
     }
   }
 
-<<<<<<< HEAD
-  def add(s : tptp.Commons.AnnotatedFormula) = SimpleBlackboard.addFormula(s)
-=======
-  def add(s : datastructures.tptp.Commons.AnnotatedFormula) = FormulaHandle.addFormula(s)
->>>>>>> 2bea0e9e
+
+  def add(s : datastructures.tptp.Commons.AnnotatedFormula) = SimpleBlackboard.addFormula(s)
+
 }
 
 object Get extends Command {
@@ -194,7 +192,7 @@
   def init () = leoshell.addCommand(this)
 
   def clear {
-    SimpleBlackboard.rmAll(_ => false)
+    SimpleBlackboard.rmAll(_ => true)
     leoshell.loadedSet.clear()
   }
 }
