--- conflicted
+++ resolved
@@ -125,22 +125,12 @@
 }
 
 case class AnnotatedClause(id: Long, cl: Clause, role: Role, annotation: ClauseAnnotation,
-<<<<<<< HEAD
-                           var properties: ClauseAnnotation.ClauseProp) extends ClauseProxy with Ordered[AnnotatedClause] {
+                           var properties: ClauseAnnotation.ClauseProp) extends ClauseProxy {
   override def equals(o: Any): Boolean = o match {  // TODO IMPORTANT, Clause Equivalence checks for set inclusion, multiplicity not checked in hashCode()
     case cw: ClauseProxy => cw.cl == cl // TODO: Does this make sense?
     case _ => false
   }
 
-  import leo.Configuration
-  override def compare(that: AnnotatedClause) = Configuration.CLAUSE_ORDERING.compare(this.cl, that.cl)
-=======
-                           var properties: ClauseAnnotation.ClauseProp) extends ClauseProxy {
-  override def equals(o: Any): Boolean = o match {
-    case cw: ClauseProxy => cw.cl == cl // TODO: Does this make sense?
-    case _ => false
-  }
->>>>>>> 0622f724
   override def hashCode(): Int = cl.hashCode()  // TODO: Does this make sense?
 }
 
