package leo.datastructures.tptp

object Commons {

  // Files
  sealed case class TPTPInput(inputs: Seq[Either[AnnotatedFormula, Include]]) {
    def getIncludes:Seq[Include] = inputs.filter(x => x.isRight).map(_.right.get)
    def getIncludeCount: Int = getIncludes.size
    def getFormulae:Seq[AnnotatedFormula] = inputs.filter(x => x.isLeft).map(_.left.get)
    def getFormulaeCount: Int = getFormulae.size
  }

  // Formula records
  sealed abstract class AnnotatedFormula(val name: Name, val role: Role,val annotations: Annotations) {
    type FormulaType
    def f: FormulaType

    lazy val rep = "(" + name + "," + role + "," + "(" + f.toString + ")" + annoToString(annotations) + ")."

    /**
      * Collects all Function symbols of the formula.
      * Usefull for relevance filtering
      * @return All function symbols of the formula
      */
    def function_symbols : Set[String]
  }
  case class TPIAnnotated(override val name: Name,override val role: Role,formula: fof.Formula,override val annotations: Annotations) extends AnnotatedFormula(name, role, annotations) {
    override type FormulaType = fof.Formula
    override def f = formula

    override def toString = "tpi" + rep

    override val function_symbols : Set[String] = formula.function_symbols
  }
  case class THFAnnotated(override val name: Name, override val role: Role, formula: thf.Formula,override val annotations: Annotations) extends AnnotatedFormula(name, role, annotations) {
    override type FormulaType = thf.Formula
    override def f = formula

    override def toString = "thf" + rep
    override val function_symbols : Set[String] = formula.function_symbols
  }
  case class TFFAnnotated(override val name: Name, override val role: Role, formula: tff.Formula, override val annotations: Annotations) extends AnnotatedFormula(name, role, annotations) {
    override type FormulaType = tff.Formula
    override def f = formula

    override def toString = "tff" + rep
    override val function_symbols : Set[String] = formula.function_symbols
  }
  case class FOFAnnotated(override val name: Name, override val role: Role, formula: fof.Formula, override val annotations: Annotations) extends AnnotatedFormula(name, role, annotations) {
    override type FormulaType = fof.Formula
    override def f = formula

    override def toString = "fof" + rep
    override val function_symbols : Set[String] = formula.function_symbols
  }
  case class CNFAnnotated(override val name: Name, override val role: Role, formula: cnf.Formula,override val annotations: Annotations) extends AnnotatedFormula(name, role, annotations) {
    override type FormulaType = cnf.Formula
    override def f = formula

    override def toString = "cnf" + rep
    override val function_symbols : Set[String] = formula.function_symbols
  }

  type Annotations = Option[(Source, Seq[GeneralTerm])]
  type Role = String

  // First-order atoms
  sealed abstract class AtomicFormula {
    def function_symbols : Set[String]
  }
  case class Plain(data: Func) extends AtomicFormula {
    override def toString = data.toString

    override val function_symbols: Set[String] = data.function_symbols
  }
  case class DefinedPlain(data: DefinedFunc) extends AtomicFormula {
    override def toString = data.toString

    override val function_symbols: Set[String] = data.function_symbols
  }
  case class Equality(left: Term, right: Term) extends AtomicFormula {
    override def toString = left.toString + " = " + right.toString

    override val function_symbols: Set[String] = left.function_symbols union right.function_symbols
  }
  case class SystemPlain(data: SystemFunc) extends AtomicFormula {
    override def toString = data.toString

    override val function_symbols: Set[String] = data.function_symbols
  }

  // First-order terms
  sealed abstract class Term {
    def function_symbols : Set[String]
  }
  case class Func(name: String, args: Seq[Term]) extends Term {
    override def toString = funcToString(name, args)

    override val function_symbols: Set[String] =  args.flatMap(_.function_symbols).toSet + name
  }
  case class DefinedFunc(name: String, args: Seq[Term]) extends Term {
    override def toString = funcToString(name, args)
    override val function_symbols: Set[String] =  args.flatMap(_.function_symbols).toSet + name
  }
  case class SystemFunc(name: String, args: Seq[Term]) extends Term {
    override def toString = funcToString(name, args)
    override val function_symbols: Set[String] =  args.flatMap(_.function_symbols).toSet + name
  }
  case class Var(name: Variable) extends Term {
    override def toString = name.toString
    override val function_symbols: Set[String] =  Set(name)
  }
  case class NumberTerm(value: Number) extends Term {
    override def toString = value.toString
    override val function_symbols: Set[String] =  Set()
  }
  case class Distinct(data: String) extends Term {
    override def toString = data.toString
    override val function_symbols: Set[String] =  Set()
  }
  case class Cond(cond: tff.LogicFormula, thn: Term, els: Term) extends Term {
    override def toString = "$ite_t(" + List(cond,thn,els).mkString(",") + ")"
    override val function_symbols: Set[String] =  cond.function_symbols union thn.function_symbols union els.function_symbols
  } // Cond used by TFF only
  // can Let be modeled like this?
  case class Let(let: tff.LetBinding, in: Term) extends Term {
    override def function_symbols: Set[String] = let.function_symbols union in.function_symbols
  } // Let used by TFF only

  type Variable = String

  sealed abstract class Number
  case class IntegerNumber(value: Integer) extends Number {
    override def toString = value.toString
  }
  case class DoubleNumber(value: Double) extends Number
  case class RationalNumber(p: Integer, q: Integer) extends Number {
    override def toString = p.toString + "/" + q.toString
  }

  // System terms

  // General purpose things
  type Source = GeneralTerm

  // Include directives
  type Include = (String, Seq[Name])

  // Non-logical data (GeneralTerm, General data)
  sealed case class GeneralTerm(term: Seq[Either[GeneralData, Seq[GeneralTerm]]]) {
    override def toString = term.map(gt2String).mkString(":")

    def gt2String(in: Either[GeneralData, Seq[GeneralTerm]]): String = in match {
      case Left(data) => data.toString
      case Right(termList) => "[" + termList.mkString(",") +"]"
    }

  }

  sealed abstract class GeneralData
  case class GWord(gWord: String) extends GeneralData {
    override def toString = gWord
  }
  case class GFunc(name: String, args: Seq[GeneralTerm]) extends GeneralData {
    override def toString = funcToString(name, args)
  }
  case class GVar(gVar: Variable) extends GeneralData {
    override def toString = gVar.toString
  }
  case class GNumber(gNumber: Number) extends GeneralData {
    override def toString = gNumber.toString
  }
  case class GDistinct(data: String) extends GeneralData {
    override def toString = data
  }
  case class GFormulaData(data: FormulaData) extends GeneralData {
    override def toString = data.toString
  }

  sealed abstract class FormulaData
  case class THFData(formula: thf.Formula) extends FormulaData {
    override def toString = "$thf(" + formula.toString + ")"
  }
  case class TFFData(formula: tff.Formula) extends FormulaData {
    override def toString = "$tff(" + formula.toString + ")"
  }
  case class FOFData(formula: fof.Formula) extends FormulaData {
    override def toString = "$fof(" + formula.toString + ")"
  }
  case class CNFData(formula: cnf.Formula) extends FormulaData {
    override def toString = "$cnf(" + formula.toString + ")"
  }
  case class FOTData(term: Term) extends FormulaData {
    override def toString = "$fot(" + term.toString + ")"
  }

  // General purpose
  type Name = String


  ///////// String representation functions ///////////
<<<<<<< HEAD
  def funcToString(name:String, args: Seq[Any]) = args match {
    case Seq()     => name
    case _          => name + "(" + args.mkString(",") + ")"
  }

  def annoToString(anno: Option[(Source, Seq[GeneralTerm])]) = anno match {
    case None => ""
    case Some((src, termList)) => "," + src.toString + ",[" + termList.mkString(",") + "]"
=======
  final def funcToString(name:String, args: Seq[Any]): String = if (args.isEmpty) name
  else s"$name(${args.mkString(",")})"

  final def annoToString(anno: Option[(Source, Seq[GeneralTerm])]): String = if (anno.isEmpty) ""
  else {
    val (src, termList) = anno.get
    s",${src.toString},[${termList.mkString(",")}]"
>>>>>>> 5f27ea71
  }

  final def typedVarToString(input: (Variable,Option[Any])): String = input match {
    case (v, None) => v.toString
    case (v, Some(typ)) => s"${v.toString} : ${typ.toString}"
  }
}<|MERGE_RESOLUTION|>--- conflicted
+++ resolved
@@ -199,16 +199,6 @@
 
 
   ///////// String representation functions ///////////
-<<<<<<< HEAD
-  def funcToString(name:String, args: Seq[Any]) = args match {
-    case Seq()     => name
-    case _          => name + "(" + args.mkString(",") + ")"
-  }
-
-  def annoToString(anno: Option[(Source, Seq[GeneralTerm])]) = anno match {
-    case None => ""
-    case Some((src, termList)) => "," + src.toString + ",[" + termList.mkString(",") + "]"
-=======
   final def funcToString(name:String, args: Seq[Any]): String = if (args.isEmpty) name
   else s"$name(${args.mkString(",")})"
 
@@ -216,7 +206,6 @@
   else {
     val (src, termList) = anno.get
     s",${src.toString},[${termList.mkString(",")}]"
->>>>>>> 5f27ea71
   }
 
   final def typedVarToString(input: (Variable,Option[Any])): String = input match {
