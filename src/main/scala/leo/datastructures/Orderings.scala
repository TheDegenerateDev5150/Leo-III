--- conflicted
+++ resolved
@@ -2,11 +2,7 @@
 package datastructures
 
 import leo.datastructures.impl.Signature
-<<<<<<< HEAD
-=======
-import leo.modules.output.logger.Out
-import leo.{ClauseOrdering, TermOrdering, TypeOrdering}
->>>>>>> fce29b9d
+
 import Term.{:::>, TypeLambda,∙,Symbol, Bound}
 
 import scala.annotation.tailrec
@@ -17,6 +13,131 @@
  * @author Alexander Steen
  * @since 20.08.14
  */
+/////////////////////
+// Ordering related library functions
+/////////////////////
+
+object Orderings {
+  import scala.language.implicitConversions
+
+  def isComparable(x: CompareResult): Boolean = (x & ~(CMP_EQ | CMP_UK)) != 0
+  def isGE(x: CompareResult): Boolean = (x & (CMP_EQ | CMP_GT)) != 0
+  def isLE(x: CompareResult): Boolean = (x & (CMP_EQ | CMP_LT)) != 0
+
+  /** Return a (simple) ordering that is induced by a weighting. */
+  def simple[A](weighting: Weight[A]) = new Ordering[A] {
+    def compare(a: A, b: A) = weighting.weightOf(a) - weighting.weightOf(b)
+  }
+
+  val intOrd = new Ordering[Int] {
+    def compare(a: Int, b: Int) = a-b
+  }
+
+  def lift[A](f: A => A => Int): Ordering[A] = new Ordering[A] {
+    def compare(x: A, y: A) = f(x)(y)
+  }
+  def lift[A](f:  (A,A) => Option[Int]): QuasiOrdering[A] = new QuasiOrdering[A] {
+    def compare(x: A, y: A) = f(x,y)
+  }
+
+  def productOrd[A,B](ordA: QuasiOrdering[A], ordB: QuasiOrdering[B]): QuasiOrdering[(A,B)] = new QuasiOrdering[(A, B)] {
+    def compare(x: (A, B), y: (A, B)) = ordA.compare(x._1, y._1) match {
+      case Some(0) => ordB.compare(x._2, y._2)
+      case res => res
+    }
+  }
+  def productOrd[A,B,C](ordA: QuasiOrdering[A], ordB: QuasiOrdering[B], ordC: QuasiOrdering[C]): QuasiOrdering[(A,B,C)] = new QuasiOrdering[(A, B, C)] {
+    def compare(x: (A, B, C), y: (A, B, C)) = ordA.compare(x._1, y._1) match {
+      case Some(0) => ordB.compare(x._2, y._2) match {
+        case Some(0) => ordC.compare(x._3, y._3)
+        case res => res
+      }
+      case res => res
+    }
+  }
+  def productOrd[A,B,C,D](ordA: QuasiOrdering[A], ordB: QuasiOrdering[B], ordC: QuasiOrdering[C], ordD: QuasiOrdering[D]): QuasiOrdering[(A,B,C,D)] = new QuasiOrdering[(A, B, C,D)] {
+    def compare(x: (A, B, C,D), y: (A, B, C,D)) = ordA.compare(x._1, y._1) match {
+      case Some(0) => ordB.compare(x._2, y._2) match {
+        case Some(0) => ordC.compare(x._3, y._3) match {
+          case Some(0) => ordD.compare(x._4, y._4)
+          case res => res
+        }
+        case res => res
+      }
+      case res => res
+    }
+  }
+
+  def lexOrd[A](ord: QuasiOrdering[A]): QuasiOrdering[Seq[A]] = new QuasiOrdering[Seq[A]] {
+    def compare(x: Seq[A], y: Seq[A]) = (x.length - y.length) match {
+      case 0 => (x,y) match {
+        case (Seq(), Seq()) => Some(0)
+        case (Seq(xHead, xTail@_*), Seq(yHead, yTail@_*)) => ord.compare(xHead, yHead) match {
+          case Some(0) => compare(xTail, yTail)
+          case res => res
+        }
+      }
+      case res => Some(res)
+    }
+  }
+
+  implicit def toQuasiOrdering[A](ord: Ordering[A]): QuasiOrdering[A] = new QuasiOrdering[A] {
+    def compare(x: A, y: A) = Some(ord.compare(x,y))
+  }
+}
+
+
+/////////////////////
+// Precedences
+/////////////////////
+
+trait Precedence {
+  type Const = Signature#Key
+  def compare(x: Const, y: Const): CMP_Result
+  def gt(x: Const, y: Const): Boolean = compare(x,y) == CMP_GT
+  def ge(x: Const, y: Const): Boolean = compare(x,y) == CMP_GT || compare(x,y) == CMP_EQ
+  def lt(x: Const, y: Const): Boolean = compare(x,y) == CMP_LT
+  def le(x: Const, y: Const): Boolean = compare(x,y) == CMP_LT || compare(x,y) == CMP_EQ
+
+  protected final def intToCMPRes(x: Int, y: Int): CMP_Result = {
+    if (x > y) CMP_GT
+    else if (x < y) CMP_LT
+    else CMP_EQ
+  }
+}
+
+object Precedence {
+  import leo.datastructures.impl.precedences._
+  final val sigInduced: Precedence = Prec_SigInduced
+  final val arity: Precedence = Prec_Arity
+  final val arity_UnaryFirst: Precedence = Prec_Arity_UnaryFirst
+}
+
+///////////////////////
+/// Term Orderings
+///////////////////////
+
+object TermOrdering {
+  import leo.datastructures.impl.orderings._
+  final val senseless: TermOrdering = TO_SenselessOrdering
+  final val sizeBased: TermOrdering = TO_SizedBased
+}
+
+/////////////////////
+// Clause Orderings
+/////////////////////
+
+object ClauseOrdering {
+  import leo.datastructures.impl.orderings._
+  /** Lexicographic clause ordering on the 3-tuple (clause weight, clause age, clause origin) */
+  final val lex_WeightAgeOrigin: ClauseOrdering = CLO_Lex_WeightAgeOrigin
+}
+
+///////////////////////
+/// Type Orderings
+///////////////////////
+
+
 
 //////////////////////
 // Associated traits
@@ -58,146 +179,6 @@
   /** Returns true iff (this compareTo that) >= 0, i.e. if `this` is larger than (or equal to) `that`. */
   def >= (that: A): Boolean = Orderings.isGE(this compareTo that)
 }
-
-/////////////////////
-// Ordering related library functions
-/////////////////////
-
-object Orderings {
-  import scala.language.implicitConversions
-
-  def isComparable(x: CompareResult): Boolean = (x & ~(CMP_EQ | CMP_UK)) != 0
-  def isGE(x: CompareResult): Boolean = (x & (CMP_EQ | CMP_GT)) != 0
-  def isLE(x: CompareResult): Boolean = (x & (CMP_EQ | CMP_LT)) != 0
-
-  /** Return a (simple) ordering that is induced by a weighting. */
-  def simple[A](weighting: Weight[A]) = new Ordering[A] {
-    def compare(a: A, b: A) = weighting.weightOf(a) - weighting.weightOf(b)
-  }
-
-  val intOrd = new Ordering[Int] {
-    def compare(a: Int, b: Int) = a-b
-  }
-
-  def lift[A](f: A => A => Int): Ordering[A] = new Ordering[A] {
-    def compare(x: A, y: A) = f(x)(y)
-  }
-//  def lift[A](f:  (A,A) => Option[Int]): QuasiOrdering[A] = new QuasiOrdering[A] {
-//    def compare(x: A, y: A) = f(x,y)
-//  }
-//
-//  def productOrd[A,B](ordA: QuasiOrdering[A], ordB: QuasiOrdering[B]): QuasiOrdering[(A,B)] = new QuasiOrdering[(A, B)] {
-//    def compare(x: (A, B), y: (A, B)) = ordA.compare(x._1, y._1) match {
-//      case Some(0) => ordB.compare(x._2, y._2)
-//      case res => res
-//    }
-//  }
-//  def productOrd[A,B,C](ordA: QuasiOrdering[A], ordB: QuasiOrdering[B], ordC: QuasiOrdering[C]): QuasiOrdering[(A,B,C)] = new QuasiOrdering[(A, B, C)] {
-//    def compare(x: (A, B, C), y: (A, B, C)) = ordA.compare(x._1, y._1) match {
-//      case Some(0) => ordB.compare(x._2, y._2) match {
-//        case Some(0) => ordC.compare(x._3, y._3)
-//        case res => res
-//      }
-//      case res => res
-//    }
-//  }
-//  def productOrd[A,B,C,D](ordA: QuasiOrdering[A], ordB: QuasiOrdering[B], ordC: QuasiOrdering[C], ordD: QuasiOrdering[D]): QuasiOrdering[(A,B,C,D)] = new QuasiOrdering[(A, B, C,D)] {
-//    def compare(x: (A, B, C,D), y: (A, B, C,D)) = ordA.compare(x._1, y._1) match {
-//      case Some(0) => ordB.compare(x._2, y._2) match {
-//        case Some(0) => ordC.compare(x._3, y._3) match {
-//          case Some(0) => ordD.compare(x._4, y._4)
-//          case res => res
-//        }
-//        case res => res
-//      }
-//      case res => res
-//    }
-//  }
-
-  def lexOrd[A](ord: OrderingLike[A]): OrderingLike[Seq[A]] = new OrderingLike[Seq[A]] {
-    def compare(x: Seq[A], y: Seq[A]) = (x.length - y.length) match {
-      case 0 => (x,y) match {
-        case (Seq(), Seq()) => Some(0)
-        case (Seq(xHead, xTail@_*), Seq(yHead, yTail@_*)) => ord.compare(xHead, yHead) match {
-          case Some(0) => compare(xTail, yTail)
-          case res => res
-        }
-      }
-      case res => Some(res)
-    }
-  }
-
-  implicit def toQuasiOrdering[A](ord: Ordering[A]): QuasiOrdering[A] = new QuasiOrdering[A] {
-    def compare(x: A, y: A) = Some(ord.compare(x,y))
-  }
-}
-
-
-<<<<<<< HEAD
-// package orderings {
-=======
-/////////////////////
-// Precedences
-/////////////////////
-
-trait Precedence {
-  type Const = Signature#Key
-  def compare(x: Const, y: Const): CMP_Result
-  def gt(x: Const, y: Const): Boolean = compare(x,y) == CMP_GT
-  def ge(x: Const, y: Const): Boolean = compare(x,y) == CMP_GT || compare(x,y) == CMP_EQ
-  def lt(x: Const, y: Const): Boolean = compare(x,y) == CMP_LT
-  def le(x: Const, y: Const): Boolean = compare(x,y) == CMP_LT || compare(x,y) == CMP_EQ
-
-  protected final def intToCMPRes(x: Int, y: Int): CMP_Result = {
-    if (x > y) CMP_GT
-    else if (x < y) CMP_LT
-    else CMP_EQ
-  }
-}
-
-object Precedence {
-  import leo.datastructures.impl.precedences._
-  final val sigInduced: Precedence = Prec_SigInduced
-  final val arity: Precedence = Prec_Arity
-  final val arity_UnaryFirst: Precedence = Prec_Arity_UnaryFirst
-}
-
-///////////////////////
-/// Term Orderings
-///////////////////////
-
-object TermOrdering {
-  import leo.datastructures.impl.orderings._
-  final val senseless: TermOrdering = TO_SenselessOrdering
-  final val sizeBased: TermOrdering = TO_SizedBased
-}
-
->>>>>>> fce29b9d
-
-/////////////////////
-// Clause Orderings
-/////////////////////
-
-object ClauseOrdering {
-  import leo.datastructures.impl.orderings._
-  /** Lexicographic clause ordering on the 3-tuple (clause weight, clause age, clause origin) */
-  final val lex_WeightAgeOrigin: ClauseOrdering = CLO_Lex_WeightAgeOrigin
-}
-
-///////////////////////
-/// Type Orderings
-///////////////////////
-
-<<<<<<< HEAD
-/** Only for debugging and compiling purposes. Will be removed soon. */
-object SenselessOrdering extends TermOrdering {
-  def compare(a: Term, b: Term) = 0.toByte
-=======
-
-
-//////////////////////
-// Associated traits
-//////////////////////
 
 /**
  * A trait for representing quasi-orderings.
@@ -237,7 +218,6 @@
   def gteq (x: A, y: A): Boolean = compare(x,y).getOrElse(Int.MinValue) >= 0
   /** Comparison `x = y` w.r.t. the underlying ordering .*/
   def eq (x: A, y: A): Boolean = compare(x,y).getOrElse(-4711) == 0
->>>>>>> fce29b9d
 }
 
 /** Trait for quasi-ordered data.
@@ -269,286 +249,4 @@
   def >  (that: A): Boolean = (this compareTo that).getOrElse(Int.MinValue) > 0
   /** Returns true iff (this compareTo that) >= 0, i.e. if `this` is larger than (or equal to) `that`. */
   def >= (that: A): Boolean = (this compareTo that).getOrElse(Int.MinValue) >= 0
-}
-
-
-////////////// Trash can //////////////////
-/*
-
-
-
-
-<<<<<<< HEAD
-///////////////////////
-/// Type Orderings
-///////////////////////
-
-
-
-///////////////////////
-/// Generic Orderings
-///////////////////////
-
-//}
-=======
-    if (res.isEmpty && isFuncSymbApp(a) && cmp >= 0) {
-      val (_, spineA) = ∙.unapply(a).get
-      val argsA = filterTermArgs(spineA) // TODO: ???
-
-      // Case (1) >-Direction
-      if (argsA.exists(gteq(_, b))) {
-        res = GT
-      }
-
-      // Case (7) >-Direction
-      if (res.isEmpty && isAppWithoutFuncSymb(b)) {
-        val (headB, spineB) = ∙.unapply(b).get
-        val argsB = filterTermArgs(spineB)
-        if ( A2(a, argsA, headB +: argsB, cmp)) {
-          res = GT
-        }
-      }
-
-      // Case (8) >-Direction
-      if (res.isEmpty && b.isTermAbs) {
-        val (_, bodyB) = :::>.unapply(b).get
-
-        if (!bodyB.looseBounds.contains(1)) {
-          res = compare0(a, bodyB, cmp)
-        }
-      }
-    }
-
-
-    if (res.isEmpty && isFuncSymbApp(b) && cmp <= 0) {
-      val (_, spineB) = ∙.unapply(b).get
-      val argsB = filterTermArgs(spineB)
-
-      // Case (1) <-Direction
-      if (argsB.exists(lteq(a, _))) {
-        res = LT
-      }
-
-      // Case (7) <-Direction
-      if (res.isEmpty && isAppWithoutFuncSymb(a)) {
-        val (headA, spineA) = ∙.unapply(a).get
-        val argsA = filterTermArgs(spineA)
-
-        if (A2(b,argsB, headA +: argsA, -cmp)) {  // TODO: Swapping of cmp is not intuitive??
-          res = LT
-        }
-      }
-
-      // Case (8) <-Direction
-      if (res.isEmpty && a.isTermAbs) {
-        val (_, bodyA) = :::>.unapply(a).get
-
-        if (!bodyA.looseBounds.contains(1)) {
-          res = compare0(bodyA, b, cmp)
-        }
-      }
-    }
-
-    // Cases (2),(3),(4)
-    if (res.isEmpty && isFuncSymbApp(a) && isFuncSymbApp(b)) {
-      val (headA, spineA) = ∙.unapply(a).get
-      val (headB, spineB) = ∙.unapply(b).get
-
-      val funcA = Symbol.unapply(headA).get
-      val funcB = Symbol.unapply(headB).get
-
-      val headPrec = prec.compare(funcA, funcB)
-      if (compatible(cmp, headPrec)) {
-        val (argsA, argsB) = (filterTermArgs(spineA), filterTermArgs(spineB))
-        if (headPrec > 0) {
-          // Case (2), >-direction
-          if (A2(a, argsA, argsB, cmp))
-            res = GT
-        } else if (headPrec < 0) {
-          // Case (2), <-direction
-          if (A2(b, argsB, argsA, -cmp)) // TODO: Swapping of cmp is not intuitive??
-            res = LT
-        } else {
-          // Case (3) and (4)
-          if (Signature.get.apply(funcA).hasMultStatus) {
-            // Mult comparison
-            val multCmp = mult(argsA, argsB)
-            if (multCmp.isDefined) {
-              val multCmpValue = multCmp.get
-
-              if (multCmpValue > 0) {
-                if (compatible(cmp, multCmpValue)) {
-                  res = GT
-                }
-              } else if (multCmpValue < 0) {
-                if (compatible(cmp, multCmpValue)) {
-                  res = LT
-                }
-              } else {
-                // TODO: ???
-              }
-            }
-          } else {
-            // Lex comparison
-            val lexCmp = lex(argsA, argsB)
-            if (lexCmp.isDefined) {
-              val lexCmpVal = lexCmp.get
-              // compatible check not needed since given to lex method. will return none if incompatible
-              if (lexCmpVal > 0) {
-                if (compatible(cmp, lexCmpVal) && A2(a, argsA, argsB, cmp)) {
-                  res = GT
-                }
-              } else if (lexCmpVal < 0) {
-                if (compatible(cmp, lexCmpVal) && A2(b, argsB, argsA, -cmp)) { // TODO: Swapping of cmp is not intuitive??
-                  res = LT
-                }
-              } else {
-                // TODO: What to do here? can this happen?
-              }
-            }
-          }
-        }
-      }
-
-    }
-
-    /** Implements case (10) */
-    if (res.isEmpty && a.isTermAbs && b.isTermAbs) {
-      val (varTyA, bodyA) = :::>.unapply(a).get
-      val (varTyB, bodyB) = :::>.unapply(b).get
-
-      if (tyO.eq(varTyA, varTyB)) {
-        res = compare0(bodyA, bodyB, cmp)
-      }
-    }
-
-    if (res.isEmpty && a.isTermAbs) {
-      val (_, bodyA) = :::>.unapply(a).get
-      if (cmp >= 0) {
-        /** Implements case (6), >=-direction */
-        res = compare0(bodyA, b, cmp)
-      }
-      if (cmp <= 0) {
-        /** Implements case (12), <=-direction */
-        // eta contract a to `a2`
-        val a2 = a.topEtaContract
-        if (a != a2)
-          res = join(res,compare0(a2, b, cmp))
-      }
-    }
-
-    if (res.isEmpty && b.isTermAbs) {
-      if (cmp >= 0) {
-        /** Implements case (12), >-direction */
-        // eta contract b to `b2`
-        val b2 = b.topEtaContract
-        if (b != b2)
-          res = compare0(a, b2, cmp)
-      }
-      if (cmp <= 0) {
-        /** Implements case (6), <-direction */
-        val (_, bodyB) = :::>.unapply(b).get
-        res = join(res,compare0(a, bodyB, cmp))
-      }
-    }
-
-    if (res.isEmpty && a.isTypeAbs && b.isTypeAbs) {
-      val bodyA = TypeLambda.unapply(a).get
-      val bodyB = TypeLambda.unapply(b).get
-
-      res = compare0(bodyA, bodyB, cmp)
-    }
-
-    // if a is type abstraction and b is type abstraction
-    // if a
-
-    res
-  }
-  // wenn cmp < 0, dann a < b, sonst wenn cmp > 0 dann a > b
-  private def nextCase(res: Option[Int]): Boolean = res.isEmpty
-
-  private def filterTermArgs(args: Seq[Either[Term, Type]]): Seq[Term] = args match {
-    case Seq() => Seq()
-    case Seq(h, rest@_*) => h match {
-      case Left(term) => term +: filterTermArgs(rest)
-      case Right(_) => filterTermArgs(rest)
-    }
-  }
-
-
-  private def join(a: Option[Int], b: => Option[Int]): Option[Int] = if (a.isDefined) a else b
-
-  private def isFuncSymbApp(a: Term): Boolean = {
-    if (!a.isApp) false
-    else {
-      val (head1, _) = ∙.unapply(a).get
-      head1.isConstant
-    }
-  }
-
-  private def isAppWithoutFuncSymb(a: Term): Boolean = {
-    if (!a.isApp) false
-    else {
-      val (head1, _) = ∙.unapply(a).get
-      !head1.isConstant
-    }
-  }
-
-  def A(a: Term, argsA: Seq[Either[Term,Type]], argsB: Seq[Either[Term,Type]], cmp: Int): Boolean = {
-    argsB.forall(_ match {
-      case Left(t) => compare0(a, t,cmp).getOrElse(-4711) > 0 || argsB.exists(_.fold(compare0(_,t,cmp).getOrElse(-4711) > 0, _ => false))
-      case _ => true
-    })
-  }
-
-  def A2(a: Term, argsA: Seq[Term], argsB: Seq[Term], cmp: Int): Boolean = {
-    argsB.forall(t => compare0(a, t,cmp).getOrElse(-4711) > 0 || argsB.exists(compare0(_,t,cmp).getOrElse(-4711) > 0))
-  }
-
-  def compatible(cmp1: Int, cmp2: Int):Boolean = Math.abs(cmp1.signum - cmp2.signum) <= 1
-
-  private def lex(a: Seq[Term], b: Seq[Term]): Option[Int] = a match {
-    case Seq() if b.isEmpty => Some(0)
-    case Seq() => Some(-1)
-    case Seq(_, rest@_*) if b.isEmpty => Some(1)
-    case Seq(t1, tn@_*) => compare(t1, b.head) match {
-      case None => None
-      case Some(r) if r == 0 => lex(tn, b.tail)
-      case r => r
-    }
-  }
-
-  private def mult(a: Seq[Term], b: Seq[Term]): Option[Int] = {
-    a match {
-      case Seq() if b.isEmpty => Some(0)
-      case Seq() => Some(-1)
-      case _ if b.isEmpty => Some(1)
-      case _ => {
-        val aMax = maximalElement(a)
-        val bMax = maximalElement(b)
-
-        compare(aMax, bMax)match {
-          case None => None
-          case Some(r) if r == 0 => mult(a.diff(Seq(aMax)), b.diff(Seq(bMax)))
-          case r => r
-        }
-      }
-    }
-  }
-
-  private def maximalElement(a: Seq[Term]): Term = {
-    val it = a.iterator
-    var curMax = a.head
-    while(it.hasNext) {
-      val cur = it.next()
-      compare(curMax, cur) match {
-        case None => ;
-        case Some(r) if r < 0 => curMax = cur
-      }
-    }
-    curMax
-  }
-
-}
-*/
->>>>>>> fce29b9d
+}