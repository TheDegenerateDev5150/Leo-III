package leo.datastructures.internal

import scala.collection.immutable.{BitSet, IntMap, HashMap}

/**
 * Implementation of the Leo III signature table. When created with `Signature.createWithHOL`
 * it contains some predefined symbols (including types, fixed symbols and defined symbols).
 * For details on that predefined symbols, check [[leo.datastructures.internal.HOLSignature]].
 *
 * @author Alexander Steen
 * @since 02.05.2014
 * @note  Updated on 05.05.2014 (Moved case classes from `IsSignature` to this class)
 */
abstract sealed class Signature extends IsSignature with HOLSignature with Function1[Int, IsSignature#Meta] {
  override type Key = Int

  protected var curConstKey = 0

  protected var keyMap: Map[String, Int] = new HashMap[String, Int]
  protected var metaMap: IntMap[Meta] = IntMap.empty

  protected var typeSet, fixedSet, definedSet, uiSet: BitSet = BitSet.empty

  ///////////////////////////////
  // Meta information
  ///////////////////////////////

  /** Case class for meta information for base types that are indexed in the signature */
  protected[internal] case class TypeMeta(identifier: String,
                                          index: Key,
                                          k:  Kind) extends Meta {
    def name = identifier
    def key = index
    def symType = if (k == TypeKind) {
      BaseType
    } else {
      TypeConstructor
    }
    def ty: Option[Type] = None
    def kind: Option[Kind] = Some(k)
    def defn: Option[Term] = None

    def hasType = false
    def hasKind = true
    def hasDefn = false
  }

  /** Case class for meta information for uninterpreted symbols */
  protected[internal] case class UninterpretedMeta(identifier: String,
                                                   index: Key,
                                                   typ: Type) extends Meta {
    def name = identifier
    def key = index
    def symType = Uninterpreted
    def ty: Option[Type] = Some(typ)
    def kind: Option[Kind] = None
    def defn: Option[Term] = None

    def hasType = true
    def hasKind = false
    def hasDefn = false
  }

  /** Case class for meta information for defined symbols */
  protected[internal] case class DefinedMeta(identifier: String,
                                             index: Key,
                                             typ: Option[Type],
                                             definition: Term) extends Meta {
    def name = identifier
    def key = index
    def symType = Defined
    def ty: Option[Type] = typ
    def kind: Option[Kind] = None
    def defn: Option[Term] = Some(definition)

    def hasType = typ.isDefined
    def hasKind = false
    def hasDefn = true
  }

  /** Case class for meta information for fixed (interpreted) symbols */
  protected[internal] case class FixedMeta(identifier: String,
                                           index: Key,
                                           typ: Type) extends Meta {
    def name = identifier
    def key = index
    def symType = Fixed
    def ty: Option[Type] = Some(typ)
    def kind: Option[Kind] = None
    def defn: Option[Term] = None

    def hasType = true
    def hasKind = false
    def hasDefn = false
  }

  ///////////////////////////////
  // Maintenance methods for the signature
  ///////////////////////////////

  protected def addConstant0(identifier: String, typ: Option[TypeOrKind], defn: Option[Term]): Key = {
    if (keyMap.contains(identifier)) {
      throw new IllegalArgumentException("Identifier " + identifier + " is already present in signature.")
    }

    val key = curConstKey
    curConstKey += 1
    keyMap += ((identifier, key))

    defn match {
      case None => { // Uninterpreted or type
        typ match {
          case None => throw new IllegalArgumentException("Neither definition nor type was passed to addConstant0.")
          case Some(Right(k:Kind)) => { // Type
            true match {
              case k.isTypeKind | k.isFunKind => {
                val meta = TypeMeta(identifier, key, k)
<<<<<<< HEAD
                metaMap += (key, meta)
              }
              case _ => { // it is neither a base or funKind, then it's a super kind.
              val meta = TypeMeta(identifier, key, Type.superKind)
                metaMap += (key, meta)
=======
                metaMap += ((key, meta))
              }
              case _ => { // it is neither a base or funKind, then it's a super kind.
              val meta = TypeMeta(identifier, key, Type.superKind)
                metaMap += ((key, meta))
>>>>>>> 93e450be
              }
            }
            typeSet += key
          }
          case Some(Left(t:Type)) => { // Uninterpreted symbol
          val meta = UninterpretedMeta(identifier, key, t)
            metaMap += ((key, meta))
            uiSet += key
          }
        }
      }

      case Some(fed) => { // Defined
        val Left(ty) = typ.get
        val meta = DefinedMeta(identifier, key, Some(ty), fed)
          metaMap += ((key, meta))
          definedSet += key
        }
    }

    key
  }

  def addDefinition(key: Key, defn: Term) = {
    metaMap.get(key) match {
      case Some(meta) if meta.isUninterpreted && meta._ty == defn.ty => {
        val newMeta = DefinedMeta(meta.name, key, Some(meta._ty), defn)
        metaMap += ((key, newMeta))
        definedSet += key
        uiSet -= key
        key
      }
      case _ => key
    }
  }

  def remove(key: Key): Boolean = {
     metaMap.get(key) match {
       case None => false
       case Some(meta) => {
         val id = meta.name
         metaMap -= key
         keyMap -= id
         true
       }
     }
  }

  def exists(identifier: String): Boolean = keyMap.contains(identifier)

  def symbolType(identifier: String): SymbolType = metaMap(keyMap(identifier)).symType
  def symbolType(identifier: Key): SymbolType = metaMap(identifier).symType

  /** Adds a symbol to the signature that is then marked as `Fixed` symbol type */
  protected def addFixed(identifier: String, typ: Type): Unit = {
    val key = curConstKey
    curConstKey += 1
    keyMap += ((identifier, key))

    val meta = FixedMeta(identifier, key, typ)
    metaMap += ((key, meta))
    fixedSet += key
  }

  ///////////////////////////////
  // Utility methods for constant symbols
  ///////////////////////////////

<<<<<<< HEAD
  def meta(key: Key): Meta = try {metaMap(key)} catch {case e => throw new RuntimeException("Tried to access meta with key: "+key.toString + ". ",e)}
=======
  def meta(key: Key): Meta = try {metaMap(key)} catch {case e:Throwable => throw new RuntimeException("Tried to access meta with key: "+key.toString + ". ",e)}
>>>>>>> 93e450be
  def meta(identifier: String): Meta = meta(keyMap(identifier))

  def empty = {
    curConstKey = 0
    keyMap = keyMap.empty
    metaMap = metaMap.empty

    typeSet = typeSet.empty
    fixedSet = fixedSet.empty
    definedSet = definedSet.empty
    uiSet = uiSet.empty
  }

  ///////////////////////////////
  // Dumping of indexed symbols
  ///////////////////////////////

  def allConstants: Set[Key] = uiSet | fixedSet | definedSet | typeSet
  def fixedSymbols: Set[Key] = fixedSet.toSet
  def definedSymbols: Set[Key] = definedSet.toSet
  def uninterpretedSymbols: Set[Key] = uiSet.toSet
  def baseTypes: Set[Key] = typeSet.toSet


  ///////////////////////////////
  // Creating of fresh variables
  ///////////////////////////////
  // Skolem variables start with 'SK'
  var skolemVarCounter = 0
  val skolemVarPrefix = "SK"
  /** Returns a fresh uninterpreted symbol of type `ty`. That symbol will be
    * named `SKi` where i is some positive number. */
  def freshSkolemVar(ty: Type): Key = {
    while(exists(skolemVarPrefix + (skolemVarCounter +1).toString)) {
      skolemVarCounter += 1
    }
    skolemVarCounter += 1
    addUninterpreted(skolemVarPrefix + skolemVarCounter.toString, ty)
  }
  // Skolem variables start with 'TV'
  var typeVarCounter = 0
  val typeVarPrefix = "TV"
  /** Returns a fresh base type symbol. That symbol will be
    * named `TVi` where i is some positive number. */
  def freshTypeVar: Key = {
    while(exists(typeVarPrefix + (typeVarCounter + 1).toString)) {
      typeVarCounter += 1
    }
    typeVarCounter += 1
    addBaseType(typeVarPrefix + typeVarCounter.toString)
  }

  ////////////////////////////////
  // Sugar methods
  ////////////////////////////////
  def apply(symbol: String) = meta(symbol)
  def apply(key: Key) = meta(key)
}


object Signature {
  private case class Nil() extends Signature

  /** Create an empty signature */
  def empty: Signature = Nil()

  protected val globalSignature = withHOL(empty)
  def get = globalSignature

  def resetWithHOL(sig: Signature): Signature = {
    sig.empty
    withHOL(sig)
  }

  def apply(symbol: Signature#Key): Signature#Meta = get.meta(symbol)
  def apply(symbol: String): Signature#Meta = get.meta(symbol)

  /** Enriches the given signature with predefined symbols as described by [[leo.datastructures.internal.HOLSignature]] */
  def withHOL(sig: Signature): Signature = {
    for ((name, k) <- sig.types) {
      sig.addConstant0(name, Some(Right(k)), None)
    }

    for ((name, ty) <- sig.fixedConsts) {
      sig.addFixed(name, ty)
    }

    for ((name, fed, ty) <- sig.definedConsts) {
      sig.addConstant0(name, Some(Left(ty)), Some(fed))
    }
   sig
  }
}<|MERGE_RESOLUTION|>--- conflicted
+++ resolved
@@ -115,19 +115,11 @@
             true match {
               case k.isTypeKind | k.isFunKind => {
                 val meta = TypeMeta(identifier, key, k)
-<<<<<<< HEAD
-                metaMap += (key, meta)
-              }
-              case _ => { // it is neither a base or funKind, then it's a super kind.
-              val meta = TypeMeta(identifier, key, Type.superKind)
-                metaMap += (key, meta)
-=======
                 metaMap += ((key, meta))
               }
               case _ => { // it is neither a base or funKind, then it's a super kind.
               val meta = TypeMeta(identifier, key, Type.superKind)
                 metaMap += ((key, meta))
->>>>>>> 93e450be
               }
             }
             typeSet += key
@@ -196,11 +188,7 @@
   // Utility methods for constant symbols
   ///////////////////////////////
 
-<<<<<<< HEAD
-  def meta(key: Key): Meta = try {metaMap(key)} catch {case e => throw new RuntimeException("Tried to access meta with key: "+key.toString + ". ",e)}
-=======
   def meta(key: Key): Meta = try {metaMap(key)} catch {case e:Throwable => throw new RuntimeException("Tried to access meta with key: "+key.toString + ". ",e)}
->>>>>>> 93e450be
   def meta(identifier: String): Meta = meta(keyMap(identifier))
 
   def empty = {
