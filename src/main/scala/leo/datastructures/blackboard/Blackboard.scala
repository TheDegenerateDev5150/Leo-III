--- conflicted
+++ resolved
@@ -97,11 +97,7 @@
    * @param p Predicate to select formulas
    * @return Set of Formulas satisfying the Predicate
    */
-<<<<<<< HEAD
-  def getAll(p : Term => Boolean) : List[FormulaStore]
-=======
   def getAll(p : FormulaStore => Boolean) : List[FormulaStore]
->>>>>>> 9ef2f7d0
 
   /**
    * <p>
@@ -110,18 +106,7 @@
    *
    * @param p - All x with p(x) will be removed.
    */
-<<<<<<< HEAD
-  def rmAll(p : Term => Boolean)
-
-  /**
-   * Used by Stores to mark a FormulaStore as Changed, if nothing
-   * has to be updated. Handlers can register to these updates
-   * @param f
-   */
-  protected[blackboard] def emptyUpdate(f : FormulaStore)
-=======
   def rmAll(p : FormulaStore => Boolean)
->>>>>>> 9ef2f7d0
 
   /**
    * Registers an agent to the blackboard
