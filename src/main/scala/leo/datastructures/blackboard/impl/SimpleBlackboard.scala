--- conflicted
+++ resolved
@@ -4,10 +4,7 @@
 
 import leo.agents.{Task, Agent}
 import leo.datastructures.blackboard.scheduler.Scheduler
-<<<<<<< HEAD
-=======
-import leo.datastructures.internal.{Term => Formula, LitFalse}
->>>>>>> 9ef2f7d0
+import leo.datastructures.internal.{LitFalse}
 import scala.collection.concurrent.TrieMap
 import leo.datastructures.blackboard._
 import leo.datastructures.internal.terms.Term
@@ -51,11 +48,7 @@
 
   override def getFormulas: List[FormulaStore] = getAll(_ => true)
 
-<<<<<<< HEAD
-  override def getAll(p: (Term) => Boolean): List[FormulaStore] = read { formulas =>
-=======
   override def getAll(p: FormulaStore => Boolean): List[FormulaStore] = read { formulas =>
->>>>>>> 9ef2f7d0
     formulas.values.filter { store =>
       p(store)
     }.toList
@@ -65,15 +58,10 @@
     formulas get name
   }
 
-<<<<<<< HEAD
   override def addFormula(name : String, formula: Term, role : String) {
-    addFormula(Store.apply(name, formula, role))
-=======
-  override def addFormula(name : String, formula: Formula, role : String) {
     val s = Store.apply(name, formula, role)
     addFormula(s)
     filterAll(_.filter(s))
->>>>>>> 9ef2f7d0
   }
 
   override def addFormula(formula : FormulaStore) {
@@ -94,13 +82,8 @@
     }
   }
 
-<<<<<<< HEAD
-  override def rmAll(p: (Term) => Boolean) = write { formulas =>
-      formulas.values foreach (form => if (p(form.formula)) formulas.remove(form.name) else formulas)
-=======
   override def rmAll(p: FormulaStore => Boolean) = write { formulas =>
       formulas.values foreach (form => if (p(form)) formulas.remove(form.name) else formulas)
->>>>>>> 9ef2f7d0
   }
 
   /**
