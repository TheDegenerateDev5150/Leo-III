--- conflicted
+++ resolved
@@ -44,7 +44,7 @@
       case None     => // Create new
         val i = debugCounter.incrementAndGet()
 //        println(s"###### create unification task $i for \n ${t1.pretty}\n${t2.pretty}")
-<<<<<<< HEAD
+//<<<<<<< HEAD
         val us = HuetsPreUnification.unify(t1,t2).iterator
 //        println(s"###### unify $i")
         t2u.put((t1,t2), us)
@@ -57,15 +57,15 @@
           None
         }
 
-=======
-        val us = HuetsPreUnification.unify(t1,t2)
-//        println(s"###### unify $i")
-        t2u.put((t1,t2), us)
-//        println(s"###### put $i")
-        val res = us.headOption
-//        println(s"###### unification result $i: ${res}")
-        res
->>>>>>> b7d3d550
+//=======
+//        val us = HuetsPreUnification.unify(t1,t2)
+////        println(s"###### unify $i")
+//        t2u.put((t1,t2), us)
+////        println(s"###### put $i")
+//        val res = us.headOption
+////        println(s"###### unification result $i: ${res}")
+//        res
+//>>>>>>> master
     }
   }
 
