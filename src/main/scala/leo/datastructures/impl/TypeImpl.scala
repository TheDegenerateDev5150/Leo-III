--- conflicted
+++ resolved
@@ -18,12 +18,8 @@
   def isApplicableWith(arg: Type) = false
 
   // Queries on types
-<<<<<<< HEAD
-  def typeVars = args.flatMap(_.typeVars).toSet
-=======
-  val typeVars = Set[Type]()
+  val typeVars = args.flatMap(_.typeVars).toSet
   val symbols = Set(id)
->>>>>>> 74534af2
 
   val funDomainType = None
   val codomainType  = this
