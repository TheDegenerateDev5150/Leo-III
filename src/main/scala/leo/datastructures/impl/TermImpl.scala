--- conflicted
+++ resolved
@@ -998,13 +998,8 @@
   import mutable.{WeakHashMap => WMap, HashMap => MMap}
 
   // atomic symbols (heads)
-<<<<<<< HEAD
   final protected[TermImpl] val boundAtoms: MMap[Type, MMap[Int, WeakReference[Head]]] = MMap.empty
-  final protected[TermImpl] val symbolAtoms: mutable.Map[Signature#Key, WeakReference[Head]] = mutable.Map.empty
-=======
-  final protected[TermImpl] val boundAtoms: WMap[Type, WMap[Int, WeakReference[Head]]] = WMap.empty
   final protected[TermImpl] val symbolAtoms: mutable.Map[Signature.Key, WeakReference[Head]] = mutable.Map.empty
->>>>>>> 6d14196c
   // composite terms
   final protected[TermImpl] val termAbstractions: MMap[Term, MMap[Type, WeakReference[TermImpl]]] = MMap.empty
   final protected[TermImpl] val typeAbstractions: MMap[Term, WeakReference[TermImpl]] = MMap.empty
