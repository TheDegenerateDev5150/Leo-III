package leo

import leo.datastructures.ClauseProxy
import leo.datastructures.blackboard.{Blackboard, DoneEvent, SignatureBlackboard}
import leo.datastructures.blackboard.impl.{FormulaDataStore, SZSDataStore}
import leo.datastructures.blackboard.scheduler.Scheduler
import leo.datastructures.context.{BetaSplit, Context}
import leo.datastructures.tptp.Commons.AnnotatedFormula
import leo.modules.agent.preprocessing.{ArgumentExtractionAgent, EqualityReplaceAgent, FormulaRenamingAgent}
import leo.modules.agent.relevance_filter.BlackboardPreFilterSet
import leo.modules.relevance_filter.{PreFilterSet, SeqFilter}
import leo.modules._
import leo.modules.external.ExternalCall
import leo.modules.output._
import leo.modules.phase._
import leo.modules.Utility._
<<<<<<< HEAD
import leo.modules.interleavingproc._
import leo.agents.InterferingLoopAgent
import leo.modules.preprocessing.Preprocess
import leo.modules.seqpproc.{MultiSeqPProc, State}
=======
import leo.modules.seqpproc.MultiSeqPProc
>>>>>>> 3b9aaad2

/**
  * Created by mwisnie on 3/7/16.
  */
object TestMain {
  def main(args : Array[String]): Unit ={
    try {
      Configuration.init(new CLParameterParser(args))
    } catch {
      case e: IllegalArgumentException => {
        Configuration.help()
        return
      }
    }
    if ((args(0) == "-h") || Configuration.HELP){
      Configuration.help()
      return
    }

    val startTime : Long = System.currentTimeMillis()


    if (Configuration.isSet("seq")) {
      try {
        import leo.modules.seqpproc.SeqPProc
        SeqPProc(startTime)
      } catch {
        case e:SZSException => {
          if (e.getMessage != null) {
            Out.info(e.getMessage)
            Out.output(SZSOutput(e.status, Configuration.PROBLEMFILE,e.getMessage))
          } else {
            Out.output(SZSOutput(e.status, Configuration.PROBLEMFILE))
          }
          Out.debug(e.debugMessage)
          Out.trace(stackTraceAsString(e))
          if (e.getCause != null) {
            Out.trace("Caused by: " + e.getCause.getMessage)
            Out.trace("at: " + e.getCause.getStackTrace.toString)
          }
//          Out.trace(Utility.userDefinedSignatureAsString)
        }
        case e:Throwable => {
          if (e.getMessage != null) {
            Out.info(e.getMessage)
            Out.output(SZSOutput(SZS_Error, Configuration.PROBLEMFILE,e.getMessage))
          } else {
            Out.output(SZSOutput(SZS_Error, Configuration.PROBLEMFILE))
          }
          Out.trace(stackTraceAsString(e))
          if (e.getCause != null) {
            Out.trace("Caused by: " + e.getCause.getMessage)
            Out.trace("at: " + e.getCause.getStackTrace.toString)
          }
//          Out.trace(Utility.userDefinedSignatureAsString)
        }
      } finally {
        Scheduler().killAll()
        System.exit(0)
      }
    } else if(Configuration.isSet("exttest")){
      testExternalProvers()
    } else {
      import leo.datastructures.Signature

      implicit val sig: Signature = Signature.freshWithHOL()
      SignatureBlackboard.set(sig)
      val timeout = if (Configuration.TIMEOUT == 0) Double.PositiveInfinity else Configuration.TIMEOUT

      val TimeOutProcess = new DeferredKill(timeout, timeout)
      TimeOutProcess.start()

      val interval = 10
      val config = {
        val sb = new StringBuilder()
        sb.append(s"problem(${Configuration.PROBLEMFILE}),")
        sb.append(s"time(${Configuration.TIMEOUT}),")
        sb.append(s"proofObject(${Configuration.PROOF_OBJECT}),")
        sb.append(s"sos(${Configuration.SOS}),")
        // TBA ...
        sb.init.toString()
      }
      Out.comment(s"Configuration: $config")


      val loadphase = new LoadPhase(Configuration.PROBLEMFILE)
      val filterphase = new SeqFilterPhase()


      Blackboard().addDS(FormulaDataStore)
      Blackboard().addDS(BlackboardPreFilterSet)
      Blackboard().addDS(SZSDataStore)

      printPhase(loadphase)
      if (!loadphase.execute()) {
        Scheduler().killAll()
        TimeOutProcess.kill()
        unexpectedEnd(System.currentTimeMillis() - startTime)
        return
      }

      val afterParsing = System.currentTimeMillis()
      val timeWOParsing: Long = afterParsing - startTime

      printPhase(filterphase)
      if (!filterphase.execute()) {
        Scheduler().killAll()
        TimeOutProcess.kill()
        unexpectedEnd(System.currentTimeMillis() - startTime)
        return
      }

      val timeForFilter: Long = System.currentTimeMillis() - afterParsing
      leo.Out.finest(s"Filter Time : ${timeForFilter}ms")

      leo.Out.debug("Used :")
      leo.Out.debug(FormulaDataStore.getFormulas.map(_.pretty(sig)).mkString("\n"))
      leo.Out.debug("Unused : ")
      leo.Out.debug(PreFilterSet.getFormulas.mkString("\n"))

      val state = BlackboardState.fresh[InterleavingLoop.A](sig)
      val uniStore = new UnificationStore[InterleavingLoop.A]()
      val iLoop : InterleavingLoop = new InterleavingLoop(state, uniStore, sig)
      val iLoopAgent = new InterferingLoopAgent[StateView[InterleavingLoop.A]](iLoop)
      val uniAgent = new DelayedUnificationAgent(uniStore, state, sig)

<<<<<<< HEAD
      val iPhase = new InterleavableLoopPhase(iLoopAgent, state, sig, uniAgent)

=======
      val atpFreq : Int = try{
        val s = Configuration.valueOf("atpfreq").get
        val h = s.head
        h.toInt
      } catch {
        case _: Exception => 30
      }

      val mode : Int = try {
        val s = Configuration.valueOf("mode").get
        val h = s.head
        h.toInt
      } catch {
        case _ : Exception => 0
      }
      import leo.modules.calculus.Preprocess
      val msproc = new MultiSeqPProc(atpFreq, x => Preprocess.formulaRenaming(Preprocess.equalityExtraction(x)))
      val msproc2 = new MultiSeqPProc(atpFreq, x => x)
      val msproc3 = new MultiSeqPProc(atpFreq, x => Preprocess.formulaRenaming(Preprocess.argumentExtraction(Preprocess.equalityExtraction(x))))
      val msproc4 = new MultiSeqPProc(atpFreq, x => Preprocess.argumentExtraction(Preprocess.equalityExtraction(x)))
      val s = Scheduler()
      val searchPhase = mode match {
        case 0 => new MultiSearchPhase(msproc2)
        case 1 => new MultiSearchPhase(msproc, msproc2)
        case 2 => new MultiSearchPhase(msproc, msproc2, msproc3)
        case 3 => new MultiSearchPhase(msproc2, msproc4)
        case _ => new MultiSearchPhase(msproc2)
      }
>>>>>>> 3b9aaad2

      Blackboard().addDS(state)
      Blackboard().addDS(uniStore)

      printPhase(iPhase)
      if(!iPhase.execute()){
        Scheduler().killAll()
          TimeOutProcess.kill()
          unexpectedEnd(System.currentTimeMillis() - startTime)
          return
      }

      TimeOutProcess.kill()
      val endTime = System.currentTimeMillis()
      val time = System.currentTimeMillis() - startTime
      Scheduler().killAll()

//      val szsStatus: StatusSZS = SZSDataStore.getStatus(Context()).fold(SZS_Unknown: StatusSZS) { x => x }
      val szsStatus  = state.state.szsStatus
      Out.output("")
      Out.output(SZSOutput(szsStatus, Configuration.PROBLEMFILE, s"${time} ms resp. ${endTime - afterParsing} ms w/o parsing"))

//      val proof = FormulaDataStore.getAll(_.cl.lits.isEmpty).headOption // Empty clause suchen
      val proof = state.state.derivationClause
      if (szsStatus == SZS_Theorem && Configuration.PROOF_OBJECT && proof.isDefined) {
        Out.comment(s"SZS output start CNFRefutation for ${Configuration.PROBLEMFILE}")
        //      Out.output(makeDerivation(derivationClause).drop(1).toString)
        Out.output(Utility.userConstantsForProof(sig))
        Out.output(Utility.proofToTPTP(Utility.proofOf(proof.get)))
        Out.comment(s"SZS output end CNFRefutation for ${Configuration.PROBLEMFILE}")
      }
    }
  }

  private def unexpectedEnd(time : Long) {
    val szsStatus : StatusSZS = SZSDataStore.getStatus(Context()).fold(SZS_Timeout : StatusSZS){x => x}
    Out.output("")
    Out.output(SZSOutput(szsStatus, Configuration.PROBLEMFILE, s"${time} ms"))
  }

  private def printPhase(p : Phase) = {
    Out.debug(" ########################")
    Out.debug(s" Starting Phase ${p.name}")
    Out.debug(p.description)
  }

  private def testExternalProvers(): Unit ={
    Configuration.ATPS foreach { case (name, cmd) =>
      val r = ExternalCall.exec(cmd+" "+Configuration.PROBLEMFILE)
        println(s"Output ($name) ${r.out.mkString("\n")}\n\n Error ($name)\n ${r.error.mkString("\n")}")
    }
  }

  /**
    * Thread to kill leo.
    *
    * @param interval
    * @param timeout
    */
  private class DeferredKill(interval : Double, timeout : Double) extends Thread {

    var remain : Double = timeout
    var exit : Boolean = false

    private var finished = false

    def isFinished = synchronized(finished)

    def kill() : Unit = {
      synchronized{
        exit = true
        this.interrupt()
        Out.finest("Scheduler killed before timeout.")
        Blackboard().filterAll(_.filter(DoneEvent()))
        Scheduler().killAll()
      }
    }

    override def run(): Unit = {
      //      println("Init delay kill.")
      synchronized{
        while(remain > 0 && !exit) {
          try {
            val w : Double = if (remain > interval) interval else remain
            wait((w * 1000).toInt)
          } catch {
            case e: InterruptedException => if(exit) return else Thread.interrupted()
            case _: Throwable => ()
          } finally {
            if(!exit) {
              Scheduler().signal()
              //agentStatus()
              remain -= interval
              Out.finest(s"Leo-III is still working. (Remain=$remain)")
            }
          }
        }
        SZSDataStore.setIfEmpty(SZS_Timeout)
        Out.finest(s"Timeout: Killing all Processes.")
        finished = true
        //TODO: Better mechanism
        Blackboard().filterAll(_.filter(DoneEvent()))
        Scheduler().killAll()
      }
    }
  }
}<|MERGE_RESOLUTION|>--- conflicted
+++ resolved
@@ -6,7 +6,7 @@
 import leo.datastructures.blackboard.scheduler.Scheduler
 import leo.datastructures.context.{BetaSplit, Context}
 import leo.datastructures.tptp.Commons.AnnotatedFormula
-import leo.modules.agent.preprocessing.{ArgumentExtractionAgent, EqualityReplaceAgent, FormulaRenamingAgent}
+import leo.modules.agent.preprocessing.{ArgumentExtractionAgent, FormulaRenamingAgent}
 import leo.modules.agent.relevance_filter.BlackboardPreFilterSet
 import leo.modules.relevance_filter.{PreFilterSet, SeqFilter}
 import leo.modules._
@@ -14,14 +14,9 @@
 import leo.modules.output._
 import leo.modules.phase._
 import leo.modules.Utility._
-<<<<<<< HEAD
 import leo.modules.interleavingproc._
 import leo.agents.InterferingLoopAgent
-import leo.modules.preprocessing.Preprocess
-import leo.modules.seqpproc.{MultiSeqPProc, State}
-=======
-import leo.modules.seqpproc.MultiSeqPProc
->>>>>>> 3b9aaad2
+
 
 /**
   * Created by mwisnie on 3/7/16.
@@ -148,39 +143,8 @@
       val iLoopAgent = new InterferingLoopAgent[StateView[InterleavingLoop.A]](iLoop)
       val uniAgent = new DelayedUnificationAgent(uniStore, state, sig)
 
-<<<<<<< HEAD
       val iPhase = new InterleavableLoopPhase(iLoopAgent, state, sig, uniAgent)
 
-=======
-      val atpFreq : Int = try{
-        val s = Configuration.valueOf("atpfreq").get
-        val h = s.head
-        h.toInt
-      } catch {
-        case _: Exception => 30
-      }
-
-      val mode : Int = try {
-        val s = Configuration.valueOf("mode").get
-        val h = s.head
-        h.toInt
-      } catch {
-        case _ : Exception => 0
-      }
-      import leo.modules.calculus.Preprocess
-      val msproc = new MultiSeqPProc(atpFreq, x => Preprocess.formulaRenaming(Preprocess.equalityExtraction(x)))
-      val msproc2 = new MultiSeqPProc(atpFreq, x => x)
-      val msproc3 = new MultiSeqPProc(atpFreq, x => Preprocess.formulaRenaming(Preprocess.argumentExtraction(Preprocess.equalityExtraction(x))))
-      val msproc4 = new MultiSeqPProc(atpFreq, x => Preprocess.argumentExtraction(Preprocess.equalityExtraction(x)))
-      val s = Scheduler()
-      val searchPhase = mode match {
-        case 0 => new MultiSearchPhase(msproc2)
-        case 1 => new MultiSearchPhase(msproc, msproc2)
-        case 2 => new MultiSearchPhase(msproc, msproc2, msproc3)
-        case 3 => new MultiSearchPhase(msproc2, msproc4)
-        case _ => new MultiSearchPhase(msproc2)
-      }
->>>>>>> 3b9aaad2
 
       Blackboard().addDS(state)
       Blackboard().addDS(uniStore)
