--- conflicted
+++ resolved
@@ -21,12 +21,8 @@
   * @see [[Signature]]
   */
 object InputProcessing {
-<<<<<<< HEAD
-  import leo.modules.HOLSignature.{i, o, LitTrue, HOLUnaryConnective, HOLBinaryConnective}
-=======
   import leo.modules.HOLSignature
   import HOLSignature.{i, o, LitTrue, HOLUnaryConnective, HOLBinaryConnective}
->>>>>>> fb00f1be
 
   // (Formula name, Term, Formula Role)
   type Result = (String, Term, Role)
