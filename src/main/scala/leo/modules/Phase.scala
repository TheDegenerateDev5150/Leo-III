package leo
package modules

import leo.agents._
import leo.agents.impl._
import leo.datastructures._
import leo.datastructures.blackboard.scheduler.Scheduler
import leo.datastructures.blackboard._
import leo.datastructures.context.{BetaSplit, Context}
import leo.datastructures.impl.Signature
import leo.modules.normalization.{NegationNormal, Skolemization, Simplification, DefExpansion}
import leo.modules.output._
import leo.modules.proofCalculi.enumeration.SimpleEnum
import leo.modules.proofCalculi.splitting.ClauseHornSplit
import leo.modules.proofCalculi.{PropParamodulation, IdComparison, Paramodulation}
import leo.agents.impl.FiniteHerbrandEnumerateAgent
import leo.datastructures.term.Term


object Phase {
  def getStdPhases : Seq[Phase] = List(new LoadPhase(true), SimplificationPhase, ParamodPhase)
  def getHOStdPhase : Seq[Phase] = List(new LoadPhase(true), PreprocessPhase, SimpleEnumerationPhase, ParamodPhase)
  def getSplitFirst : Seq[Phase] = List(new LoadPhase(true), PreprocessPhase, ExhaustiveClausificationPhase, SplitPhase, ParamodPhase)
  def getCounterSat : Seq[Phase] =  List(new LoadPhase(false), FiniteHerbrandEnumeratePhase, PreprocessPhase, ParamodPhase)
  def getCounterSatRemote : Seq[Phase] =  List(new LoadPhase(false), FiniteHerbrandEnumeratePhase, RemoteCounterSatPhase)
  def getExternalPhases : Seq[Phase] = List(new LoadPhase(true), PreprocessPhase, ExternalProverPhase)

  /**
   * Creates a complete phase from a List of Agents.
   *
   * @param dname - Name of the Phase
   * @param dagents - Agents to be used in this phase.
   * @return - A phase executing all agents until nothing is left to do.
   */
  def apply(dname : String, dagents : Seq[AgentController]) : Phase = new CompletePhase {
    override protected def agents: Seq[AgentController] = dagents
    override def name: String = dname
  }
}

/**
 * Trait for a MainPhase in Leo-III
 *
 * @author Max Wisniewski
 * @since 12/1/14
 */
trait Phase {
  /**
   * Executes the Phase.
   *
   * @return true, if the phase was performed successful and the next phase is allowed to commence. false, otherwise
   */
  def execute() : Boolean

  /**
   * Returns the name of the phase.
   * @return
   */
  def name : String

  /**
   * Returns a short description and
   * all agents, that were started, for this phase.
   *
   * @return
   */
  lazy val description : String = s"  Agents used:\n    ${agents.map(_.name).mkString("\n    ")}"

  /**
   * A list of all agents to be started.
   * @return
   */
  protected def agents : Seq[AgentController]

  /**
   * Method to start the agents, defined in `agents`
   */
  protected def init() : Unit = {
    agents.foreach(_.register())
  }

  /**
   * Method to finish the agents.
   */
  protected def end() : Unit = {
    Scheduler().pause()
    agents.foreach(_.unregister())
    Scheduler().clear()
  }
}

/**
 * Abstract Phase, that implements
 * the execute to start the agents and wait for all to finish.
 */
trait CompletePhase extends Phase {
  private def getName = name
  protected var waitAgent : CompleteWait = null
  private var wController : AgentController = null


  def initWait() : Unit = {
    waitAgent = new CompleteWait
    wController = new FifoController(waitAgent)
    wController.register()
  }

  override def end() : Unit = {
    super.end()
    wController.unregister()
    wController = null
    waitAgent = null
  }

  /**
   * Waits until the Wait Agent signals
   * the end of the execution
   *
   * @return true, if the execution was sucessfull, false otherwise
   */
  def waitTillEnd() : Boolean = {
    Scheduler().signal()
    waitAgent.synchronized{while(!waitAgent.finish) waitAgent.wait()}
    if(waitAgent.scedKill) return false
    return true
  }

  /**
   * Executes all defined agents and waits till no work is left.
   */
  override def execute() : Boolean = {
    // Starting all agents and signal scheduler
    init()
    initWait()

    if(!waitTillEnd()) return false
    // Ending all agents and clear the scheduler
    end()

    // If executing till the end, we will always return true, if other behaviour is wished, it has to be implemented
    return true
  }

  protected class CompleteWait extends Agent {
    var finish = false
    var scedKill = false
    override def toFilter(event: Event): Iterable[Task] = event match {
      case d : DoneEvent =>
        synchronized{finish = true; notifyAll()};List()
      case StatusEvent(c,s) if c.parentContext == null && c.isClosed => // The root context was closed
        synchronized{finish = true; notifyAll()};List()
      case _ => List()
    }
    override def name: String = s"${getName}Terminator"
    override def run(t: Task): Result = EmptyResult
    override def kill(): Unit = synchronized{
      scedKill = true
      finish = true
      notifyAll()
    }
  }
}


class LoadPhase(negateConjecture : Boolean, problemfile: String = Configuration.PROBLEMFILE) extends Phase{
  override val name = "LoadPhase"

  override val agents : Seq[AgentController] = if(negateConjecture) List(new FifoController(new ConjectureAgent)) else Nil

  var finish : Boolean = false

  override def execute(): Boolean = {
    val file = problemfile
    val wait = new FifoController(new Wait(this))

    if(negateConjecture) {
      init()
      wait.register()
      Scheduler().signal()
    }
    try {
      Utility.load(file)
    } catch {
      case e : SZSException =>
        // Out.output(SZSOutput(e.status))
        Blackboard().forceStatus(Context())(e.status)
        return false
      case e : Throwable =>
        Out.severe("Unexpected Exception")
        e.printStackTrace()
        Blackboard().forceStatus(Context())(SZS_Error)
        //Out.output((SZSOutput(SZS_Error)))
        return false
    }
    if(negateConjecture) {
      Scheduler().signal()
      synchronized {
        while (!finish) this.wait()
      }


      end()
      wait.unregister()
    }
    return true
  }

  private class Wait(lock : AnyRef) extends Agent{
    override def toFilter(event: Event): Iterable[Task] = event match {
      case d : DoneEvent => finish = true; lock.synchronized(lock.notifyAll());List()
      case _ => List()
    }
    override def name: String = "PreprocessPhaseTerminator"
    override def run(t: Task): Result = EmptyResult
  }
}


object DomainConstrainedPhase extends CompletePhase{
  override val name = "DomainConstrainedPhase"

  val da = new FifoController(new DomainConstrainedSplitAgent)

  override val agents : Seq[AgentController] = List(da)

  var finish : Boolean = false

  override def execute(): Boolean = {
    init()


    val card : Seq[Int] = Configuration.valueOf("card").fold(List(1,2,3)){s => try{s map {c => c.toInt} toList} catch {case _ => List(1,2,3)}}



    Blackboard().send(DomainConstrainedMessage(card),da)

    initWait()

    if(!waitTillEnd()) return false

    end()
    return true
  }
}

object SimpleEnumerationPhase extends CompletePhase {
  override val name = "SimpleEnumerationPhase"
  override lazy val description = "Agents used:\n    FiniteHerbrandEnumerationAgent"

  protected var agents: Seq[AgentController] = List(new FifoController(new FiniteHerbrandEnumerateAgent(Context(), Map.empty)))

  override def execute(): Boolean = {
    val s1 : Set[Type] = (Signature.get.baseTypes - 0 - 1 - 3 - 4 - 5).map(Type.mkType(_))
    val enumse : Map[Type, Seq[Term]] = s1.map{ty => (ty, SimpleEnum.enum(ty).toSeq)}.toMap
    val fhb = new FiniteHerbrandEnumerateAgent(Context(), enumse)
    Out.finest(enumse.toString())
    agents = List(new FifoController(fhb))

    init()
    initWait()

    if(!waitTillEnd()) return false

    Blackboard().rmAll(Context()){f => f.clause.lits.exists{l => fhb.containsDomain(l.term)}}

    end()
    return true
  }
}

object FiniteHerbrandEnumeratePhase extends CompletePhase {
  override val name = "FiniteHerbrandEnumeratePhase"

  val size : Int = 3
  override lazy val description = "Agents used:\n    FiniteHerbrandEnumerationAgent"

  /**
   * A list of all agents to be started.
   * @return
   */
  protected var agents: Seq[AgentController] = List(new FifoController(new FiniteHerbrandEnumerateAgent(Context(), Map.empty))) // A bit of schmu, but I do not want to list the agents here

  /**
   * Executes the Phase.
   *
   * @return true, if the phase was performed successful and the next phase is allowed to commence. false, otherwise
   */
  override def execute(): Boolean = {
    if(!Context().split(BetaSplit, size)) {
      // Set context and reason???
      return false
    }

    agents = Nil

    val s1 : Set[Signature#Key] = Signature.get.baseTypes - 0 - 1 - 3 - 4 - 5// Without kind, numbers and boolean
    val s : Set[Type]= s1.map {k => Type.mkType(k)}

    var it : Int = 0
    var agents1 : Seq[FiniteHerbrandEnumerateAgent] = Nil

    val cs : Seq[Context] = Context().childContext.toList
    // Each context, assign the maximal number of elements per domain
    // Then generate teh new clauses and insert them into the blackboard.
    // If it is done build the agents from it.
    (1 to size).zip(cs).foreach { case (i,c1) =>
      // Generate and insert new constants
      val cons : Map[Type, Seq[Clause]] = s.map{ty => (ty, (1 to i).map{_ => newConstant(ty)}.toList)}.toMap

      //TODO Add some constraints?
      //cons.values.map(_.foreach{c => Blackboard().addFormula(s"domainConstrain_${c1.contextID}_${val s = it; it+=1; s}",c,Role_Axiom, c1)})

      // Generate an agent for this setting of domains
      val agent = new FiniteHerbrandEnumerateAgent(c1, cons.mapValues(_.map(_.lits.head.term)))
      agents1 = agent +: agents1
      agents = new FifoController(agent) +: agents
    }

    init()

    initWait()

    if(!waitTillEnd()) return false
    // Remove all formulas containing one of the domains. (Hacky. Move the Test Function to the module package.
    val  a : FiniteHerbrandEnumerateAgent = agents1.head

    Blackboard().rmAll(Context()){f => f.clause.lits.exists{l => a.containsDomain(l.term)}}

    end()

    return true
  }

  private def newConstant(ty : Type) : Clause = {
    val s = Signature.get
    return Clause.mkClause(List(Literal(s.freshSkolemVar(ty), true)), Derived)
  }
}

object ExternalProverPhase extends CompletePhase {
  override def name: String = "ExternalProverPhase"

  lazy val prover = if (Configuration.isSet("with-prover")) {
    Configuration.valueOf("with-prover") match {
      case None => throw new SZSException(SZS_UsageError, "--with-prover parameter used without <prover> argument.")
      case Some(str) => str.head match {
        case "leo2" => {
          val path = System.getenv("LEO2_PATH")
          if (path != null) {
            "scripts/leoexec.sh"
          } else {
            throw new SZSException(SZS_UsageError, "--with-prover used with LEO2 prover, but $LEO2_PATH is not set.")
          }
        }
        case "satallax" => {
          val path = System.getenv("SATALLAX_PATH")
          if (path != null) {
            "scripts/satallaxexec.sh"
          } else {
            throw new SZSException(SZS_UsageError, "--with-prover used with satallax prover, but $SATALLAX_PATH is not set.")
          }
        }
        case "remote-leo2" => "scripts/remote-leoexec.sh"
        case _ => throw new SZSException(SZS_UsageError, "--with-prover parameter used with unrecognized <prover> argument.")
      }
    }
  } else {
    throw new SZSException(SZS_Error, "This is considered an system error, please report this problem.", "CL parameter with-prover lost")
  }
<<<<<<< HEAD
  def extProver : AgentController = new FifoController(SZSScriptAgent(prover)(x => x))
=======
  lazy val extProver : Agent = SZSScriptAgent(prover)(x => x)
>>>>>>> 6b725189

  override protected def agents: Seq[AgentController] = List(extProver)

  override def execute(): Boolean = {
    init()


  val conj = Blackboard().getAll(_.role == Role_NegConjecture).head
  Blackboard().send(SZSScriptMessage(conj)(conj.context), extProver)

  initWait()

  if(!waitTillEnd()) return false

  end()
  return true


  }
}

/**
 * Invokes external scripts if the context was split previoulsy.
 */
object RemoteCounterSatPhase extends CompletePhase {
  override def name: String = "RemoteCounterSatPhase"

  val da : AgentController = new FifoController(SZSScriptAgent("scripts/leoexec.sh")(reInt))

  override protected def agents: Seq[AgentController] = List(da)

  private def reInt(in : StatusSZS) : StatusSZS = in match {
    case SZS_Theorem => SZS_CounterSatisfiable    // TODO Sat -> Countersat
    case e => e
  }
  var finish : Boolean = false

  override def execute(): Boolean = {
    init()


    //val maxCard = Configuration.valueOf("maxCard").fold(3){s => try{s.head.toInt} catch {case _ => 3}}

    // Send all messages
    val it = Context().childContext.iterator
    var con : FormulaStore = null
    try {
      con = Blackboard().getAll(_.role == Role_Conjecture).head
    } catch {
      case _ => end(); return false
    }
    while(it.hasNext) {
      val c = it.next()
      Blackboard().send(SZSScriptMessage(con.newContext(c))(c), da)
    }

    initWait()

    Scheduler().signal()
    synchronized{while(!finish) this.wait()}

    end()
    return true
  }
}

object PreprocessPhase extends CompletePhase {
  override val name = "PreprocessPhase"
  override protected val agents: Seq[AgentController] = List(new FifoController(new NormalClauseAgent(DefExpansion)), new FifoController(new NormalClauseAgent(Simplification)), new FifoController(new NormalClauseAgent(NegationNormal)),new FifoController(new NormalClauseAgent(Skolemization)))
}

object SimplificationPhase extends CompletePhase {
  override val name = "PreprocessPhase"
  override protected val agents: Seq[AgentController] = List(new FifoController(new NormalClauseAgent(DefExpansion)), new FifoController(new NormalClauseAgent(Simplification)))
}

object ExhaustiveClausificationPhase extends CompletePhase {
  override val name = "ClausificationPhase"
  override protected val agents : Seq[AgentController] = List(new FifoController(new ClausificationAgent()))
}

object SplitPhase extends CompletePhase {
  override val name = "SplitPhase"
  override protected val agents: Seq[AgentController] = List(new FifoController(new SplittingAgent(ClauseHornSplit)))
}

object ParamodPhase extends CompletePhase {
  override val name : String = "ParamodPhase"
  override protected val agents: Seq[AgentController] = List(new PriorityController(new ParamodulationAgent(Paramodulation, IdComparison)), new PriorityController(new ParamodulationAgent(PropParamodulation, IdComparison)), new PriorityController(new ClausificationAgent()))
}<|MERGE_RESOLUTION|>--- conflicted
+++ resolved
@@ -368,11 +368,9 @@
   } else {
     throw new SZSException(SZS_Error, "This is considered an system error, please report this problem.", "CL parameter with-prover lost")
   }
-<<<<<<< HEAD
-  def extProver : AgentController = new FifoController(SZSScriptAgent(prover)(x => x))
-=======
-  lazy val extProver : Agent = SZSScriptAgent(prover)(x => x)
->>>>>>> 6b725189
+
+  lazy val extProver : AgentController = new FifoController(SZSScriptAgent(prover)(x => x))
+
 
   override protected def agents: Seq[AgentController] = List(extProver)
 
