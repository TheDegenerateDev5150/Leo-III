package leo.modules.control

import leo.{Configuration, Out}
import leo.datastructures.{AnnotatedClause, Signature}
import leo.modules.{FVState, GeneralState, myAssert}
import leo.modules.prover.{RunStrategy, State}

/**
  * Facade object for various control methods of the seq. proof procedure.
  *
  * @see [[leo.modules.prover.SeqLoop]]
  * @author Alexander Steen <a.steen@fu-berlin.de>
  */
object Control {
  type LocalState = GeneralState[AnnotatedClause]
  type LocalFVState = FVState[AnnotatedClause]

  // Generating inferences
  @inline final def paramodSet(cl: AnnotatedClause, withSet: Set[AnnotatedClause])(implicit state: LocalState): Set[AnnotatedClause] = inferenceControl.ParamodControl.paramodSet(cl,withSet)(state)
  @inline final def factor(cl: AnnotatedClause)(implicit state: LocalState): Set[AnnotatedClause] = inferenceControl.FactorizationControl.factor(cl)(state)
  @inline final def boolext(cl: AnnotatedClause)(implicit state: LocalState): Set[AnnotatedClause] = inferenceControl.BoolExtControl.boolext(cl)(state)
  @inline final def primsubst(cl: AnnotatedClause)(implicit state: LocalState): Set[AnnotatedClause] = inferenceControl.PrimSubstControl.primSubst(cl)(state)
  @inline final def unifyNewClauses(clSet: Set[AnnotatedClause])(implicit state: LocalState): Set[AnnotatedClause] = inferenceControl.UnificationControl.unifyNewClauses(clSet)(state)
  // simplification inferences / preprocessing
  @inline final def cnf(cl: AnnotatedClause)(implicit sig: Signature): Set[AnnotatedClause] = inferenceControl.CNFControl.cnf(cl)(sig)
  @inline final def cnfSet(cls: Set[AnnotatedClause])(implicit sig: Signature): Set[AnnotatedClause] = inferenceControl.CNFControl.cnfSet(cls)(sig)
  @inline final def expandDefinitions(cl: AnnotatedClause)(implicit sig: Signature): AnnotatedClause = inferenceControl.SimplificationControl.expandDefinitions(cl)(sig)
  @inline final def miniscope(cl: AnnotatedClause)(implicit sig: Signature): AnnotatedClause = inferenceControl.SimplificationControl.miniscope(cl)(sig)
  @inline final def switchPolarity(cl: AnnotatedClause): AnnotatedClause = inferenceControl.SimplificationControl.switchPolarity(cl)
  @inline final def liftEq(cl: AnnotatedClause)(implicit sig: Signature): AnnotatedClause = inferenceControl.SimplificationControl.liftEq(cl)(sig)
  @inline final def funcext(cl: AnnotatedClause)(implicit sig: Signature): AnnotatedClause = inferenceControl.SimplificationControl.funcext(cl)(sig)
  @inline final def extPreprocessUnify(clSet: Set[AnnotatedClause])(implicit state: LocalState): Set[AnnotatedClause] = inferenceControl.SimplificationControl.extPreprocessUnify(clSet)(state)
  @inline final def acSimp(cl: AnnotatedClause)(implicit sig: Signature): AnnotatedClause = inferenceControl.SimplificationControl.acSimp(cl)(sig)
  @inline final def simp(cl: AnnotatedClause)(implicit sig: Signature): AnnotatedClause = inferenceControl.SimplificationControl.simp(cl)(sig)
  @inline final def simpSet(clSet: Set[AnnotatedClause])(implicit sig: Signature): Set[AnnotatedClause] = inferenceControl.SimplificationControl.simpSet(clSet)(sig)
  @inline final def shallowSimp(cl: AnnotatedClause)(implicit sig: Signature): AnnotatedClause = inferenceControl.SimplificationControl.shallowSimp(cl)(sig)
  @inline final def shallowSimpSet(clSet: Set[AnnotatedClause])(implicit sig: Signature): Set[AnnotatedClause] = inferenceControl.SimplificationControl.shallowSimpSet(clSet)(sig)
  @inline final def rewriteSimp(cl: AnnotatedClause, rewriteRules: Set[AnnotatedClause])(implicit sig: Signature): AnnotatedClause = inferenceControl.SimplificationControl.rewriteSimp(cl, rewriteRules)(sig)
  @inline final def convertDefinedEqualities(clSet: Set[AnnotatedClause])(implicit sig: Signature): Set[AnnotatedClause] = inferenceControl.DefinedEqualityProcessing.convertDefinedEqualities(clSet)(sig)
  @inline final def specialInstances(cl: AnnotatedClause)(implicit sig: Signature): Set[AnnotatedClause] = inferenceControl.SpecialInstantiationControl.specialInstances(cl)(sig)
  // AC detection
  @inline final def detectAC(cl: AnnotatedClause): Option[(Signature.Key, Boolean)] = inferenceControl.SimplificationControl.detectAC(cl)
  // Choice
<<<<<<< HEAD
  @inline final def instantiateChoice(cl: AnnotatedClause)(implicit state: LocalState): Set[AnnotatedClause] = inferenceControl.ChoiceControl.instantiateChoice(cl)(state)
  @inline final def detectChoiceClause(cl: AnnotatedClause)(implicit state: LocalState): Boolean = inferenceControl.ChoiceControl.detectChoiceClause(cl)(state)
=======
  @inline final def instantiateChoice(cl: AnnotatedClause)(implicit state: State[AnnotatedClause]): Set[AnnotatedClause] = inferenceControl.ChoiceControl.instantiateChoice(cl)(state)
  @inline final def detectChoiceClause(cl: AnnotatedClause)(implicit state: State[AnnotatedClause]): Boolean = inferenceControl.ChoiceControl.detectChoiceClause(cl)(state)
  @inline final def guessFuncSpec(cls: Set[AnnotatedClause])(implicit state: LocalState): Set[AnnotatedClause] = inferenceControl.ChoiceControl.guessFuncSpec(cls)(state)
>>>>>>> 6d14196c
  // Redundancy
  @inline final def redundant(cl: AnnotatedClause, processed: Set[AnnotatedClause])(implicit state: LocalFVState): Boolean = redundancyControl.RedundancyControl.redundant(cl, processed)
  @inline final def backwardSubsumptionTest(cl: AnnotatedClause, processed: Set[AnnotatedClause])(implicit state: LocalFVState): Set[AnnotatedClause] = redundancyControl.SubsumptionControl.testBackwardSubsumptionFVI(cl)
  // Indexing
  @inline final def initIndexes(initClauses: Seq[AnnotatedClause])(implicit state: LocalFVState): Unit = indexingControl.IndexingControl.initIndexes(initClauses.toSet)(state)
  @inline final def insertIndexed(cl: AnnotatedClause)(implicit state: LocalFVState): Unit = indexingControl.IndexingControl.insertIndexed(cl)
  @inline final def insertIndexed(cls: Set[AnnotatedClause])(implicit state: LocalFVState): Unit = cls.foreach(insertIndexed)
  @inline final def removeFromIndex(cl: AnnotatedClause)(implicit state: LocalFVState): Unit = indexingControl.IndexingControl.removeFromIndex(cl)
  @inline final def removeFromIndex(cls: Set[AnnotatedClause])(implicit state: LocalFVState): Unit = cls.foreach(removeFromIndex)
  @inline final def updateDescendants(taken: AnnotatedClause, generated: Set[AnnotatedClause]): Unit = indexingControl.IndexingControl.updateDescendants(taken, generated)
  @inline final def descendants(cls: Set[AnnotatedClause]): Set[AnnotatedClause] = indexingControl.IndexingControl.descendants(cls)
  @inline final def resetIndexes(implicit state: State[AnnotatedClause]): Unit = indexingControl.IndexingControl.resetIndexes(state)
  // Relevance filtering
  @inline final def getRelevantAxioms(input: Seq[leo.datastructures.tptp.Commons.AnnotatedFormula], conjecture: leo.datastructures.tptp.Commons.AnnotatedFormula)(implicit sig: Signature): Seq[leo.datastructures.tptp.Commons.AnnotatedFormula] = indexingControl.RelevanceFilterControl.getRelevantAxioms(input, conjecture)(sig)
  @inline final def relevanceFilterAdd(formula: leo.datastructures.tptp.Commons.AnnotatedFormula)(implicit sig: Signature): Unit = indexingControl.RelevanceFilterControl.relevanceFilterAdd(formula)(sig)
  // External prover call
  @inline final def checkExternalResults(state: State[AnnotatedClause]): Seq[leo.modules.external.TptpResult[AnnotatedClause]] =  externalProverControl.ExtProverControl.checkExternalResults(state)
  @inline final def submit(clauses: Set[AnnotatedClause], state: State[AnnotatedClause]): Unit = externalProverControl.ExtProverControl.submit(clauses, state)
  @inline final def killExternals(): Unit = externalProverControl.ExtProverControl.killExternals()
  // Limited resource scheduling
  @inline final def defaultStrategy(timeout: Int): RunStrategy = schedulingControl.StrategyControl.defaultStrategy(timeout)
  @inline final def generateRunStrategies: Iterator[RunStrategy] = schedulingControl.StrategyControl.generateRunStrategies
}

/** Package collection control objects for inference rules.
  *
  * @see [[leo.modules.calculus.CalculusRule]] */
package inferenceControl {
  import leo.datastructures.ClauseAnnotation.InferredFrom
  import leo.datastructures.Literal.Side
  import leo.datastructures._
  import leo.modules.calculus._
  import Control.LocalState
  package object inferenceControl {
    type LiteralIndex = Int
    type WithConfiguration = (LiteralIndex, Literal, Side)
  }


  protected[modules] object CNFControl {
    import leo.datastructures.ClauseAnnotation.InferredFrom

    private lazy val internalCNF: (AnnotatedClause, Signature) => Set[AnnotatedClause] = if (Configuration.RENAMING_SET) cnf2 else cnf1
    private lazy val threshhold : Int = Configuration.RENAMING_THRESHHOLD

    final def cnf(cl : AnnotatedClause)(implicit sig : Signature) : Set[AnnotatedClause] = internalCNF(cl, sig)

    private final def cnf1(cl: AnnotatedClause, sig: Signature): Set[AnnotatedClause] = {
      Out.trace(s"Standard CNF of ${cl.pretty(sig)}")
      val cnfresult = FullCNF(leo.modules.calculus.freshVarGen(cl.cl), cl.cl)(sig).toSet
      if (cnfresult.size == 1 && cnfresult.head == cl.cl) {
        // no CNF step at all
        Out.trace(s"CNF result:\n\t${cl.pretty(sig)}")
        Set(cl)
      } else {
        val cnfsimp = cnfresult //.map(Simp.shallowSimp)
        val result = cnfsimp.map {c => AnnotatedClause(c, InferredFrom(FullCNF, cl), cl.properties)}
        Out.trace(s"CNF result:\n\t${result.map(_.pretty(sig)).mkString("\n\t")}")
        result
      }
    }

    private final def cnf2(cl: AnnotatedClause, sig: Signature): Set[AnnotatedClause] = {
      Out.trace(s"Rename CNF of ${cl.pretty(sig)}")
      val cnfresult = RenameCNF(leo.modules.calculus.freshVarGen(cl.cl), cl.cl)(sig).toSet
      if (cnfresult.size == 1 && cnfresult.head == cl.cl) {
        // no CNF step at all
        Out.trace(s"CNF result:\n\t${cl.pretty(sig)}")
        Set(cl)
      } else {
        val cnfsimp = cnfresult //.map(Simp.shallowSimp)
        val result = cnfsimp.map {c => AnnotatedClause(c, InferredFrom(RenameCNF, cl), cl.properties)} // TODO Definitions other way into the CNF.
        Out.trace(s"CNF result:\n\t${result.map(_.pretty(sig)).mkString("\n\t")}")
        result
      }
    }

    final def cnfSet(cls: Set[AnnotatedClause])(implicit sig: Signature): Set[AnnotatedClause] = {
      var result: Set[AnnotatedClause] = Set()
      val clsIt = cls.iterator
      while(clsIt.hasNext) {
        val cl = clsIt.next()
        result = result union cnf(cl)
      }
      result
    }
  }


  /**
    * Object that offers methods that filter/control how paramodulation steps between a claues
    * and a set of clauses (or between two individual clauses) will be executed.
    *
    * @author Alexander Steen <a.steen@fu-berlin.de>
    * @since 22.02.16
    */
  protected[modules] object ParamodControl {
    final def paramodSet(cl: AnnotatedClause, withset: Set[AnnotatedClause])(implicit state: LocalState): Set[AnnotatedClause] = {
      val sos = state.runStrategy.sos
      var results: Set[AnnotatedClause] = Set()
      val withsetIt = withset.iterator
      Out.debug(s"Paramod on ${cl.id} (SOS: ${leo.datastructures.isPropSet(ClauseAnnotation.PropSOS, cl.properties)}) and processed set")
      while (withsetIt.hasNext) {
        val other = withsetIt.next()
        if (!sos || leo.datastructures.isPropSet(ClauseAnnotation.PropSOS, other.properties) ||
          leo.datastructures.isPropSet(ClauseAnnotation.PropSOS, cl.properties))  {
          Out.finest(s"Paramod on ${cl.id} and ${other.id}")
          results = results ++ allParamods(cl, other)(state)
        }
      }
      if (results.nonEmpty) Out.trace(s"Paramod result: ${results.map(_.id).mkString(",")}")
      results
    }

    final def allParamods(cl: AnnotatedClause, other: AnnotatedClause)(implicit state: LocalState): Set[AnnotatedClause] = {
      // Do paramod with cl into other
      val res = allParamods0(cl, other)(state)
      if (cl.id != other.id) {
        // do paramod with other into cl
        res ++ allParamods0(other, cl)(state)
      } else res
    }

    final private def allParamods0(withWrapper: AnnotatedClause, intoWrapper: AnnotatedClause)(state: LocalState): Set[AnnotatedClause] = {
      import leo.datastructures.ClauseAnnotation.InferredFrom
      assert(!state.runStrategy.sos || leo.datastructures.isPropSet(ClauseAnnotation.PropSOS, withWrapper.properties) ||
        leo.datastructures.isPropSet(ClauseAnnotation.PropSOS, intoWrapper.properties))

      val sig = state.signature
      var results: Set[AnnotatedClause] = Set()

      val withClause = withWrapper.cl
      val intoClause = intoWrapper.cl

      val withConfigurationIt = new LiteralSideIterator(withClause, true, true, false)(sig)
      while (withConfigurationIt.hasNext) {
        val (withIndex, withLit, withSide) = withConfigurationIt.next()
        val withTerm = Literal.selectSide(withLit, withSide)

        assert(withClause.lits(withIndex) == withLit, s"$withIndex in ${withClause.pretty(sig)}\n lit = ${withLit.pretty(sig)}")
        assert(withLit.polarity)

        val intoConfigurationIt = intoConfigurationIterator(intoClause)(sig)
        while (intoConfigurationIt.hasNext) {
          val (intoIndex, intoLit, intoSide, intoPos, intoTerm) = intoConfigurationIt.next()
          assert(!intoLit.flexflex)
          if (intoPos == Position.root &&
            ((intoWrapper.id == withWrapper.id && intoIndex == withIndex) ||
              (!withLit.equational && !intoLit.equational && intoLit.polarity))) {
            /* skip, this generates a redundant clause */
          } else {
            val shouldParamod0 = shouldParamod(withTerm, intoTerm)
            leo.Out.finest(s"shouldParamod: $shouldParamod0\n\twith ${withTerm.pretty(sig)}\n\tinto: ${intoTerm.pretty(sig)}")
            if (!intoTerm.isVariable && shouldParamod0) {
              leo.Out.finest(s"ordered: ${withLit.oriented} // ${intoLit.oriented}")
              Out.trace(s"May unify: ${withTerm.pretty(sig)} with ${intoTerm.pretty(sig)} (subterm at ${intoPos.pretty})")
              Out.finest(s"with: ${withClause.pretty(sig)}")
              Out.finest(s"withside: ${withSide.toString}")
              Out.finest(s"into: ${intoClause.pretty(sig)}")
              Out.finest(s"intoside: ${intoSide.toString}")
              // We shift all lits from intoClause to make the universally quantified variables distinct from those of withClause.
              // We cannot use _.substitute on literal since this will forget the ordering
              val termShift = Subst.shift(withClause.maxImplicitlyBound)
              val typeShift = Subst.shift(withClause.maxTypeVar)
              val shiftedIntoClause: Clause = Clause(
                intoClause.lits.map {l =>
                  if (l.equational) {
                    // since we only lift variables, the orientation property isnt affected
                    // we may safely assume that the new lits are also orientable if the original ones were orientable.
                    Literal.mkLit(l.left.substitute(termShift, typeShift), l.right.substitute(termShift, typeShift), l.polarity, l.oriented)
                  } else {
                    Literal.mkLit(l.left.substitute(termShift, typeShift), l.polarity)
                  }
                }
              )
              val shiftedIntoTerm: Term = intoTerm.substitute(Subst.shift(withClause.maxImplicitlyBound-intoPos.abstractionCount), typeShift)
              Out.finest(s"shifted into: ${shiftedIntoClause.pretty(sig)}")
              Out.finest(s"shiftedIntoSubterm: ${shiftedIntoTerm.pretty(sig)}")

              val newCl = if (withTerm.ty == shiftedIntoTerm.ty) {
                // No type unification needed at this point
                OrderedParamod(withClause, withIndex, withSide,
                  shiftedIntoClause, intoIndex, intoSide, intoPos, shiftedIntoTerm)(sig)
              } else {
                import leo.modules.calculus.{TypeUnification => Unification}
                leo.Out.finest(s"Nonequal type, calculating type unification ...")
                leo.Out.finest(s"withTerm.ty: ${withTerm.ty.pretty(sig)}")
                leo.Out.finest(s"intoTerm.ty: ${shiftedIntoTerm.ty.pretty(sig)}")
                val tyUniResult = Unification(withTerm.ty, shiftedIntoTerm.ty)
                if (tyUniResult.isDefined) {
                  leo.Out.finest(s"Type unification succeeded.")
                  val tySubst = tyUniResult.get
                  leo.Out.finest(s"Type subst: ${tySubst.pretty}.")
                  // FIXME the clauses below are not ordered anymore. This needs to be fixed.
                  val substWithClause = withClause.substitute(Subst.id, tySubst)
                  val substIntoClause = shiftedIntoClause.substitute(Subst.id, tySubst)
                  val substIntoTerm = shiftedIntoTerm.substitute(Subst.id, tySubst)
                  OrderedParamod(substWithClause, withIndex, withSide,
                    substIntoClause, intoIndex, intoSide, intoPos, substIntoTerm)(sig)
                } else {
                  leo.Out.finest(s"Type unification failed.")
                  null
                }
              }
              if (newCl != null) { // May be null if type unification was not successful
                val newProperties = if (isPropSet(ClauseAnnotation.PropSOS, withWrapper.properties) || isPropSet(ClauseAnnotation.PropSOS, intoWrapper.properties))
                  ClauseAnnotation.PropNeedsUnification |  ClauseAnnotation.PropSOS
                else ClauseAnnotation.PropNeedsUnification
                val newClWrapper = AnnotatedClause(newCl, InferredFrom(OrderedParamod, Seq(withWrapper, intoWrapper)), newProperties)
                Out.finest(s"Result: ${newClWrapper.pretty(sig)}")
                myAssert(Clause.wellTyped(newCl), "paramod not well-typed")
                myAssert(uniqueFVTypes(newCl), "not unique free var types")
                results = results + newClWrapper
              }
            }
          }
        }
      }
      results
    }
    /** We should paramod if either the terms are unifiable or if at least one unification rule step can be executed. */
    private final def shouldParamod(withTerm: Term, intoTerm: Term): Boolean = {
      val withHd = withTerm.headSymbol
      val intoHd = intoTerm.headSymbol
      if (withHd == intoHd && withHd.isConstant && mayUnify(withTerm.ty, intoTerm.ty)) true
      else leo.modules.calculus.mayUnify(withTerm, intoTerm)
    }

    ////////////////////////////////////////////////////////
    // Utility for Paramod control
    ///////////////////////////////////////////////////////

    type Subterm = Term
    type IntoConfiguration = (inferenceControl.LiteralIndex, Literal, Side, Position, Subterm)

    final private def intoConfigurationIterator(cl: Clause)(implicit sig: Signature): Iterator[IntoConfiguration] = new Iterator[IntoConfiguration] {
      import Literal.{leftSide, rightSide, selectSide}

      private val maxLits = Literal.maxOf(cl.lits)
      private var litIndex = 0
      private var lits = cl.lits
      private var side = leftSide
      private var curSubterms: Set[Term] = _
      private var curPositions: Set[Position] = _

      def hasNext: Boolean = if (lits.isEmpty) false
      else {
        val hd = lits.head
        if (!maxLits.contains(hd) || hd.flexflex) {
          lits = lits.tail
          litIndex += 1
          hasNext
        } else {
          if (curSubterms == null) {
            curSubterms = selectSide(hd, side).feasibleOccurrences.keySet
            curPositions = selectSide(hd, side).feasibleOccurrences(curSubterms.head)
            true
          } else {
            if (curPositions.isEmpty) {
              curSubterms = curSubterms.tail
              if (curSubterms.isEmpty) {
                if (/*hd.oriented ||*/ side == rightSide) {
                  lits = lits.tail
                  litIndex += 1
                  side = leftSide
                } else {
                  side = rightSide
                }
                curSubterms = null
                curPositions = null
                hasNext
              } else {
                curPositions = selectSide(hd, side).feasibleOccurrences(curSubterms.head)
                assert(hasNext)
                true
              }
            } else {
              true
            }
          }
        }

      }

      def next(): IntoConfiguration = {
        if (hasNext) {
          val res = (litIndex, lits.head, side, curPositions.head, curSubterms.head)
          curPositions = curPositions.tail
          res
        } else {
          throw new NoSuchElementException
        }
      }
    }
  }

  protected[modules] object FactorizationControl {

    import leo.datastructures.ClauseAnnotation.InferredFrom

    final def factor(cl: AnnotatedClause)(implicit state: LocalState): Set[AnnotatedClause] = {
      Out.debug(s"Factor in ${cl.id}")
      implicit val sig = state.signature
      var res: Set[AnnotatedClause] = Set()
      val clause = cl.cl
      val maxLitsofClause = Literal.maxOf(clause.lits)
      val maxLitIt = new LiteralSideIterator(clause, true, false, true)

      while (maxLitIt.hasNext) {
        val (maxLitIndex, maxLit, maxLitSide) = maxLitIt.next()
        Out.trace(s"maxLit chosen: ${maxLit.pretty(sig)}")
        val otherLitIt = new LiteralSideIterator(clause, false, false, true)

        while (otherLitIt.hasNext) {
          val (otherLitIndex, otherLit, otherLitSide) = otherLitIt.next()
          Out.trace(s"otherLit chosen: ${otherLit.pretty(sig)}")
          if (maxLitIndex <= otherLitIndex && maxLitsofClause.contains(otherLit) ) {
            Out.finest(s"skipped maxLit ${maxLit.pretty(sig)} with ${otherLit.pretty(sig)}")
            /* skipped since already tested */
          } else {
            if (maxLit.polarity == otherLit.polarity) {
              // same polarity, standard
              val (maxLitMaxSide, maxLitOtherSide) = Literal.getSidesOrdered(maxLit, maxLitSide)
              val (otherLitMaxSide, otherLitOtherSide) = Literal.getSidesOrdered(otherLit, otherLitSide)
              val test1 = shouldFactor(maxLitMaxSide, otherLitMaxSide)
              val test2 = shouldFactor(maxLitOtherSide, otherLitOtherSide)
              Out.finest(s"Should factor ($test1): ${maxLitMaxSide.pretty(sig)} = ${otherLitMaxSide.pretty(sig)}")
              Out.finest(s"Should factor ($test2): ${maxLitOtherSide.pretty(sig)} = ${otherLitOtherSide.pretty(sig)}")
              if (test1 && test2) {
                val factor = OrderedEqFac(clause, maxLitIndex, maxLitSide, otherLitIndex, otherLitSide)
                val result = AnnotatedClause(factor, InferredFrom(OrderedEqFac, cl), cl.properties | ClauseAnnotation.PropNeedsUnification)
                res = res + result
              }
              // If equation is oriented, we still need to look at the side-switched version
              // of otherLit, since our iterator does not give us this test. It will give us this test
              // if otherLit is not oriented.
              if (otherLit.oriented) {
                val test1 = shouldFactor(maxLitMaxSide, otherLitOtherSide)
                val test2 = shouldFactor(maxLitOtherSide, otherLitMaxSide)
                Out.finest(s"Should factor ($test1): ${maxLitMaxSide.pretty(sig)} = ${otherLitOtherSide.pretty(sig)}")
                Out.finest(s"Should factor ($test2): ${maxLitOtherSide.pretty(sig)} = ${otherLitMaxSide.pretty(sig)}")
                if (test1 && test2) {
                  val factor = OrderedEqFac(clause, maxLitIndex, maxLitSide, otherLitIndex, !otherLitSide)
                  val result = AnnotatedClause(factor, InferredFrom(OrderedEqFac, cl), cl.properties | ClauseAnnotation.PropNeedsUnification)
                  res = res + result
                }
              }
            } else {
              // Different polarity, this can only work out if at least one of the literals
              // is a flexhead, i.e. a literal `l` with `l = [s = $true]^alpha` where head(s) is a variable.
              // The other literal l` must then be non-equational.
              // This is not traversed again since bot literals are oriented.
              if (maxLit.flexHead && !otherLit.equational) {
                assert(maxLit.polarity != otherLit.polarity)
                import leo.modules.HOLSignature.Not
                val flexTerm = maxLit.left
                val otherTerm = otherLit.left
                val test = shouldFactor(flexTerm, Not(otherTerm))
                Out.finest(s"Should factor ($test): ${flexTerm.pretty(sig)} = ${Not(otherTerm).pretty(sig)}")
                if (test) {
                  val adjustedClause = Clause(clause.lits.updated(otherLitIndex, Literal(Not(otherTerm), !otherLit.polarity)))
                  val factor = OrderedEqFac(adjustedClause, maxLitIndex, Literal.leftSide, otherLitIndex, Literal.leftSide)
                  val result = AnnotatedClause(factor, InferredFrom(OrderedEqFac, cl), cl.properties | ClauseAnnotation.PropNeedsUnification)
                  res = res + result
                }
              }
              // Not clear if we also want the other way around: Since maxlit would be removed by EqFac
            }
          }
        }
      }

      Out.trace(s"Factor result:\n\t${res.map(_.pretty(sig)).mkString("\n\t")}")
      res
    }

    /** We should paramod if either the terms are unifiable or if at least one unification rule step can be executed. */
    private final def shouldFactor(term: Term, otherTerm: Term): Boolean = {
      val withHd = term.headSymbol
      val intoHd = otherTerm.headSymbol
      if (withHd == intoHd && withHd.isConstant && mayUnify(term.ty, otherTerm.ty)) true
      else leo.modules.calculus.mayUnify(term, otherTerm)
    }
  }

  protected[modules] object UnificationControl {
    import leo.datastructures.ClauseAnnotation._
    import leo.modules.output.ToTPTP

    type UniLits = Seq[(Term, Term)]
    type OtherLits = Seq[Literal]
    type UniResult = (Clause, (Unification#TermSubst, Unification#TypeSubst))

    // TODO: Flags, check for types in pattern unification
    final def unifyNewClauses(cls: Set[AnnotatedClause])(implicit state: LocalState): Set[AnnotatedClause] = {
      val sig = state.signature
      var resultSet: Set[AnnotatedClause] = Set()
      val clsIt = cls.iterator

      while(clsIt.hasNext) {
        val cl = clsIt.next()

        if (leo.datastructures.isPropSet(ClauseAnnotation.PropNeedsUnification, cl.properties)) {
          Out.trace(s"Clause ${cl.id} needs unification. Working on it ...")
          Out.trace(s"Clause ${cl.pretty(sig)} needs unification. Working on it ...")
          Out.trace(s"FV(${cl.id}) = ${cl.cl.implicitlyBound.toString()}")
          val vargen = leo.modules.calculus.freshVarGen(cl.cl)

          val results = if (cl.annotation.fromRule == null) {
            defaultUnify(vargen, cl)(state)
          } else {
            val fromRule = cl.annotation.fromRule
            if (fromRule == OrderedParamod) {
              paramodUnify(vargen, cl)(state)
            } else if (fromRule == OrderedEqFac) {
              factorUnify(vargen, cl)(state)
            } else {
              defaultUnify(vargen, cl)(state)
            }
          }
          Out.trace(s"Uni result:\n\t${results.map(_.pretty(sig)).mkString("\n\t")}")
          results.foreach(cl =>
            Out.trace(s"FV(${cl.id}) = ${cl.cl.implicitlyBound.toString()}")
          )
          resultSet = resultSet union results
        } else resultSet = resultSet + cl
      }
      resultSet
    }

    private final def paramodUnify(freshVarGen: FreshVarGen, cl0: AnnotatedClause)(state: LocalState): Set[AnnotatedClause] = {
      import leo.modules.HOLSignature.LitFalse
      val sig = state.signature
      val cl = cl0.cl
      assert(cl.lits.nonEmpty)
      val uniLit = cl.lits.last

      val uniEq = if (!uniLit.polarity) Vector((uniLit.left, uniLit.right)) /*standard case*/
      else {
        assert(!uniLit.equational)
        Seq((uniLit.left, LitFalse.apply())) /* in case a False was substituted in paramod */
      }
      val uniResult0 = doUnify0(cl0, freshVarGen, uniEq, cl.lits.init)(state)
      // 1 if not unifiable, check if uni constraints can be simplified
      // if it can be simplified, return simplified constraints
      // if it cannot be simplied, drop clause
      // 2 if unifiable, reunify again with all literals (simplified)
      if (uniResult0.isEmpty) {
        Out.finest(s"Unification failed, but looking for uni simp.")
        if (!uniLit.polarity) {
          val (simpSubst, simpResult) = Simp.uniLitSimp(uniLit)(sig)
          Out.finest(s"Unification simp: ${simpResult.map(_.pretty)}")
          if (simpResult.size == 1 && simpResult.head == uniLit) Set()
          else {
            val substitutedRemainingLits = if (simpSubst == Subst.id) cl.lits.init
            else cl.lits.init.map(_.substituteOrdered(Subst.id, simpSubst)(sig))
            val resultClause = Clause(substitutedRemainingLits ++ simpResult)
            val res = AnnotatedClause(resultClause, InferredFrom(Simp, cl0), leo.datastructures.deleteProp(ClauseAnnotation.PropNeedsUnification,cl0.properties | ClauseAnnotation.PropUnified))
            Out.finest(s"No unification, but Uni Simp result: ${res.pretty(sig)}")
            myAssert(Clause.wellTyped(res.cl), "uniSimp not well-typed")
            Set(res)
          }
        } else Set()
      } else {
        var uniResult: Set[AnnotatedClause] = Set()
        val uniResultIt = uniResult0.iterator
        while (uniResultIt.hasNext) {
          val uniRes = uniResultIt.next()
          uniResult = uniResult union defaultUnify(freshVarGen, uniRes)(state)
        }
        uniResult
      }
    }

    private final def factorUnify(freshVarGen: FreshVarGen, cl0: AnnotatedClause)(state: LocalState): Set[AnnotatedClause] = {
      import leo.modules.HOLSignature.LitFalse
      val sig = state.signature
      val cl = cl0.cl
      assert(cl.lits.size >= 2)
      val uniLit1 = cl.lits.last
      val uniLit2 = cl.lits.init.last

      val uniEq1 = if (!uniLit1.polarity) (uniLit1.left, uniLit1.right) /*standard case*/
      else {
        assert(!uniLit1.equational)
        (uniLit1.left, LitFalse()) /* in case a False was substituted in factor */
      }
      val uniEq2 = if (!uniLit2.polarity) (uniLit2.left, uniLit2.right) /*standard case*/
      else {
        assert(!uniLit2.equational)
        (uniLit2.left, LitFalse()) /* in case a False was substituted in factor */
      }
      val uniResult0 = doUnify0(cl0, freshVarGen, Vector(uniEq1, uniEq2), cl.lits.init.init)(state)
      // 1 if not unifiable, check if uni constraints can be simplified
      // if it can be simplified, return simplified constraints
      // if it cannot be simplied, drop clause
      // 2 if unifiable, reunify again with all literals (simplified)
      if (uniResult0.isEmpty) {
        var wasSimplified = false
        val (simpSubst1, uniLit1Simp) = if (!uniLit1.polarity) {
          val (simpSubst1, simpResult1) = Simp.uniLitSimp(uniLit1)(sig)
          if (simpResult1.size == 1 && simpResult1.head == uniLit1) (Subst.id, Seq(uniLit1))
          else { wasSimplified = true; (simpSubst1,simpResult1) }
        } else (Subst.id, Seq(uniLit1))
        val (simpSubst2, uniLit2Simp) = if (!uniLit2.polarity) {
          val (simpSubst2, simpResult2) = Simp.uniLitSimp(uniLit2.substitute(Subst.id, simpSubst1))(sig)
          if (simpResult2.size == 1 && simpResult2.head == uniLit2) (Subst.id, Seq(uniLit2))
          else { wasSimplified = true; (simpSubst2, simpResult2) }
        } else (Subst.id,Seq(uniLit2.substituteOrdered(Subst.id, simpSubst1)(sig)))
        if (wasSimplified) {
          val substitutedRemainingLits = cl.lits.init.init.map(_.substituteOrdered(Subst.id, simpSubst1.comp(simpSubst2))(sig))
          val resultClause = Clause(substitutedRemainingLits ++ uniLit1Simp ++ uniLit2Simp)
          val res = AnnotatedClause(resultClause, InferredFrom(Simp, cl0), leo.datastructures.deleteProp(ClauseAnnotation.PropNeedsUnification,cl0.properties | ClauseAnnotation.PropUnified))
          Out.finest(s"Uni Simp result: ${res.pretty(sig)}")
          Set(res)
        } else Set()
      } else {
        var uniResult: Set[AnnotatedClause] = Set()
        val uniResultIt = uniResult0.iterator
        while (uniResultIt.hasNext) {
          val uniRes = uniResultIt.next()
          uniResult = uniResult union defaultUnify(freshVarGen, uniRes)(state)
        }
        uniResult
      }
    }

    private final def defaultUnify(freshVarGen: FreshVarGen, cl: AnnotatedClause)(state: LocalState): Set[AnnotatedClause] = {
      val sig = state.signature
      val litIt = cl.cl.lits.iterator
      var uniLits: UniLits = Vector()
      var otherLits:OtherLits = Vector()
      while(litIt.hasNext) {
        val lit = litIt.next()
        if (lit.equational && !lit.polarity) {
          uniLits = (lit.left,lit.right) +: uniLits
        } else {
          otherLits = lit +: otherLits
        }
      }
      if (uniLits.nonEmpty) {
        val uniResult = doUnify0(cl, freshVarGen, uniLits, otherLits)(state)
        // all negative literals are taken as unification constraints
        // if no unifier is found, the original clause is unisimp'd and returned
        // else the unified clause is unisimp*d and returned
        if (uniResult.isEmpty) {
          val uniLits = cl.cl.negLits
          val (simpSubst, uniLitsSimp) = Simp.uniLitSimp(uniLits)(sig)
          if (uniLits == uniLitsSimp) Set(cl)
          else {
            val substPosLits = cl.cl.posLits.map(_.substituteOrdered(Subst.id, simpSubst)(sig))
            Set(AnnotatedClause(Clause(substPosLits ++ uniLitsSimp), InferredFrom(Simp, cl), cl.properties))
          }
        } else {
          val resultClausesIt = uniResult.iterator
          var resultClausesSimp: Set[AnnotatedClause] = Set()
          while (resultClausesIt.hasNext) {
            val resultClause = resultClausesIt.next()
            val uniLits = resultClause.cl.negLits
            val (simpSubst, uniLitsSimp) = Simp.uniLitSimp(uniLits)(sig)
            if (uniLits == uniLitsSimp)  resultClausesSimp = resultClausesSimp +  resultClause
            else {
              val substPosLits = resultClause.cl.posLits.map(_.substituteOrdered(Subst.id, simpSubst)(sig))
              resultClausesSimp = resultClausesSimp + AnnotatedClause(Clause(substPosLits ++ uniLitsSimp), InferredFrom(Simp, resultClause), resultClause.properties)
            }
          }
          resultClausesSimp
        }
      } else Set(cl)
    }


    protected[control] final def doUnify0(cl: AnnotatedClause, freshVarGen: FreshVarGen,
                               uniLits: UniLits, otherLits: OtherLits)(state: LocalState):  Set[AnnotatedClause] = {
      val sig = state.signature
      if (isAllPattern(uniLits)) {
        val result = PatternUni.apply(freshVarGen, uniLits, otherLits)(sig)
        if (result.isEmpty) Set()
        else Set(annotate(cl, result.get, PatternUni)(sig))
      } else {
        val uniResultIterator = PreUni(freshVarGen, uniLits, otherLits, state.runStrategy.uniDepth)(sig)
        val uniResult = uniResultIterator.take(state.runStrategy.unifierCount).toSet
        uniResult.map(annotate(cl, _, PreUni)(sig))
      }
    }

    private final def isAllPattern(uniLits: UniLits): Boolean = {
      val uniLitIt = uniLits.iterator
      while (uniLitIt.hasNext) {
        val uniLit = uniLitIt.next()
        if (!PatternUnification.isPattern(uniLit._1)) return false
        if (!PatternUnification.isPattern(uniLit._2)) return false
      }
      true
    }

    private final def annotate(origin: AnnotatedClause,
                               uniResult: UniResult,
                               rule: CalculusRule)(sig: Signature): AnnotatedClause = {
      val (clause, subst) = uniResult
      AnnotatedClause(clause, InferredFrom(rule, Seq((origin, ToTPTP(subst._1, origin.cl.implicitlyBound)(sig)))), leo.datastructures.deleteProp(ClauseAnnotation.PropNeedsUnification,origin.properties | ClauseAnnotation.PropUnified))
    }


  }


  protected[modules] object BoolExtControl {
    import leo.datastructures.ClauseAnnotation._

    final def boolext(cw: AnnotatedClause)(implicit state: LocalState): Set[AnnotatedClause] = {
      val sig = state.signature
      if (state.runStrategy.boolExt) {
        if (!leo.datastructures.isPropSet(PropBoolExt, cw.properties)) {
          val (cA_boolExt, bE, bE_other) = BoolExt.canApply(cw.cl)
          if (cA_boolExt) {
            Out.debug(s"Bool Ext on: ${cw.pretty(sig)}")
            val result = BoolExt.apply(bE, bE_other).map(AnnotatedClause(_, InferredFrom(BoolExt, cw),cw.properties | ClauseAnnotation.PropBoolExt))
            Out.trace(s"Bool Ext result:\n\t${result.map(_.pretty(sig)).mkString("\n\t")}")
            result
          } else Set()
        } else Set()
      } else Set()
    }
  }

  protected[modules] object PrimSubstControl {
    import leo.datastructures.ClauseAnnotation.InferredFrom
    import leo.modules.output.ToTPTP
    import leo.modules.HOLSignature.{Not, LitFalse, LitTrue, |||, ===, !===}

    val standardbindings: Set[Term] = Set(Not, LitFalse(), LitTrue(), |||)
    final def eqBindings(tys: Seq[Type]): Set[Term] = {
      leo.Out.trace(s"eqBindings on type: ${tys.map(_.pretty)}")
      if (tys.size == 2) {
        leo.Out.trace(s"eqBindings two arguments")
        val (ty1, ty2) = (tys.head, tys.tail.head)
        if (ty1 == ty2) {
          leo.Out.trace(s"same type")
          Set(  // lambda abstraction intentionally removed: they are added by partialBinding call in primSubst(.)
            /*Term.λ(ty1, ty1)*/Term.mkTermApp(Term.mkTypeApp(===, ty1), Seq(Term.mkBound(ty1, 2),Term.mkBound(ty1, 1))),
            /*Term.λ(ty1, ty1)*/Term.mkTermApp(Term.mkTypeApp(!===, ty1), Seq(Term.mkBound(ty1, 2),Term.mkBound(ty1, 1)))
          )
        } else Set()
      } else Set()
    }
    final def specialEqBindings(terms: Set[Term], typs: Seq[Type]): Set[Term] = {
      if (typs.size == 1) {
        val typ = typs.head
        val compatibleTerms = terms.filter(_.ty == typ)
        // lambda abstraction intentionally removed: they are added by partialBinding call in primSubst(.)
        compatibleTerms.map(t => Term.mkTermApp(Term.mkTypeApp(===, typ), Seq(t.lift(1), Term.mkBound(typ, 1))))
      } else Set()
    }

    final def primSubst(cw: AnnotatedClause)(implicit state: LocalState): Set[AnnotatedClause] = {
      implicit val sig = state.signature
      val level = state.runStrategy.primSubst
      if (level > 0) {
        val (cA_ps, ps_vars) = PrimSubst.canApply(cw.cl)
        if (cA_ps) {
          // Every variable in ps_vars has type a_1 -> ... -> a_n -> o (n >= 0)
          Out.debug(s"[Prim subst] On ${cw.id}")
          var primsubstResult = PrimSubst(cw.cl, ps_vars, standardbindings)
          if (level > 1) {
            primsubstResult = primsubstResult union ps_vars.flatMap{h =>
              val (ty,idx) = Term.Bound.unapply(h).get
              val eligibleConstants = sig.uninterpretedSymbolsOfType(ty).map(Term.mkAtom)
              eligibleConstants.map{c =>
                val subst = Subst.singleton(idx, c)
                (cw.cl.substituteOrdered(subst),subst)}
            }
            if (level > 2) {
              primsubstResult = primsubstResult union ps_vars.flatMap(h => PrimSubst(cw.cl, Set(h), eqBindings(h.ty.funParamTypes)))
              if (level > 3) {
                primsubstResult = primsubstResult union ps_vars.flatMap(h => PrimSubst(cw.cl, Set(h), specialEqBindings(cw.cl.implicitlyBound.map(a => Term.mkBound(a._2, a._1)).toSet, h.ty.funParamTypes)))
                if (level > 4) {
                  primsubstResult = primsubstResult union ps_vars.flatMap(h => PrimSubst(cw.cl, Set(h), specialEqBindings(sig.uninterpretedSymbols.map(Term.mkAtom), h.ty.funParamTypes)))
                }
              }
            }
          }
          val newCl = primsubstResult.map{case (cl,subst) => AnnotatedClause(cl, InferredFrom(PrimSubst, Seq((cw,ToTPTP(subst, cw.cl.implicitlyBound)))), cw.properties)}
          Out.trace(s"Prim subst result:\n\t${newCl.map(_.pretty(sig)).mkString("\n\t")}")
          return newCl
        }
        Set()
      } else Set()
    }
  }

  protected[modules] object SpecialInstantiationControl {
    import leo.modules.calculus.Enumeration._
    import leo.Configuration.{PRE_PRIMSUBST_LEVEL => LEVEL, PRE_PRIMSUBST_MAX_DEPTH => MAXDEPTH}

    final def specialInstances(cl: AnnotatedClause)(implicit sig: Signature): Set[AnnotatedClause] = {
      if (LEVEL != NO_REPLACE) {
        leo.Out.trace("[Special Instances] Searching ...")
        val clause = cl.cl
        assert(Clause.unit(clause))
        val lit = clause.lits.head
        assert(!lit.equational)
        val term = lit.left
        val instancesResult = instantiateTerm(term, lit.polarity, 0)(sig)
        val result = instancesResult.map (r =>
          if (r == term)
            cl
          else {
            val result = AnnotatedClause(Clause(Literal(r, lit.polarity)), InferredFrom(Enumeration, cl), cl.properties)
            val simpResult = SimplificationControl.shallowSimp(result)(sig)
            simpResult
          }
        )
        leo.Out.trace(s"[Special Instances] Instances used:\n\t${result.map(_.pretty(sig)).mkString("\n\t")}")
        result
      } else Set(cl)
    }

    final def instantiateTerm(t: Term, polarity: Boolean, depth: Int)(sig: Signature): Set[Term] = {
      import leo.datastructures.Term._
      import leo.modules.HOLSignature.{Forall, Exists, Not, Impl}

      if (depth >= MAXDEPTH)
        Set(t)
      else {
        t match {
          case Not(body) =>
            val erg = instantiateTerm(body, !polarity, depth+1)(sig)
            erg.map(e => Not(e))
          case Impl(l,r) =>
            val ergL = instantiateTerm(l, !polarity, depth+1)(sig)
            val ergR = instantiateTerm(r, polarity, depth+1)(sig)
            var result: Set[Term] = Set()
            val ergLIt = ergL.iterator
            while (ergLIt.hasNext) {
              val eL = ergLIt.next()
              val ergRIt = ergR.iterator
              while (ergRIt.hasNext) {
                val eR = ergRIt.next()
                val impl = Impl(eL, eR)
                result = result + impl
              }
            }
            result
          case Forall(all@(ty :::> _)) if polarity && shouldReplace(ty) =>
            val r = instantiateAbstractions(all, ty)(sig)
            val r2 = r.flatMap(rr => instantiateTerm(rr, polarity, depth+1)(sig))
            if (Enumeration.exhaustive(ty))
              r2
            else
              r2 + t
          case Exists(all@(ty :::> _)) if !polarity && shouldReplace(ty) =>
            val r = instantiateAbstractions(all, ty)(sig)
            val r2 = r.flatMap(rr => instantiateTerm(rr, polarity, depth+1)(sig))
            if (Enumeration.exhaustive(ty))
              r2
            else
              r2 + t
          case hd ∙ args =>
            val argsIt = args.iterator
            var newArgs: Set[Seq[Either[Term, Type]]] = Set(Vector())
            while (argsIt.hasNext) {
              val arg = argsIt.next()
              if (arg.isRight) {
                newArgs = newArgs.map(seq => seq :+ arg)
              } else {
                val termArg = arg.left.get
                val erg = instantiateTerm(termArg, polarity, depth+1)(sig)
                newArgs = newArgs.flatMap(seq => erg.map(e => seq :+ Left(e)))
              }
            }
            newArgs.map(erg => Term.mkApp(hd, erg))
          case ty :::> body =>
            val erg = instantiateTerm(body, polarity, depth+1)(sig)
            erg.map(e => Term.mkTermAbs(ty, e))
          case TypeLambda(body) =>
            val erg = instantiateTerm(body, polarity, depth+1)(sig)
            erg.map(e => Term.mkTypeAbs(e))
          case _ => Set(t)
        }
      }
    }

    private final def instantiateAbstractions(term: Term, ty: Type)(sig: Signature): Set[Term] = {
      assert(term.ty.isFunType)
      leo.Out.finest(s"[Special Instances]: Apply for ${ty.pretty(sig)}?")
      leo.Out.finest(s"[Special Instances]: REPLACE_O: ${isPropSet(REPLACE_O,LEVEL)}")
      leo.Out.finest(s"[Special Instances]: REPLACE_OO: ${isPropSet(REPLACE_OO,LEVEL)}")
      leo.Out.finest(s"[Special Instances]: REPLACE_OOO: ${isPropSet(REPLACE_OOO,LEVEL)}")
      leo.Out.finest(s"[Special Instances]: REPLACE_AO: ${isPropSet(REPLACE_AO,LEVEL)}")
      leo.Out.finest(s"[Special Instances]: REPLACE_AAO: ${isPropSet(REPLACE_AAO,LEVEL)}")
      if (shouldReplace(ty)) {
        leo.Out.finest(s"[Special Instances]: Should apply.")
        val instances = Enumeration.specialInstances(ty, LEVEL)(sig)
        if (instances.nonEmpty) {
          leo.Out.trace(s"[Special Instances]: Used (${instances.size}): ${instances.map(_.pretty(sig))}")
          instances.map(i => Term.mkTermApp(term, i).betaNormalize)
        } else Set()
      } else Set()
    }

    private final def shouldReplace(ty: Type): Boolean = {
      import leo.modules.HOLSignature.o
      import leo.modules.calculus.Enumeration._

      val funTyArgs = ty.funParamTypesWithResultType
      if (funTyArgs.last == o) {
        if (funTyArgs.size == 1) isPropSet(REPLACE_O, Configuration.PRE_PRIMSUBST_LEVEL) // Booleans
        else {
          // funTyArgs.size > 1
          if (funTyArgs.size == 2 && funTyArgs.head == o) isPropSet(REPLACE_OO, Configuration.PRE_PRIMSUBST_LEVEL)
          else if (funTyArgs.size == 3 && funTyArgs.head == o && funTyArgs.tail.head == o) isPropSet(REPLACE_OOO, Configuration.PRE_PRIMSUBST_LEVEL)
          else {
            if (isPropSet(REPLACE_AO, Configuration.PRE_PRIMSUBST_LEVEL)) true
            else {
              if (funTyArgs.size == 3) {
                val ty1 = funTyArgs.head; val ty2 = funTyArgs.tail.head
                (ty1 == ty2) && isPropSet(REPLACE_AAO,Configuration.PRE_PRIMSUBST_LEVEL)
              } else false
            }
          }
        }
      } else false
    }
  }

  protected[modules] object ChoiceControl {
    import leo.modules.calculus.{Choice => ChoiceRule}
    import leo.datastructures.ClauseAnnotation.FromSystem
    /* This is for the proof output: Generate a clause with the axiom of choice
    * for some type as parent to the instantiateChoice rule. */
    private var acMap: Map[Type, AnnotatedClause] = Map()
    final def axiomOfChoice(ty: Type): AnnotatedClause = acMap.getOrElse(ty, newACInstance(ty))

    final def newACInstance(ty: Type): AnnotatedClause = {
      import leo.modules.HOLSignature._
      import leo.datastructures.Term.{mkBound,λ, mkTermApp}
      val lit = Literal.mkLit(Exists(λ((ty ->: o) ->: ty)(
        Forall(λ(ty ->: o)(
          Impl(
            Exists(λ(ty)(
                mkTermApp(mkBound(ty ->: o, 2), mkBound(ty, 1))
            )),
            mkTermApp(
              mkBound(ty ->: o, 1),
              mkTermApp(
                mkBound((ty ->: o) ->: ty, 2),
                mkBound(ty ->: o, 1)
              )
            )
          )
        ))
      )), true)
      val res = AnnotatedClause(Clause(lit), Role_Axiom, FromSystem("axiom_of_choice"), ClauseAnnotation.PropNoProp)
      acMap = acMap + ((ty, res))
      res
    }
    /** Proof output end **/

    final def detectChoiceClause(cw: AnnotatedClause)(state: GeneralState[AnnotatedClause]): Boolean = {
      if (!state.runStrategy.choice) false
      else {
        val maybeChoiceFun = ChoiceRule.detectChoice(cw.cl)
        if (maybeChoiceFun.isDefined) {
          val choiceFun = maybeChoiceFun.get
          state.addChoiceFunction(choiceFun)
          leo.Out.debug(s"[Choice] Detected ${choiceFun.pretty(state.signature)}")
          true
        } else false
      }
    }

<<<<<<< HEAD
    final def instantiateChoice(cw: AnnotatedClause)(state: GeneralState[AnnotatedClause]): Set[AnnotatedClause] = {
=======
    private var choicePreds: Set[Term] = Set.empty

    final def instantiateChoice(cw: AnnotatedClause)(state: State[AnnotatedClause]): Set[AnnotatedClause] = {
>>>>>>> 6d14196c
      if (!state.runStrategy.choice) Set()
      else {
        val cl = cw.cl
        val choiceFuns = state.choiceFunctions
        val sig = state.signature
        Out.trace(s"[Choice] Searching for possible choice terms...")
        val candidates = ChoiceRule.canApply(cl, choiceFuns)(sig)
        if (candidates.nonEmpty) {
          Out.finest(s"[Choice] Found possible choice term.")
          var results: Set[AnnotatedClause] = Set()
          val candidateIt = candidates.iterator
          while(candidateIt.hasNext) {
            val candPredicate = candidateIt.next()
            if (!choicePreds.contains(candPredicate)) {
              // type is (alpha -> o), alpha is choice type
              val choiceType: Type = candPredicate.ty._funDomainType

              if (choiceFuns.contains(choiceType)) {
                // Instantiate with all registered choice functions
                val choiceFunsForChoiceType = choiceFuns(choiceType)
                val choiceFunIt = choiceFunsForChoiceType.iterator
                while (choiceFunIt.hasNext) {
                  val choiceFun = choiceFunIt.next()
                  val result0 = ChoiceRule(candPredicate, choiceFun)
                  val result = AnnotatedClause(result0, InferredFrom(ChoiceRule, axiomOfChoice(choiceType)))
                  results = results + result
                }
              } else {
                // No choice function registered, introduce one now
                val choiceFun = registerNewChoiceFunction(choiceType)
                val result0 = ChoiceRule(candPredicate, choiceFun)
                val result = AnnotatedClause(result0, InferredFrom(ChoiceRule, axiomOfChoice(choiceType)))
                results = results + result
              }
              choicePreds += candPredicate
            }
          }
          Out.finest(s"[Choice] Instantiate choice for terms: ${candidates.map(_.pretty(sig)).mkString(",")}")

//          Out.trace(s"[Choice] Collected (${choicePreds.size}):\n\t${choicePreds.map(_.pretty(sig)).mkString("\t\n")}")
          Out.trace(s"[Choice] Results: ${results.map(_.pretty(sig)).mkString(",")}")
          results
        } else Set()
      }
    }

<<<<<<< HEAD
    final def registerNewChoiceFunction(ty: Type)(state: GeneralState[AnnotatedClause]): Term = {
      import leo.modules.HOLSignature.o
=======
    final def registerNewChoiceFunction(ty: Type): Term = {
>>>>>>> 6d14196c
      import leo.modules.HOLSignature.Choice
      Term.mkTypeApp(Choice, ty)
    }

    final def guessFuncSpec(cls: Set[AnnotatedClause])(state: LocalState): Set[AnnotatedClause] = {
      cls.flatMap(guessFuncSpec(_)(state))
    }

    final def guessFuncSpec(cw: AnnotatedClause)(state: LocalState): Set[AnnotatedClause] = {
      import leo.datastructures.Term.TermApp
      implicit val sig = state.signature
      leo.Out.finest(s"call guesFuncSpec on ${cw.id}")
      val cl = cw.cl
      val uniLits = cl.negLits.filter(_.uni)
      leo.Out.finest(s"call guesFuncSpec on ${uniLits.map(_.pretty(sig)).mkString("\n")}")
      var collectedSpecs: Map[Term, Seq[(Seq[Term], Term)]] = Map.empty.withDefaultValue(Seq.empty)
      val uniLitsIt = uniLits.iterator
      while (uniLitsIt.hasNext) {
        val uniLit = uniLitsIt.next()
        leo.Out.finest(s"check: ${uniLit.pretty(sig)}")
        val (l,r) = Literal.getSidesOrdered(uniLit, Literal.leftSide)
        val (flexSide, otherSide) = if (l.flexHead && l.isApp) (l,r) else (r,l)
        leo.Out.finest(s"flexSide: ${flexSide.pretty(sig)}")
        leo.Out.finest(s"otherSide: ${otherSide.pretty(sig)}")
        if (flexSide.flexHead && flexSide.isApp) {
          val maybeArgs = TermApp.unapply(flexSide)
          if (maybeArgs.isDefined) {
            val (hd, args) = maybeArgs.get
            assert(hd.isVariable)
            val alreadyCollected = collectedSpecs(hd)
            val alreadyCollected0 = alreadyCollected :+ (args, otherSide)
            collectedSpecs = collectedSpecs + (hd -> alreadyCollected0)
          }
        }
      }
      Out.finest(s"Collected specs:\n" +
        collectedSpecs.map {case (hd, spec) => hd.pretty + ":\n" + spec.map(s => s._1.map(_.pretty(sig)).mkString(",") + " = " + s._2.pretty(sig)).mkString("\t\n")}.mkString("\n\n"))
      var result: Set[AnnotatedClause] = Set.empty
      collectedSpecs.foreach {case (hd, specs) =>
        val a = SolveFuncSpec.apply(hd.ty, specs)(sig)
        val hdIdx = Term.Bound.unapply(hd).get._2
          result = result + AnnotatedClause(cl.substituteOrdered(Subst.singleton(hdIdx, a))(sig), FromSystem("choice instance"), cw.properties)
      }
      Out.finest(s"FunSpec result:\n\t${result.map(_.pretty(sig)).mkString("\n\t")}")

      result
    }
  }

  protected[modules] object SimplificationControl {
    import leo.datastructures.ClauseAnnotation.InferredFrom

    final def switchPolarity(cl: AnnotatedClause): AnnotatedClause = {
      val litsIt = cl.cl.lits.iterator
      var newLits: Seq[Literal] = Seq()
      var wasApplied = false
      while(litsIt.hasNext) {
        val lit = litsIt.next()
        if (PolaritySwitch.canApply(lit)) {
          wasApplied = true
          newLits = newLits :+ PolaritySwitch(lit)
        } else {
          newLits = newLits :+ lit
        }
      }
      if (wasApplied) {
        val result = AnnotatedClause(Clause(newLits), InferredFrom(PolaritySwitch, cl), cl.properties)
        Out.trace(s"Switch polarity: ${result.pretty}")
        result
      } else
        cl

    }

    /** Pre: Is only called on initial clauses, i.e. clauses are not equaltional and unit. */
    final def miniscope(cl: AnnotatedClause)(implicit sig: Signature): AnnotatedClause = {
      import leo.modules.calculus.Miniscope
      if (Clause.empty(cl.cl)) return cl

      assert(Clause.unit(cl.cl))
      assert(!cl.cl.lits.head.equational)

      val lit = cl.cl.lits.head
      val term = lit.left
      val resultterm = Miniscope.apply(term, lit.polarity)
      val result = if (term != resultterm)
          AnnotatedClause(Clause(Literal(resultterm, lit.polarity)), InferredFrom(Miniscope, cl), cl.properties)
        else
          cl
      Out.trace(s"Miniscope Result: ${result.pretty(sig)}")
      result
    }


    final def expandDefinitions(cl: AnnotatedClause)(implicit sig: Signature): AnnotatedClause = {
      if (cl.annotation.fromRule != null && cl.annotation.fromRule == DefExpSimp) cl
      else {
        assert(Clause.unit(cl.cl))
        val lit = cl.cl.lits.head
        assert(!lit.equational)
        val newleft = DefExpSimp(lit.left)(sig)
        val result = AnnotatedClause(Clause(Literal(newleft, lit.polarity)), InferredFrom(DefExpSimp, cl), cl.properties)
        Out.trace(s"Def expansion: ${result.pretty(sig)}")
        result
      }
    }

    final def liftEq(cl: AnnotatedClause)(implicit sig: Signature): AnnotatedClause = {
      val (cA_lift, posLift, negLift, lift_other) = LiftEq.canApply(cl.cl)
      if (cA_lift) {
        val result = AnnotatedClause(Clause(LiftEq(posLift, negLift, lift_other)(sig)), InferredFrom(LiftEq, cl), deleteProp(ClauseAnnotation.PropBoolExt,cl.properties))
        Out.trace(s"to_eq: ${result.pretty(sig)}")
        result
      } else
        cl
    }

    final def funcext(cl: AnnotatedClause)(implicit sig: Signature): AnnotatedClause = {
      val (cA_funcExt, fE, fE_other) = FuncExt.canApply(cl.cl)
      if (cA_funcExt) {
        Out.finest(s"Func Ext on: ${cl.pretty(sig)}")
        Out.finest(s"TyFV(${cl.id}): ${cl.cl.typeVars.toString()}")
        val result = AnnotatedClause(Clause(FuncExt(leo.modules.calculus.freshVarGen(cl.cl),fE) ++ fE_other), InferredFrom(FuncExt, cl), deleteProp(ClauseAnnotation.PropBoolExt,cl.properties))
        myAssert(Clause.wellTyped(result.cl), "func ext not well-typed")
        Out.finest(s"Func Ext result: ${result.pretty(sig)}")
        result
      } else
        cl
    }

    final def extPreprocessUnify(cls: Set[AnnotatedClause])(implicit state: LocalState): Set[AnnotatedClause] = {
      import UnificationControl.doUnify0
      implicit val sig = state.signature
      var result: Set[AnnotatedClause] = Set()
      val clIt = cls.iterator

      while(clIt.hasNext) {
        val cl = clIt.next

        leo.Out.finest(s"[ExtPreprocessUnify] On ${cl.id}")
        leo.Out.finest(s"${cl.pretty(sig)}")
        var uniLits: Seq[Literal] = Vector()
        var nonUniLits: Seq[Literal] = Vector()
        var boolExtLits: Seq[Literal] = Vector()
        var nonBoolExtLits: Seq[Literal] = Vector()

        val litIt = cl.cl.lits.iterator

        while(litIt.hasNext) {
          val lit = litIt.next()
          if (!lit.polarity && lit.equational) uniLits = lit +: uniLits
          else nonUniLits = lit +: nonUniLits
          if (BoolExt.canApply(lit)) boolExtLits = lit +: boolExtLits
          else nonBoolExtLits = lit +: nonBoolExtLits
        }

        // (A) if unification literal is present, try to unify the set of unification literals as a whole
        // and add it to the solutions
        // (B) if also boolean extensionality literals present, add (BE/cnf) treated clause to result set, else
        // insert the original clause.
        if (uniLits.nonEmpty) result = result union doUnify0(cl, freshVarGen(cl.cl), uniLits.map(l => (l.left, l.right)), nonUniLits)(state)

        if (boolExtLits.isEmpty) {
          val (tySubst, res) = Simp.uniLitSimp(uniLits)(sig)
          if (res == uniLits) result = result + cl
          else {
            val newCl = AnnotatedClause(Clause(res ++ nonUniLits.map(_.substituteOrdered(Subst.id, tySubst))), InferredFrom(Simp, cl), cl.properties)
            val simpNewCl = Control.simp(newCl)(sig)
            result = result + cl + simpNewCl
          }
        } else {
          leo.Out.finest(s"Detecting Boolean extensionality literals, inserted expanded clauses...")
          val boolExtResult = BoolExt.apply(boolExtLits, nonBoolExtLits).map(AnnotatedClause(_, InferredFrom(BoolExt, cl),cl.properties | ClauseAnnotation.PropBoolExt))
          val cnf = CNFControl.cnfSet(boolExtResult)
          val lifted = cnf.map(Control.liftEq)
          val liftedIt = lifted.iterator
          while (liftedIt.hasNext) {
            val liftedCl = Control.shallowSimp(liftedIt.next())
            result = result + liftedCl
            val (liftedClUniLits, liftedClOtherLits) = liftedCl.cl.lits.partition(_.uni)
            val liftedUnified = doUnify0(cl, freshVarGen(liftedCl.cl), liftedClUniLits.map(l => (l.left, l.right)), liftedClOtherLits)(state)
            if (liftedUnified.isEmpty) {
              val (tySubst, res) = Simp.uniLitSimp(liftedClUniLits)(sig)
              if (res != liftedClUniLits) {
                val newCl = AnnotatedClause(Clause(res ++ liftedClOtherLits.map(_.substituteOrdered(Subst.id, tySubst))), InferredFrom(Simp, cl), cl.properties)
                val simpNewCl = Control.simp(newCl)(sig)
                result = result + simpNewCl
              }
            } else {
              result = result union liftedUnified
            }
          }
        }
      }
      result
    }

    type ACSpec = Boolean
    final val ACSpec_Associativity: ACSpec = false
    final val ACSpec_Commutativity: ACSpec = true

    final def detectAC(cl: AnnotatedClause): Option[(Signature.Key, Boolean)] = {
      if (Clause.demodulator(cl.cl)) {
        val lit = cl.cl.lits.head
        // Check if lit is an specification for commutativity
        if (lit.equational) {
          import leo.datastructures.Term.{TermApp, Symbol, Bound}
          val left = lit.left
          val right = lit.right
          left match {
            case TermApp(f@Symbol(key), Seq(v1@Bound(_, _), v2@Bound(_, _))) if v1 != v2 => // C case
              right match {
                case TermApp(`f`, Seq(`v2`, `v1`)) => Some((key, ACSpec_Commutativity))
                case _ => None
              }
            case TermApp(f@Symbol(key), Seq(TermApp(Symbol(key2), Seq(v1@Bound(_, _),v2@Bound(_, _))), v3@Bound(_, _)))
              if key == key2  && v1 != v2 && v1 != v3 && v2 != v3 => // A case 1
              right match {
                case TermApp(`f`, Seq(`v1`,TermApp(`f`, Seq(`v2`,`v3`)))) =>
                  Some((key, ACSpec_Associativity))
                case _ => None
              }
            case TermApp(f@Symbol(key), Seq(v1@Bound(_, _), TermApp(Symbol(key2), Seq(v2@Bound(_, _),v3@Bound(_, _)))))
              if key == key2  && v1 != v2 && v1 != v3 && v2 != v3 => // A case 1
              right match {
                case TermApp(`f`, Seq(TermApp(`f`, Seq(`v1`,`v2`)), `v3`)) =>
                  Some((key, ACSpec_Associativity))
                case _ => None
              }
            case _ => None
          }
        } else None
      } else None
    }

    final def acSimp(cl: AnnotatedClause)(implicit sig: Signature): AnnotatedClause = {
      if (Configuration.isSet("acsimp")) {
        val acSymbols = sig.acSymbols
        Out.trace(s"[AC] Simp on ${cl.pretty(sig)}")
        val pre_result = ACSimp.apply(cl.cl,acSymbols)(sig)
        val result = if (pre_result == cl.cl) cl
        else AnnotatedClause(pre_result, InferredFrom(ACSimp, cl), cl.properties)
        Out.finest(s"[AC] Result: ${result.pretty(sig)}")
        result
      } else
        cl
    }

    final def simp(cl: AnnotatedClause)(implicit sig: Signature): AnnotatedClause = {
      Out.trace(s"[Simp] Processing ${cl.id}")
      val simpresult = Simp(cl.cl)
      val result = if (simpresult != cl.cl)
        AnnotatedClause(simpresult, InferredFrom(Simp, cl), cl.properties)
      else
        cl
      Out.finest(s"[Simp] Result: ${result.pretty(sig)}")
      result
    }
    final def simpSet(clSet: Set[AnnotatedClause])(implicit sig: Signature): Set[AnnotatedClause] = clSet.map(simp)

    final def shallowSimp(cl: AnnotatedClause)(implicit sig: Signature): AnnotatedClause = {
      Out.trace(s"[Simp] Shallow processing ${cl.id}")
      val simpresult = Simp.shallowSimp(cl.cl)
      val result = if (simpresult != cl.cl)
        AnnotatedClause(simpresult, InferredFrom(Simp, cl), cl.properties)
      else
        cl
      Out.trace(s"[Simp] Shallow result: ${result.pretty(sig)}")
      result
    }
    final def shallowSimpSet(clSet: Set[AnnotatedClause])(implicit sig: Signature): Set[AnnotatedClause] = clSet.map(shallowSimp)

    final def rewriteSimp(cw: AnnotatedClause, rules0: Set[AnnotatedClause])(implicit sig: Signature): AnnotatedClause = {
      val plainSimp = simp(cw)
      Out.trace(s"[Rewriting] Processing ${cw.id}")
      Out.finest(s"[Rewriting] Rules existent? ${rules0.nonEmpty}")
      if (rules0.isEmpty) plainSimp
      else {
        // get all rewrite rules as literals
        val rules: Set[Literal] = rules0.map(_.cl.lits.head)
        myAssert(rules.forall(_.oriented))

        // search in all literals of cw for instances of a rule's left side
        val intoConfigurationIt = intoConfigurationIterator(plainSimp.cl)(sig)
        while (intoConfigurationIt.hasNext) {
          val (intoIndex, intoLit, intoSide, intoPos, intoTerm) = intoConfigurationIt.next()
          val rewriteRulesIt = rules.iterator
          while (rewriteRulesIt.hasNext) {
            val rewriteRule = rewriteRulesIt.next()
            val withTerm = rewriteRule.left
            val replaceBy = rewriteRule.right
            leo.Out.finest(s"[Rewriting] check with ${withTerm.pretty(sig)}, into: ${intoTerm.pretty(sig)}: ${leo.modules.calculus.mayMatch(withTerm, intoTerm)}")
            // TODO What to do with multiple rewrites on same (sub)position?
          }
        }
        val rewriteSimp = plainSimp.cl// RewriteSimp(plainSimp, ???)
        if (rewriteSimp != plainSimp.cl) AnnotatedClause(rewriteSimp, InferredFrom(RewriteSimp, cw), cw.properties)
        else plainSimp
      }
    }

    type Subterm = Term
    type IntoConfiguration = (inferenceControl.LiteralIndex, Literal, Side, Position, Subterm)

    /** into-Iterator for rewriting literals. Returns all literal-side-subterm configurations
      * `(i, l_i, s, p, t)` where
      *
      *  - `i` is the literal's index in `cl.lits`
      *  - `l_i` equals `cl.lits(i)`
      *  - `s` is a side, either `true` (left) or `false` (right)
      *  - `p` is a position in `cl.lits(i).s` (s = left/right)
      *  - `t` is the subterm at position `p`
      *
      * The iterator gives all such configurations for which `l_i` is either
      *
      *  (i) non-maximal, or
      *  (ii) maximal, but `s` is not a maximal side, or
      *  (iii) maximal, `s`is a maximal side, but `p = Position.root`.
      */
    final private def intoConfigurationIterator(cl: Clause)(implicit sig: Signature): Iterator[IntoConfiguration] = new Iterator[IntoConfiguration] {

      import Literal.{leftSide, rightSide, selectSide}

      val maxLits: Seq[Literal] = Literal.maxOf(cl.lits)
      var litIndex = 0
      var lits: Seq[Literal] = cl.lits
      var side: Side = rightSide // minimal side
      var curSubterms: Set[Term] = _
      var curPositions: Set[Position] = _

      def hasNext: Boolean = if (lits.isEmpty) false
      else {
        val hd = lits.head
        if (curSubterms == null) {
          if (side == rightSide && !hd.equational) {
            side = leftSide
          }
          if (side == leftSide && maxLits.contains(hd)) {
            curSubterms = Set(selectSide(hd, side))
            curPositions = Set(Position.root)
          } else {
            curSubterms = selectSide(hd, side).feasibleOccurrences.keySet
            curPositions = selectSide(hd, side).feasibleOccurrences(curSubterms.head)
          }
          true
        } else {
          if (curPositions.isEmpty) {
            curSubterms = curSubterms.tail
            if (curSubterms.isEmpty) {
              if (maxLits.contains(hd) && side == rightSide) {
                // hd is maximal and right side is done,
                // select left side at root position
                side = leftSide
                curSubterms = Set(selectSide(hd, side))
                curPositions = Set(Position.root)
                true
              } else {
                if (side == leftSide) {
                  lits = lits.tail
                  litIndex += 1
                  side = rightSide
                } else {
                  side = leftSide
                }
                curSubterms = null
                curPositions = null
                hasNext
              }
            } else {
              curPositions = selectSide(hd, side).feasibleOccurrences(curSubterms.head)
              assert(hasNext)
              true
            }
          } else {
            true
          }
        }
      }

      def next(): IntoConfiguration = {
        if (hasNext) {
          val res = (litIndex, lits.head, side, curPositions.head, curSubterms.head)
          curPositions = curPositions.tail
          res
        } else {
          throw new NoSuchElementException
        }
      }
    }
  }

  protected[modules] object DefinedEqualityProcessing {
    import leo.datastructures.ClauseAnnotation._
    import leo.modules.output.ToTPTP

    final def convertDefinedEqualities(clSet: Set[AnnotatedClause])(implicit sig: Signature): Set[AnnotatedClause] = {
      val replaceLeibniz = !Configuration.isSet("nleq")
      val replaceAndrews = !Configuration.isSet("naeq")
      if (replaceLeibniz || replaceAndrews) {
        var newClauses: Set[AnnotatedClause] = Set()
        val clSetIt = clSet.iterator
        while (clSetIt.hasNext) {
          val cl = clSetIt.next()
          var cur_c = cl
          if (replaceLeibniz) {
            cur_c = convertLeibniz0(cur_c)(sig)
          }
          if (replaceAndrews) {
            cur_c = convertAndrews0(cur_c)(sig)
          }
          if (cur_c.cl != cl.cl) {
            newClauses = newClauses + cur_c
          }
        }
        newClauses
      } else clSet
    }

    // Leibniz Equalities
    final def convertLeibnizEqualities(cl: AnnotatedClause)(implicit sig: Signature): AnnotatedClause = {
      if (Configuration.isSet("nleq")) cl
      else convertLeibniz0(cl)(sig)
    }
    @inline private final def convertLeibniz0(cl: AnnotatedClause)(sig: Signature): AnnotatedClause = {
      val (cA_leibniz, leibTermMap) = ReplaceLeibnizEq.canApply(cl.cl)(sig)
      if (cA_leibniz) {
        Out.trace(s"Replace Leibniz equalities in ${cl.id}")
        val (resCl, subst) = ReplaceLeibnizEq(cl.cl, leibTermMap)(sig)
        val res = AnnotatedClause(resCl, InferredFrom(ReplaceLeibnizEq, Seq((cl, ToTPTP(subst, cl.cl.implicitlyBound)(sig)))), cl.properties | ClauseAnnotation.PropNeedsUnification)
        Out.finest(s"Result: ${res.pretty(sig)}")
        res
      } else
        cl
    }

    // Andrews Equalities
    final def convertAndrewsEqualities(cl: AnnotatedClause)(implicit sig: Signature): AnnotatedClause = {
      if (Configuration.isSet("naeq")) cl
      else convertAndrews0(cl)(sig)
    }
    @inline private final def convertAndrews0(cl: AnnotatedClause)(sig: Signature): AnnotatedClause = {
      val (cA_Andrews, andrewsTermMap) = ReplaceAndrewsEq.canApply(cl.cl)
      if (cA_Andrews) {
        Out.trace(s"Replace Andrews equalities in ${cl.id}")
        val (resCl, subst) = ReplaceAndrewsEq(cl.cl, andrewsTermMap)(sig)
        val res = AnnotatedClause(resCl, InferredFrom(ReplaceAndrewsEq, Seq((cl, ToTPTP(subst, cl.cl.implicitlyBound)(sig)))), cl.properties | ClauseAnnotation.PropNeedsUnification)
        Out.finest(s"Result: ${res.pretty(sig)}")
        res
      } else
        cl
    }
  }


  ////////////////////////////////////////////////////////
  // Utility for inferenceControl
  ///////////////////////////////////////////////////////

  /**
    * Creates an iterator over the clause `cl` which iterates over the maximal sides (or both sides if not orientable)
    * of each literal inside `cl`.
    *
    * @param cl The clause which literals are iterated.
    * @param onlyMax If `onlyMax` is true, only maximal literals are considered.
    * @param onlyPositive If `onlyPositive` is true, only positive literals are considered..
    * @param alsoFlexheads If `alsoFlexHeads` is true, not only positive literals but also literals with a flexible head
    *                      are considered during iteration. `alsoFlexHeads` has no effect if `onlyPositive` is `false`.
    */
  protected final class LiteralSideIterator(cl: Clause, onlyMax: Boolean, onlyPositive: Boolean, alsoFlexheads: Boolean)(implicit sig: Signature) extends Iterator[inferenceControl.WithConfiguration] {
    import Literal.{leftSide, rightSide}

    private val maxLits = Literal.maxOf(cl.lits)
    private var litIndex = 0
    private var lits = cl.lits
    private var side = leftSide

    def hasNext: Boolean = {
      if (lits.isEmpty) false
      else {
        val hd = lits.head
        if ((!onlyPositive || hd.polarity || (alsoFlexheads && hd.flexHead)) &&
          (!onlyMax || maxLits.contains(hd))) true
        else {
          litIndex = litIndex + 1
          lits = lits.tail
          hasNext
        }
      }
    }

    def next(): inferenceControl.WithConfiguration = {
      if (hasNext) {
        assert(!onlyPositive || lits.head.polarity || (alsoFlexheads && lits.head.flexHead))
        assert(!onlyMax || maxLits.contains(lits.head))
        val res = (litIndex, lits.head, side)
        if (lits.head.oriented || side == rightSide) { // Flexheads are always oriented since they are not equational
          litIndex += 1
          lits = lits.tail
          side = leftSide
        } else {
          side = rightSide
        }
        res
      } else {
        throw new NoSuchElementException
      }
    }
  }

}

package redundancyControl {
  import leo.modules.control.Control.LocalFVState
  import leo.modules.control.indexingControl.FVIndexControl

  object RedundancyControl {
    /** Returns true iff cl is redundant wrt to processed. */
    final def redundant(cl: AnnotatedClause, processed: Set[AnnotatedClause])(implicit state: LocalFVState): Boolean = {
      if (SubsumptionControl.isSubsumed(cl, processed)) true
      // TODO: Do e.g. AC tautology deletion? maybe restructure later.
      else false
    }
  }

  object SubsumptionControl {
    import leo.modules.calculus.Subsumption
    import leo.modules.indexing.{ClauseFeature, FVIndex, FeatureVector}
    import leo.datastructures.FixedLengthTrie

    /** Main function called for deciding if cl is subsumed by (any clause within) `by`.
      * This function simply check for subsumption (see
      * [[leo.modules.calculus.Subsumption]]) or might call indexing pre-filters and then check those results
      * for the subsumption relation. */
    final def isSubsumed(cl: AnnotatedClause, by: Set[AnnotatedClause])(implicit state : Control.LocalFVState): Boolean = {
      // Current implementation checks feature-vector index for a pre-filter.
      // testFowardSubsumptionFVI also applies the "indeed subsumes"-relation check internally.
      val res = testForwardSubsumptionFVI(cl)
      if (res.nonEmpty)
        Out.trace(s"[Subsumption]: [${cl.id}] subsumed by ${res.map(_.id).mkString(",")}")
      res.nonEmpty
    }

    /** Test for subsumption using the feature vector index as a prefilter, then run
      * "trivial" subsumption check using [[leo.modules.calculus.Subsumption]]. */
    final def testForwardSubsumptionFVI(cl: AnnotatedClause)(implicit state : Control.LocalFVState): Set[AnnotatedClause] = {
      val index = state.fVIndex.index
      val clFV = FVIndex.featureVector(state.fVIndex.clauseFeatures, cl)
      testForwardSubsumptionFVI0(index, clFV, 0, cl)
    }
    final private def testForwardSubsumptionFVI0(index: FixedLengthTrie[ClauseFeature, AnnotatedClause],
                                                 clauseFeatures: FeatureVector,
                                                 featureIndex: Int,
                                                 cl: AnnotatedClause): Set[AnnotatedClause] = {
      if (index.isLeaf) {
        testSubsumption(cl, index.valueSet)
      } else {
        var curFeatureValue = 0
        val clFeatureValue = clauseFeatures(featureIndex)
        while (curFeatureValue <= clFeatureValue) {
          val subtrie = index.subTrie(Seq(curFeatureValue))
          if (subtrie.isDefined) {
            val subtrie0 = subtrie.get.asInstanceOf[FixedLengthTrie[ClauseFeature, AnnotatedClause]]
            val result = testForwardSubsumptionFVI0(subtrie0, clauseFeatures, featureIndex+1, cl)
            if (result.nonEmpty)
              return result
          }
          curFeatureValue += 1
        }
        Set()
      }
    }

    /** Test for subsumption using the feature vector index as a prefilter, then run
      * "trivial" subsumption check using [[leo.modules.calculus.Subsumption]]. */
    final def testBackwardSubsumptionFVI(cl: AnnotatedClause)(implicit state : Control.LocalFVState): Set[AnnotatedClause] = {
      val index = state.fVIndex.index
      val clFV = FVIndex.featureVector(state.fVIndex.clauseFeatures, cl)
      testBackwardSubsumptionFVI0(index, clFV, 0, cl)
    }
    final private def testBackwardSubsumptionFVI0(index: FixedLengthTrie[ClauseFeature, AnnotatedClause],
                                                  clauseFeatures: FeatureVector,
                                                  featureIndex: Int,
                                                  cl: AnnotatedClause): Set[AnnotatedClause] = {
      if (index.isLeaf) {
        testBackwardSubsumption(cl, index.valueSet)
      } else {
        var result: Set[AnnotatedClause] = Set()
        var curFeatureValue = clauseFeatures(featureIndex)
        val maxFeatureValue = index.keySet.max
        while (curFeatureValue <= maxFeatureValue) {
          val subtrie = index.subTrie(Seq(curFeatureValue))
          if (subtrie.isDefined) {
            val subtrie0 = subtrie.get.asInstanceOf[FixedLengthTrie[ClauseFeature, AnnotatedClause]]
            val localresult = testBackwardSubsumptionFVI0(subtrie0, clauseFeatures, featureIndex+1, cl)
            result = result union localresult
          }
          curFeatureValue += 1
        }
        result
      }
    }

    /** Check for subsumption of cl by any clause in `withSet` by subsumption rule in [[leo.modules.calculus.Subsumption]]. */
    private final def testSubsumption(cl: AnnotatedClause, withSet: Set[AnnotatedClause]): Set[AnnotatedClause] =
    withSet.filter(cw => Subsumption.subsumes(cw.cl, cl.cl))
    /** Check for subsumption of any clause in `withSet` by `cl` by subsumption rule in [[leo.modules.calculus.Subsumption]]. */
    private final def testBackwardSubsumption(cl: AnnotatedClause, withSet: Set[AnnotatedClause]): Set[AnnotatedClause] =
    withSet.filter(cw => Subsumption.subsumes(cl.cl, cw.cl))
  }
}

package indexingControl {

  import leo.modules.control.Control.{LocalState, LocalFVState}

  object IndexingControl {
    /** Initiate all index structures. This is
      * merely a delegator/distributor to all known indexes such
      * as feature vector index, subsumption index etc.
      * @note method may change in future (maybe more arguments will be needed). */
    final def initIndexes(initClauses: Set[AnnotatedClause])(implicit state: Control.LocalFVState): Unit = {
      FVIndexControl.init(initClauses)(state)
//      FOIndexControl.foIndexInit()
    }
    /** Insert cl to all relevant indexes used. This is
      * merely a delegator/distributor to all known indexes such
      * as feature vector index, subsumption index etc.*/
    final def insertIndexed(cl: AnnotatedClause)(implicit state: LocalFVState): Unit = {
      FVIndexControl.insert(cl)
//      FOIndexControl.index.insert(cl) // FIXME There seems to be some error in recognizing real TFF clauses, i.e. some are falsely added
      // TODO: more indexes ...
    }
    /** Remove cl from all relevant indexes used. This is
      * merely a delegator/distributor to all known indexes such
      * as feature vector index, subsumption index etc.*/
    final def removeFromIndex(cl: AnnotatedClause)(implicit state: LocalFVState): Unit = {
      FVIndexControl.remove(cl)
//      FOIndexControl.index.remove(cl)
      // TODO: more indexes ...
    }

    final def resetIndexes(state: State[AnnotatedClause]): Unit = {
      state.fVIndex.reset()
      leo.datastructures.Term.reset()
    }


    private var decendantMap: Map[Long, Set[AnnotatedClause]] = Map.empty
    final def descendants(cls: Set[AnnotatedClause]): Set[AnnotatedClause] = {
      var result: Set[AnnotatedClause] = Set.empty
      val clsIt = cls.iterator
      while (clsIt.hasNext) {
        val cl = clsIt.next()
        result = result union decendantMap(cl.id)
      }
      result
    }

    final def updateDescendants(taken: AnnotatedClause, generated: Set[AnnotatedClause]): Unit = {
      decendantMap = decendantMap + (taken.id -> generated)
      val generatedIt = generated.iterator
      while (generatedIt.hasNext) {
        val cl = generatedIt.next()
        var parents = cl.annotation.parents
        var found = false
        assert(parents.nonEmpty)
        while (!found) {
          if (parents.size == 1) {
            if (parents.head == taken) found = true
            else parents = parents.head.annotation.parents
          } else if (parents.size == 2) {
            val p1 = parents.head; val p2 = parents.tail.head
            assert(p1.id == taken.id || p2.id == taken.id)
            if (p1.id == taken.id) {
              // cl is descendant of p2
              assert(decendantMap.isDefinedAt(p2.id))
              decendantMap = decendantMap + (p2.id -> (decendantMap(p2.id) + cl))
            } else {
              // p2 == taken
              // cl is descendant of p1
              assert(decendantMap.isDefinedAt(p1.id))
              decendantMap = decendantMap + (p1.id -> (decendantMap(p1.id) + cl))
            }
            found = true
          } else found = true
        }
      }
    }
  }

  object FVIndexControl {
    import leo.datastructures.Clause
    import leo.modules.indexing.{CFF, FVIndex}


    final def init(initClauses: Set[AnnotatedClause])(implicit state: LocalFVState): Unit = {
      implicit val sig = state.signature
      assert(!state.fVIndex.initialized)

      val symbs = sig.allUserConstants.toVector
      val featureFunctions: Seq[CFF] = Vector(FVIndex.posLitsFeature(_), FVIndex.negLitsFeature(_)) ++
        symbs.flatMap {symb => Seq(FVIndex.posLitsSymbolCountFeature(symb,_:Clause),
          FVIndex.posLitsSymbolDepthFeature(symb,_:Clause), FVIndex.negLitsSymbolCountFeature(symb,_:Clause), FVIndex.negLitsSymbolDepthFeature(symb,_:Clause))}

      var initFeatures: Seq[Set[Int]] = Vector.empty
      val featureFunctionIt = featureFunctions.iterator
      var i = 0
      while (featureFunctionIt.hasNext) {
        val cff = featureFunctionIt.next()
        val res = initClauses.map {cw => {cff(cw.cl)}}
        initFeatures = res +: initFeatures
        i = i+1
      }
      Out.trace(s"init Features: ${initFeatures.toString()}")
      val sortedFeatures = initFeatures.zipWithIndex.sortBy(_._1.size).take(state.fVIndex.maxFeatures)
      Out.trace(s"sorted Features: ${sortedFeatures.toString()}")
      state.fVIndex.features = sortedFeatures.map {case (feat, idx) => featureFunctions(idx)}
      state.fVIndex.initialized = true
    }

    final def insert(cl: AnnotatedClause)(implicit state : LocalFVState): Unit = {
      assert(state.fVIndex.initialized)
      val featureVector = FVIndex.featureVector(state.fVIndex.features, cl)
      state.fVIndex.index.insert(featureVector, cl)
    }

    final def insert(cls: Set[AnnotatedClause])(implicit state : LocalFVState): Unit = {
      assert(state.fVIndex.initialized)
      val clIt = cls.iterator
      while(clIt.hasNext) {
        val cl = clIt.next()
        insert(cl)
      }
    }

    final def remove(cl: AnnotatedClause)(implicit state : LocalFVState): Unit = {
      assert(state.fVIndex.initialized)
      val featureVector = FVIndex.featureVector(state.fVIndex.features, cl)
      state.fVIndex.index.remove(featureVector, cl)
    }

    final def remove(cls: Set[AnnotatedClause])(implicit state : LocalFVState): Unit = {
      assert(state.fVIndex.initialized)
      val clIt = cls.iterator
      while(clIt.hasNext) {
        val cl = clIt.next()
        remove(cl)
      }
    }
  }

  object FOIndexControl {
    import leo.modules.indexing.FOIndex
    private var foIndex: FOIndex = _

    final def foIndexInit(): Unit  = {
      if (foIndex == null) foIndex = FOIndex()
    }

    final def index: FOIndex = foIndex
  }

  object RelevanceFilterControl {
    import leo.datastructures.tptp.Commons.AnnotatedFormula
    import leo.modules.relevance_filter._

    final def getRelevantAxioms(input: Seq[AnnotatedFormula], conjecture: AnnotatedFormula)(sig: Signature): Seq[AnnotatedFormula] = {
      if (Configuration.NO_AXIOM_SELECTION) input
      else {
        var result: Seq[AnnotatedFormula] = Vector.empty
        var round : Int = 0

        leo.Out.finest(s"Conjecture: ${conjecture.toString}")
        val conjSymbols = PreFilterSet.useFormula(conjecture)
        leo.Out.finest(s"Symbols in conjecture: ${conjSymbols.mkString(",")}")
        val firstPossibleCandidates = PreFilterSet.getCommonFormulas(conjSymbols)
        var taken: Iterable[AnnotatedFormula] = firstPossibleCandidates.filter(f => RelevanceFilter(round)(f))
        round += 1

        while (taken.nonEmpty) {
          // From SeqFilter:
          // Take all formulas (save the newly touched symbols
          val newsymbs : Iterable[String] = taken.flatMap(f => PreFilterSet.useFormula(f))
          taken.foreach(f => result = f +: result)
          // Obtain all formulas, that have a
          val possibleCandidates : Iterable[AnnotatedFormula] = PreFilterSet.getCommonFormulas(newsymbs)
          // Take the new formulas
          taken = possibleCandidates.filter(f => RelevanceFilter(round)(f))
          round += 1
        }
        result
      }
    }

    final def relevanceFilterAdd(formula: AnnotatedFormula)(sig: Signature): Unit = {
      PreFilterSet.addNewFormula(formula)
    }
  }
}

package  externalProverControl {
  import leo.modules.output.SuccessSZS
  import leo.modules.external.Capabilities.Language

  object ExtProverControl {
    import leo.modules.external._
    import leo.modules.output.SZS_Error
    private final val prefix: String = "[ExtProver]"
    private var openCalls: Map[TptpProver[AnnotatedClause], Set[Future[TptpResult[AnnotatedClause]]]] = Map()
    private var lastCheck: Long = Long.MinValue
    private var lastCall: Long = 0

    final def openCallsExist: Boolean = openCalls.nonEmpty

    final private def helpfulAnswer(result: TptpResult[AnnotatedClause]): Boolean = {
      result.szsStatus match {
        case _:SuccessSZS => true
        case _ => false
      }
    }

    final def checkExternalResults(state: State[AnnotatedClause]): Seq[TptpResult[AnnotatedClause]] = {
      if (state.externalProvers.isEmpty) Seq.empty
      else {
        val curTime = System.currentTimeMillis()
        if (curTime >= lastCheck + Configuration.ATP_CHECK_INTERVAL * 1000) {
          leo.Out.debug(s"[ExtProver]: Checking for finished jobs.")
          var results: Seq[TptpResult[AnnotatedClause]] = Vector.empty
          lastCheck = curTime
          val proversIt = openCalls.keys.iterator
          while (proversIt.hasNext) {
            val prover = proversIt.next()
            var finished: Set[Future[TptpResult[AnnotatedClause]]] = Set.empty
            val openCallsIt = openCalls(prover).iterator
            while (openCallsIt.hasNext) {
              val openCall = openCallsIt.next()
              if (openCall.isCompleted) {
                leo.Out.debug(s"[ExtProver]: Job finished (${prover.name}).")
                finished = finished + openCall
                val result = openCall.value.get
                val resultSZS = result.szsStatus
                leo.Out.debug(s"[ExtProver]: Result ${resultSZS.pretty}")
                if (resultSZS == SZS_Error) leo.Out.warn(result.error.mkString("\n"))
                if (helpfulAnswer(result)) {
                  results = results :+ result
//                  val oldOpenCalls = openCalls(prover)
//                  val newOpenCalls = oldOpenCalls diff finished
//                  if (newOpenCalls.isEmpty) openCalls = openCalls - prover
//                  else openCalls = openCalls.updated(prover, newOpenCalls)
//                  return Some(result)
                }
              }
            }
            val oldOpenCalls = openCalls(prover)
            val newOpenCalls = oldOpenCalls diff finished
            if (newOpenCalls.isEmpty) openCalls = openCalls - prover
            else openCalls = openCalls.updated(prover, newOpenCalls)
          }
          results
        } else Seq.empty
      }
    }
    final def shouldRun(clauses: Set[AnnotatedClause], state: State[AnnotatedClause]): Boolean = {
      state.noProofLoops >= lastCall + Configuration.ATP_CALL_INTERVAL
    }
    final def submit(clauses: Set[AnnotatedClause], state: State[AnnotatedClause]): Unit = {
      if (state.externalProvers.nonEmpty) {
        if (shouldRun(clauses, state)) {
          leo.Out.debug(s"[ExtProver]: Staring jobs ...")
          lastCall = state.noProofLoops
          state.externalProvers.foreach(prover =>
            if (openCalls.isDefinedAt(prover)) {
              if (openCalls(prover).size < Configuration.ATP_MAX_JOBS) {
                val futureResult = callProver(prover,state.initialProblem union clauses, Configuration.ATP_TIMEOUT(prover.name), state, state.signature)
                if (futureResult != null) openCalls = openCalls + (prover -> (openCalls(prover) + futureResult))
                leo.Out.debug(s"[ExtProver]: ${prover.name} started.")
              }
            } else {
              val futureResult = callProver(prover,state.initialProblem union clauses, Configuration.ATP_TIMEOUT(prover.name), state, state.signature)
              if (futureResult != null) openCalls = openCalls + (prover -> Set(futureResult))
              leo.Out.debug(s"[ExtProver]: ${prover.name} started.")
            }
          )
        }
      }
    }

    final def submitSingleProver(prover : TptpProver[AnnotatedClause],
                                 clauses: Set[AnnotatedClause],
                                 state: State[AnnotatedClause]) : Unit = {
      leo.Out.debug(s"[ExtProver]: Staring job ${prover.name}")
      lastCall = state.noProofLoops
      if (openCalls.isDefinedAt(prover)) {
        if (openCalls(prover).size < Configuration.ATP_MAX_JOBS) {
          val futureResult = callProver(prover,state.initialProblem union clauses, Configuration.ATP_TIMEOUT(prover.name), state, state.signature)
          if (futureResult != null) openCalls = openCalls + (prover -> (openCalls(prover) + futureResult))
          leo.Out.debug(s"[ExtProver]: ${prover.name} started.")
        }
      } else {
        val futureResult = callProver(prover,state.initialProblem union clauses, Configuration.ATP_TIMEOUT(prover.name), state, state.signature)
        if (futureResult != null) openCalls = openCalls + (prover -> Set(futureResult))
        leo.Out.debug(s"[ExtProver]: ${prover.name} started.")
      }
    }

    final def callProver(prover: TptpProver[AnnotatedClause],
                                 problem: Set[AnnotatedClause], timeout : Int,
                                 state: State[AnnotatedClause], sig: Signature): Future[TptpResult[AnnotatedClause]] = {
      import leo.modules.encoding._
      import leo.modules.external.Capabilities._
      // Check what the provers speaks, translate only to first-order if necessary
      val proverCaps = prover.capabilities
      val extraArgs = Seq(Configuration.ATP_ARGS(prover.name))
      if (proverCaps.contains(THF)) {
        val preparedProblem = prepareProblem(problem, THF)(sig)
        prover.call(problem, preparedProblem.map(_.cl), sig, THF, timeout, extraArgs)
      } else if (proverCaps.contains(TFF)) {
        Out.finest(s"Translating problem ...")
        val preparedProblem = prepareProblem(problem, TFF)(sig)
        val (translatedProblem, auxDefs, translatedSig) =
          if (supportsFeature(proverCaps, TFF)(Polymorphism))
            Encoding(preparedProblem.map(_.cl), EP_None, LambdaElimStrategy_SKI,  PolyNative)(sig)
          else
            Encoding(preparedProblem.map(_.cl), EP_None, LambdaElimStrategy_SKI,  MonoNative)(sig)
          prover.call(problem, translatedProblem union auxDefs, translatedSig, TFF, timeout, extraArgs)
      } else if (proverCaps.contains(FOF)) {
        Out.warn(s"$prefix Untyped first-order cooperation currently not supported.")
        null
      } else {
        Out.warn(s"$prefix Prover ${prover.name} input syntax not supported.")
        null
      }
    }

    /** Prepare a problem that is given as a set of clauses (i.e. clauses from the
      * processed set or so) and rework them into a set of clauses suitable for
      * giving to an external prover. This may include
      * (1) deletion of clauses that seem irrelevant
      * (2) addition of clauses whose information is represented elsewhere inside Leo
      * (3) (satisfiability-preserving) modification of clauses if reasonable.
      *
      * Concretely, this method enriches the problem with axioms
      * about some signature constants (choice ...).
      * TODO: Remove TPTP choice symbols and axiomatize them using a fresh symbol
      * if goal language first-order. */
    final def prepareProblem(problem: Set[AnnotatedClause], goalLanguage: Language)(implicit sig: Signature): Set[AnnotatedClause] = {
      import leo.datastructures.Role_Axiom
      import leo.datastructures.ClauseAnnotation
      import ClauseAnnotation.{NoAnnotation, PropNoProp}
      val extraAxioms = leo.modules.external.generateSpecialAxioms(sig)
      extraAxioms.map(AnnotatedClause(_, Role_Axiom, NoAnnotation, PropNoProp)) union problem
    }

    final def killExternals(): Unit = {
      Out.info(s"Killing external provers ...")
      openCalls.keys.foreach(prover =>
        openCalls(prover).foreach(future =>
          future.kill()
        )
      )
    }
  }
}

package schedulingControl {
  object StrategyControl {

    val MINTIME = 20
    val STRATEGY_TEMPLATES: Seq[RunStrategy] = Seq(
      RunStrategy(
        timeout = -1,
        primSubst = Configuration.DEFAULT_PRIMSUBST,
        sos = Configuration.DEFAULT_SOS,
        unifierCount = Configuration.DEFAULT_UNIFIERCOUNT,
        uniDepth = Configuration.DEFAULT_UNIFICATIONDEPTH,
        boolExt = true,
        choice = true),

      RunStrategy(
        timeout = -1,
        primSubst = Configuration.DEFAULT_PRIMSUBST,
        sos = true,
        unifierCount = Configuration.DEFAULT_UNIFIERCOUNT,
        uniDepth = Configuration.DEFAULT_UNIFICATIONDEPTH,
        boolExt = true,
        choice = true),

      RunStrategy(
        timeout = -1,
        primSubst = Configuration.DEFAULT_PRIMSUBST,
        sos = false,
        unifierCount = 3,
        uniDepth = Configuration.DEFAULT_UNIFICATIONDEPTH,
        boolExt = true,
        choice = true),

      RunStrategy(
        timeout = -1,
        primSubst = Configuration.DEFAULT_PRIMSUBST,
        sos = true,
        unifierCount = 3,
        uniDepth = Configuration.DEFAULT_UNIFICATIONDEPTH,
        boolExt = true,
        choice = true),

      RunStrategy(
        timeout = -1,
        primSubst = 2,
        sos = false,
        unifierCount = 3,
        uniDepth = Configuration.DEFAULT_UNIFICATIONDEPTH,
        boolExt = true,
        choice = true),

      RunStrategy(
        timeout = -1,
        primSubst = 2,
        sos = true,
        unifierCount = 3,
        uniDepth = Configuration.DEFAULT_UNIFICATIONDEPTH,
        boolExt = true,
        choice = true)
    )


    final def generateRunStrategies: Iterator[RunStrategy] = {
      val to = Configuration.TIMEOUT
      if (to == 0) {
        // unlimited resources, dont schedule...i guess?
        Iterator(defaultStrategy(0))
      } else {
        // limited resources, divide time for different strategies
        // each strategy should take at least MINTIME seconds
        val nominalStrategyCount = Math.floorDiv(to, MINTIME)
        val remainingTime = Math.floorMod(to, MINTIME)
        val realStrategyCount = Math.min(STRATEGY_TEMPLATES.size, nominalStrategyCount)
        val exceedTime = (nominalStrategyCount-realStrategyCount)*MINTIME+remainingTime
        val extraTimePerStrategy = Math.floorDiv(exceedTime, realStrategyCount)
        val timePerStrategy = MINTIME + extraTimePerStrategy
        val overheadTime = Math.floorMod(exceedTime, realStrategyCount)

        val defStrategy = defaultStrategy(timePerStrategy + overheadTime)
        Iterator(
          defStrategy
            +: STRATEGY_TEMPLATES.filterNot(_ == defStrategy).take(realStrategyCount-1).map(t =>
            RunStrategy(timePerStrategy, t.primSubst, t.sos,
              t.unifierCount, t.uniDepth, t.boolExt, t.choice)):_*
        )
      }
    }

    def defaultStrategy(timeout: Int): RunStrategy = {
      RunStrategy(timeout,
        Configuration.PRIMSUBST_LEVEL,
        Configuration.SOS,
        Configuration.UNIFIER_COUNT,
        Configuration.UNIFICATION_DEPTH,
        Configuration.DEFAULT_BOOLEXT,
        Configuration.DEFAULT_CHOICE)
    }
  }
}<|MERGE_RESOLUTION|>--- conflicted
+++ resolved
@@ -41,14 +41,10 @@
   // AC detection
   @inline final def detectAC(cl: AnnotatedClause): Option[(Signature.Key, Boolean)] = inferenceControl.SimplificationControl.detectAC(cl)
   // Choice
-<<<<<<< HEAD
   @inline final def instantiateChoice(cl: AnnotatedClause)(implicit state: LocalState): Set[AnnotatedClause] = inferenceControl.ChoiceControl.instantiateChoice(cl)(state)
   @inline final def detectChoiceClause(cl: AnnotatedClause)(implicit state: LocalState): Boolean = inferenceControl.ChoiceControl.detectChoiceClause(cl)(state)
-=======
-  @inline final def instantiateChoice(cl: AnnotatedClause)(implicit state: State[AnnotatedClause]): Set[AnnotatedClause] = inferenceControl.ChoiceControl.instantiateChoice(cl)(state)
-  @inline final def detectChoiceClause(cl: AnnotatedClause)(implicit state: State[AnnotatedClause]): Boolean = inferenceControl.ChoiceControl.detectChoiceClause(cl)(state)
   @inline final def guessFuncSpec(cls: Set[AnnotatedClause])(implicit state: LocalState): Set[AnnotatedClause] = inferenceControl.ChoiceControl.guessFuncSpec(cls)(state)
->>>>>>> 6d14196c
+
   // Redundancy
   @inline final def redundant(cl: AnnotatedClause, processed: Set[AnnotatedClause])(implicit state: LocalFVState): Boolean = redundancyControl.RedundancyControl.redundant(cl, processed)
   @inline final def backwardSubsumptionTest(cl: AnnotatedClause, processed: Set[AnnotatedClause])(implicit state: LocalFVState): Set[AnnotatedClause] = redundancyControl.SubsumptionControl.testBackwardSubsumptionFVI(cl)
@@ -921,13 +917,12 @@
       }
     }
 
-<<<<<<< HEAD
+
+
+
+    private var choicePreds: Set[Term] = Set.empty
+
     final def instantiateChoice(cw: AnnotatedClause)(state: GeneralState[AnnotatedClause]): Set[AnnotatedClause] = {
-=======
-    private var choicePreds: Set[Term] = Set.empty
-
-    final def instantiateChoice(cw: AnnotatedClause)(state: State[AnnotatedClause]): Set[AnnotatedClause] = {
->>>>>>> 6d14196c
       if (!state.runStrategy.choice) Set()
       else {
         val cl = cw.cl
@@ -974,12 +969,8 @@
       }
     }
 
-<<<<<<< HEAD
-    final def registerNewChoiceFunction(ty: Type)(state: GeneralState[AnnotatedClause]): Term = {
-      import leo.modules.HOLSignature.o
-=======
+
     final def registerNewChoiceFunction(ty: Type): Term = {
->>>>>>> 6d14196c
       import leo.modules.HOLSignature.Choice
       Term.mkTypeApp(Choice, ty)
     }
