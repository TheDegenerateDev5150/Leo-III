package leo.modules.control

import leo.{Configuration, Out}
import leo.datastructures.{AnnotatedClause, Signature}
import leo.modules.seqpproc.State

/**
  * Facade object for various control methods of the seq. proof procedure.
  *
  * @see [[leo.modules.seqpproc.SeqPProc]]
  * @author Alexander Steen <a.steen@fu-berlin.de>
  */
object Control {
  // Generating inferences
  @inline final def paramodSet(cl: AnnotatedClause, withSet: Set[AnnotatedClause])(implicit sig: Signature): Set[AnnotatedClause] = inferenceControl.ParamodControl.paramodSet(cl,withSet)(sig)
  @inline final def factor(cl: AnnotatedClause)(implicit sig: Signature): Set[AnnotatedClause] = inferenceControl.FactorizationControl.factor(cl)(sig)
  @inline final def boolext(cl: AnnotatedClause)(implicit sig: Signature): Set[AnnotatedClause] = inferenceControl.BoolExtControl.boolext(cl)(sig)
  @inline final def primsubst(cl: AnnotatedClause, level: Int)(implicit sig: Signature): Set[AnnotatedClause] = inferenceControl.PrimSubstControl.primSubst(cl, level)(sig)
  @inline final def unifyNewClauses(clSet: Set[AnnotatedClause])(implicit sig: Signature): Set[AnnotatedClause] = inferenceControl.UnificationControl.unifyNewClauses(clSet)(sig)
  // simplification inferences / preprocessing
  @inline final def cnf(cl: AnnotatedClause)(implicit sig: Signature): Set[AnnotatedClause] = inferenceControl.CNFControl.cnf(cl)(sig)
  @inline final def cnfSet(cls: Set[AnnotatedClause])(implicit sig: Signature): Set[AnnotatedClause] = inferenceControl.CNFControl.cnfSet(cls)(sig)
  @inline final def expandDefinitions(cl: AnnotatedClause)(implicit sig: Signature): AnnotatedClause = inferenceControl.SimplificationControl.expandDefinitions(cl)(sig)
  @inline final def miniscope(cl: AnnotatedClause)(implicit sig: Signature): AnnotatedClause = inferenceControl.SimplificationControl.miniscope(cl)(sig)
  @inline final def switchPolarity(cl: AnnotatedClause): AnnotatedClause = inferenceControl.SimplificationControl.switchPolarity(cl)
  @inline final def liftEq(cl: AnnotatedClause)(implicit sig: Signature): AnnotatedClause = inferenceControl.SimplificationControl.liftEq(cl)(sig)
  @inline final def funcext(cl: AnnotatedClause)(implicit sig: Signature): AnnotatedClause = inferenceControl.SimplificationControl.funcext(cl)(sig)
  @inline final def extPreprocessUnify(clSet: Set[AnnotatedClause])(implicit sig: Signature): Set[AnnotatedClause] = inferenceControl.SimplificationControl.extPreprocessUnify(clSet)(sig)
  @inline final def acSimp(cl: AnnotatedClause)(implicit sig: Signature): AnnotatedClause = inferenceControl.SimplificationControl.acSimp(cl)(sig)
  @inline final def simp(cl: AnnotatedClause)(implicit sig: Signature): AnnotatedClause = inferenceControl.SimplificationControl.simp(cl)(sig)
  @inline final def simpSet(clSet: Set[AnnotatedClause])(implicit sig: Signature): Set[AnnotatedClause] = inferenceControl.SimplificationControl.simpSet(clSet)(sig)
  @inline final def shallowSimp(cl: AnnotatedClause)(implicit sig: Signature): AnnotatedClause = inferenceControl.SimplificationControl.shallowSimp(cl)(sig)
  @inline final def shallowSimpSet(clSet: Set[AnnotatedClause])(implicit sig: Signature): Set[AnnotatedClause] = inferenceControl.SimplificationControl.shallowSimpSet(clSet)(sig)
  @inline final def rewriteSimp(cl: AnnotatedClause, rewriteRules: Set[AnnotatedClause])(implicit sig: Signature): AnnotatedClause = inferenceControl.SimplificationControl.rewriteSimp(cl, rewriteRules)(sig)
  @inline final def convertDefinedEqualities(clSet: Set[AnnotatedClause])(implicit sig: Signature): Set[AnnotatedClause] = inferenceControl.DefinedEqualityProcessing.convertDefinedEqualities(clSet)(sig)
  @inline final def specialInstances(cl: AnnotatedClause)(implicit sig: Signature): Set[AnnotatedClause] = inferenceControl.SpecialInstantiationControl.specialInstances(cl)(sig)
//  @inline final def convertLeibnizEqualities(clSet: Set[AnnotatedClause]): Set[AnnotatedClause] = inferenceControl.DefinedEqualityProcessing.convertLeibnizEqualities(clSet)
//  @inline final def convertAndrewsEqualities(clSet: Set[AnnotatedClause]): Set[AnnotatedClause] = inferenceControl.DefinedEqualityProcessing.convertAndrewsEqualities(clSet)
  // AC detection
  @inline final def detectAC(cl: AnnotatedClause): Option[(Signature#Key, Boolean)] = inferenceControl.SimplificationControl.detectAC(cl)
  // Choice
  import leo.datastructures.{Term, Type}
  @inline final def instantiateChoice(cl: AnnotatedClause, choiceFuns: Map[Type, Set[Term]])(implicit sig: Signature): Set[AnnotatedClause] = inferenceControl.Choice.instantiateChoice(cl, choiceFuns)(sig)
  @inline final def detectChoiceClause(cl: AnnotatedClause): Option[leo.datastructures.Term] = inferenceControl.Choice.detectChoiceClause(cl)
  // Redundancy
  @inline final def redundant(cl: AnnotatedClause, processed: Set[AnnotatedClause])(implicit sig: Signature): Boolean = redundancyControl.RedundancyControl.redundant(cl, processed)
  @deprecated("forwardSubsumption test should not be used anymore from this position. Use redundant() or SubsumptionControl object directly.")
  @inline final def forwardSubsumptionTest(cl: AnnotatedClause, processed: Set[AnnotatedClause])(implicit sig: Signature): Set[AnnotatedClause] = redundancyControl.SubsumptionControl.testForwardSubsumptionFVI(cl)
  @inline final def backwardSubsumptionTest(cl: AnnotatedClause, processed: Set[AnnotatedClause])(implicit sig: Signature): Set[AnnotatedClause] = redundancyControl.SubsumptionControl.testBackwardSubsumptionFVI(cl)
  // Indexing
  @inline final def initIndexes(initClauses: Seq[AnnotatedClause])(implicit sig: Signature): Unit = indexingControl.IndexingControl.initIndexes(initClauses.toSet)(sig)
  @inline final def insertIndexed(cl: AnnotatedClause)(implicit sig: Signature): Unit = indexingControl.IndexingControl.insertIndexed(cl)
  @inline final def insertIndexed(cls: Set[AnnotatedClause])(implicit sig: Signature): Unit = cls.foreach(insertIndexed)
  @inline final def removeFromIndex(cl: AnnotatedClause)(implicit sig: Signature): Unit = indexingControl.IndexingControl.removeFromIndex(cl)
  @inline final def removeFromIndex(cls: Set[AnnotatedClause])(implicit sig: Signature): Unit = cls.foreach(removeFromIndex)
  // TODO: Clean-up all those indexing methods below:
  @deprecated @inline final def fvIndexInit(initClauses: Seq[AnnotatedClause])(implicit sig: Signature): Unit = indexingControl.FVIndexControl.init(initClauses.toSet)(sig)
  @deprecated @inline final def fvIndexInsert(cl: AnnotatedClause): Unit = indexingControl.FVIndexControl.insert(cl)
  @deprecated @inline final def fvIndexInsert(cls: Set[AnnotatedClause]): Unit = indexingControl.FVIndexControl.insert(cls)
  @deprecated @inline final def fvIndexRemove(cl: AnnotatedClause): Unit = indexingControl.FVIndexControl.remove(cl)
  @deprecated @inline final def fvIndexRemove(cls: Set[AnnotatedClause]): Unit = indexingControl.FVIndexControl.remove(cls)
  @deprecated @inline final def foIndexInit(): Unit = indexingControl.FOIndexControl.foIndexInit()
  @deprecated @inline final def foIndex: leo.modules.indexing.FOIndex = indexingControl.FOIndexControl.index
  // Relevance filtering
  @inline final def getRelevantAxioms(input: Seq[leo.datastructures.tptp.Commons.AnnotatedFormula], conjecture: leo.datastructures.tptp.Commons.AnnotatedFormula)(implicit sig: Signature): Seq[leo.datastructures.tptp.Commons.AnnotatedFormula] = indexingControl.RelevanceFilterControl.getRelevantAxioms(input, conjecture)(sig)
  @inline final def relevanceFilterAdd(formula: leo.datastructures.tptp.Commons.AnnotatedFormula)(implicit sig: Signature): Unit = indexingControl.RelevanceFilterControl.relevanceFilterAdd(formula)(sig)
  // External prover call
  @inline final def checkExternalResults(state: State[AnnotatedClause]): Option[leo.modules.external.TptpResult[AnnotatedClause]] =  externalProverControl.ExtProverControl.checkExternalResults(state)
  @inline final def submit(clauses: Set[AnnotatedClause], state: State[AnnotatedClause]): Unit = externalProverControl.ExtProverControl.submit(clauses, state)
  @inline final def killExternals(): Unit = externalProverControl.ExtProverControl.killExternals()
}

/** Package collection control objects for inference rules.
  *
  * @see [[leo.modules.calculus.CalculusRule]] */
package inferenceControl {
  import leo.datastructures.ClauseAnnotation.{InferredFrom, NoAnnotation}
  import leo.datastructures.Literal.Side
  import leo.datastructures._
  import leo.modules.calculus._

  package object inferenceControl {
    type LiteralIndex = Int
    type WithConfiguration = (LiteralIndex, Literal, Side)
  }


  protected[modules] object CNFControl {
    import leo.datastructures.ClauseAnnotation.InferredFrom

    final def cnf(cl: AnnotatedClause)(implicit sig: Signature): Set[AnnotatedClause] = {
      Out.trace(s"CNF of ${cl.pretty(sig)}")
      val cnfresult = FullCNF(leo.modules.calculus.freshVarGen(cl.cl), cl.cl)(sig).toSet
      if (cnfresult.size == 1 && cnfresult.head == cl.cl) {
        // no CNF step at all
        Out.trace(s"CNF result:\n\t${cl.pretty(sig)}")
        Set(cl)
      } else {
        val cnfsimp = cnfresult //.map(Simp.shallowSimp)
        val result = cnfsimp.map {c => AnnotatedClause(c, InferredFrom(FullCNF, Set(cl)), cl.properties)}
        Out.trace(s"CNF result:\n\t${result.map(_.pretty(sig)).mkString("\n\t")}")
        result
      }

    }

    final def cnfSet(cls: Set[AnnotatedClause])(implicit sig: Signature): Set[AnnotatedClause] = {
      var result: Set[AnnotatedClause] = Set()
      val clsIt = cls.iterator
      while(clsIt.hasNext) {
        val cl = clsIt.next()
        result = result union cnf(cl)
      }
      result
    }
  }


  /**
    * Object that offers methods that filter/control how paramodulation steps between a claues
    * and a set of clauses (or between two individual clauses) will be executed.
    *
    * @author Alexander Steen <a.steen@fu-berlin.de>
    * @since 22.02.16
    */
  protected[modules] object ParamodControl {
    final def paramodSet(cl: AnnotatedClause, withset: Set[AnnotatedClause])(implicit sig: Signature): Set[AnnotatedClause] = {
      var results: Set[AnnotatedClause] = Set()
      val withsetIt = withset.iterator
      Out.debug(s"Paramod on ${cl.id} (SOS: ${leo.datastructures.isPropSet(ClauseAnnotation.PropSOS, cl.properties)}) and processed set")
      while (withsetIt.hasNext) {
        val other = withsetIt.next()
        if (!Configuration.SOS || leo.datastructures.isPropSet(ClauseAnnotation.PropSOS, other.properties) ||
          leo.datastructures.isPropSet(ClauseAnnotation.PropSOS, cl.properties))  {
          Out.finest(s"Paramod on ${cl.id} and ${other.id}")
          results = results ++ allParamods(cl, other)
        }
      }
      if (results.nonEmpty) Out.trace(s"Paramod result: ${results.map(_.id).mkString(",")}")
      results
    }

    final def allParamods(cl: AnnotatedClause, other: AnnotatedClause)(implicit sig: Signature): Set[AnnotatedClause] = {
      // Do paramod with cl into other
      val res = allParamods0(cl, other)(sig)
      if (cl.id != other.id) {
        // do paramod with other into cl
        res ++ allParamods0(other, cl)(sig)
      } else res
    }

    final private def allParamods0(withWrapper: AnnotatedClause, intoWrapper: AnnotatedClause)(sig: Signature): Set[AnnotatedClause] = {
      import leo.datastructures.ClauseAnnotation.InferredFrom
      assert(!Configuration.SOS || leo.datastructures.isPropSet(ClauseAnnotation.PropSOS, withWrapper.properties) ||
        leo.datastructures.isPropSet(ClauseAnnotation.PropSOS, intoWrapper.properties))

      var results: Set[AnnotatedClause] = Set()

      val withClause = withWrapper.cl
      val intoClause = intoWrapper.cl

      val withConfigurationIt = new LiteralSideIterator(withClause, true, true, false)(sig)
      while (withConfigurationIt.hasNext) {
        val (withIndex, withLit, withSide) = withConfigurationIt.next()
        val withTerm = if (withSide) withLit.left else withLit.right

        assert(withClause.lits(withIndex) == withLit, s"$withIndex in ${withClause.pretty(sig)}\n lit = ${withLit.pretty(sig)}")
        assert(withLit.polarity)

        val intoConfigurationIt = intoConfigurationIterator(intoClause)(sig)
        while (intoConfigurationIt.hasNext) {
          val (intoIndex, intoLit, intoSide, intoPos, intoTerm) = intoConfigurationIt.next()
          leo.Out.finest(s"check with ${withTerm.pretty(sig)}, into: ${intoTerm.pretty(sig)}: ${leo.modules.calculus.mayUnify(withTerm, intoTerm)}")
          assert(!intoLit.flexflex)
          if (intoPos == Position.root &&
            ((intoWrapper.id == withWrapper.id && intoIndex == withIndex) ||
              (!withLit.equational && !intoLit.equational && intoLit.polarity))) {
            /* skip, this generates a redundant clause */
          } else {
            if (leo.modules.calculus.mayUnify(withTerm, intoTerm)) {
              if (!intoTerm.isVariable) {
                Out.trace(s"May unify: ${withTerm.pretty(sig)} with ${intoTerm.pretty(sig)} (subterm at ${intoPos.pretty})")
                Out.finest(s"with: ${withClause.pretty}")
                Out.finest(s"withside: ${withSide.toString}")
                Out.finest(s"into: ${intoClause.pretty}")
                Out.finest(s"intoside: ${intoSide.toString}")
                val newCl = OrderedParamod(withClause, withIndex, withSide,
                  intoClause, intoIndex, intoSide, intoPos, intoTerm)(sig)

                val newClWrapper = AnnotatedClause(newCl, InferredFrom(OrderedParamod, Set(withWrapper, intoWrapper)), ClauseAnnotation.PropSOS | ClauseAnnotation.PropNeedsUnification)
                Out.finest(s"Result: ${newClWrapper.pretty(sig)}")
                results = results + newClWrapper
              }
            } else {
              if (!withLit.equational && !intoLit.equational && !intoLit.polarity && intoPos == Position.root) {
                // implicitly: intoWrapper.id != withWrapper.id since withLit.polarity == true
                if (withTerm.headSymbol == intoTerm.headSymbol) {
                  // this means we can do at least a one-step simplication (Decomp) during unification
                  Out.trace(s"Simulated Resolution step")
                  import leo.modules.HOLSignature.LitTrue
                  val newCl = OrderedParamod(withClause, withIndex, !withSide,
                    intoClause, intoIndex, !intoSide, intoPos, LitTrue(), true)(sig)

                  val newClWrapper = AnnotatedClause(newCl, InferredFrom(OrderedParamod, Set(withWrapper, intoWrapper)), ClauseAnnotation.PropSOS | ClauseAnnotation.PropNeedsUnification)
                  Out.finest(s"Result: ${newClWrapper.pretty(sig)}")
                  results = results + newClWrapper
                }
              }
            }
          }



//          if (!withLit.equational && !intoLit.equational && !intoLit.polarity && intoPos == Position.root) {
//            // implicitly: intoWrapper.id != withWrapper.id since withLit.polarity == true
//            Out.trace(s"Resolution step")
//          } else if (!intoTerm.isVariable && leo.modules.calculus.mayUnify(withTerm, intoTerm)) {
//            Out.trace(s"May unify: ${withTerm.pretty(sig)} with ${intoTerm.pretty(sig)} (subterm at ${intoPos.pretty})")
//            Out.finest(s"with: ${withClause.pretty}")
//            Out.finest(s"withside: ${withSide.toString}")
//            Out.finest(s"into: ${intoClause.pretty}")
//            Out.finest(s"intoside: ${intoSide.toString}")
//            val newCl = OrderedParamod(withClause, withIndex, withSide,
//              intoClause, intoIndex, intoSide, intoPos, intoTerm)(sig)
//
//            val newClWrapper = AnnotatedClause(newCl, InferredFrom(OrderedParamod, Set(withWrapper, intoWrapper)), ClauseAnnotation.PropSOS | ClauseAnnotation.PropNeedsUnification)
//            Out.finest(s"Result: ${newClWrapper.pretty(sig)}")
//            results = results + newClWrapper
//          }

        }
      }

      results
    }

    ////////////////////////////////////////////////////////
    // Utility for Paramod control
    ///////////////////////////////////////////////////////

    type Subterm = Term
    type IntoConfiguration = (inferenceControl.LiteralIndex, Literal, Side, Position, Subterm)

    final private def intoConfigurationIterator(cl: Clause)(implicit sig: Signature): Iterator[IntoConfiguration] = new Iterator[IntoConfiguration] {

      import Literal.{leftSide, rightSide, selectSide}

      val maxLits = Literal.maxOf(cl.lits)
      var litIndex = 0
      var lits = cl.lits
      var side = leftSide
      var curSubterms: Set[Term] = _
      var curPositions: Set[Position] = _

      def hasNext: Boolean = if (lits.isEmpty) false
      else {
        val hd = lits.head
        if (!maxLits.contains(hd) || hd.flexflex) {
          lits = lits.tail
          litIndex += 1
          hasNext
        } else {
          if (curSubterms == null) {
            curSubterms = selectSide(hd, side).feasibleOccurrences.keySet
            curPositions = selectSide(hd, side).feasibleOccurrences(curSubterms.head)
            true
          } else {
            if (curPositions.isEmpty) {
              curSubterms = curSubterms.tail
              if (curSubterms.isEmpty) {
                if (hd.oriented || side == rightSide) {
                  lits = lits.tail
                  litIndex += 1
                  side = leftSide
                } else {
                  side = rightSide
                }
                curSubterms = null
                curPositions = null
                hasNext
              } else {
                curPositions = selectSide(hd, side).feasibleOccurrences(curSubterms.head)
                assert(hasNext)
                true
              }
            } else {
              true
            }
          }
        }

      }

      def next(): IntoConfiguration = {
        if (hasNext) {
          val res = (litIndex, lits.head, side, curPositions.head, curSubterms.head)
          curPositions = curPositions.tail
          res
        } else {
          throw new NoSuchElementException
        }
      }
    }
  }

  protected[modules] object FactorizationControl {

    import leo.datastructures.ClauseAnnotation.InferredFrom

    final def factor(cl: AnnotatedClause)(implicit sig: Signature): Set[AnnotatedClause] = {
      Out.debug(s"Factor in ${cl.id}")
      var res: Set[AnnotatedClause] = Set()
      val clause = cl.cl
      val maxLitsofClause = Literal.maxOf(clause.lits)
      val maxLitIt = new LiteralSideIterator(clause, true, true, true)

      while (maxLitIt.hasNext) {
        val (maxLitIndex, maxLit, maxLitSide) = maxLitIt.next()
        Out.trace(s"maxLit chosen: ${maxLit.pretty}")
        val otherLitIt = new LiteralSideIterator(clause, false, true, true)

        while (otherLitIt.hasNext) {
          val (otherLitIndex, otherLit, otherLitSide) = otherLitIt.next()
          Out.trace(s"otherLit chosen: ${otherLit.pretty}")
          if (maxLitIndex <= otherLitIndex && maxLitsofClause.contains(otherLit) ) {
            Out.finest(s"skipped maxLit ${maxLit.pretty} with ${otherLit.pretty}")
            /* skipped since already tested */
          } else {
            if (maxLit.polarity == otherLit.polarity) {
              // same polarity, standard
              val (maxLitMaxSide, maxLitOtherSide) = Literal.getSidesOrdered(maxLit, maxLitSide)
              val (otherLitMaxSide, otherLitOtherSide) = Literal.getSidesOrdered(otherLit, otherLitSide)
              val test1 = leo.modules.calculus.mayUnify(maxLitMaxSide, otherLitMaxSide)
              val test2 = leo.modules.calculus.mayUnify(maxLitOtherSide, otherLitOtherSide)
              Out.finest(s"Test unify ($test1): ${maxLitMaxSide.pretty} = ${otherLitMaxSide.pretty}")
              Out.finest(s"Test unify ($test2): ${maxLitOtherSide.pretty} = ${otherLitOtherSide.pretty}")
              if (test1 && test2) {
                val factor = OrderedEqFac(clause, maxLitIndex, maxLitSide, otherLitIndex, otherLitSide)
//                val resultprop = if (leo.datastructures.isPropSet(ClauseAnnotation.PropSOS,cl.properties))
//                  ClauseAnnotation.PropSOS
//                else ClauseAnnotation.PropNoProp

                val result = AnnotatedClause(factor, InferredFrom(OrderedEqFac, Set(cl)), cl.properties | ClauseAnnotation.PropNeedsUnification)
                res = res + result
              }
              // If equation is oriented, we still need to look at the side-switched version
              // of otherLit, since our iterator does not give us this test. It will give us this test
              // if otherLit is not oriented.
              if (otherLit.oriented) {
                val (otherLitMaxSide, otherLitOtherSide) = Literal.getSidesOrdered(otherLit, !otherLitSide)
                val test1 = leo.modules.calculus.mayUnify(maxLitMaxSide, otherLitMaxSide)
                val test2 = leo.modules.calculus.mayUnify(maxLitOtherSide, otherLitOtherSide)
                Out.finest(s"Test unify ($test1): ${maxLitMaxSide.pretty} = ${otherLitMaxSide.pretty}")
                Out.finest(s"Test unify ($test2): ${maxLitOtherSide.pretty} = ${otherLitOtherSide.pretty}")
                if (test1 && test2) {
                  val factor = OrderedEqFac(clause, maxLitIndex, maxLitSide, otherLitIndex, !otherLitSide)
                  //                val resultprop = if (leo.datastructures.isPropSet(ClauseAnnotation.PropSOS,cl.properties))
                  //                  ClauseAnnotation.PropSOS
                  //                else ClauseAnnotation.PropNoProp

                  val result = AnnotatedClause(factor, InferredFrom(OrderedEqFac, Set(cl)), cl.properties | ClauseAnnotation.PropNeedsUnification)
                  res = res + result
                }
              }
            } else {
              // Exactly one is flexhead and negative
              // attach not to not-flex literal
              if (maxLit.flexHead) {
                // TODO
                // assert(!otherLit.flexHead) NOT TRUE, right?
                // otherlit is not flexhead
                //following only makes sense if otherlit is equality between booleans
                if (otherLit.left.ty == maxLit.left.ty) {
                  //                  val adjustedOtherLit = Literal.mkLit(Not(otherLit.left), otherLit.right, !otherLit.polarity)
                  //
                  //                  val (maxLitMaxSide, maxLitOtherSide) = Literal.getSidesOrdered(maxLit, maxLitSide)
                  //                  val (otherLitMaxSide, otherLitOtherSide) = Literal.getSidesOrdered(adjustedOtherLit, otherLitSide)
                  //                  val test1 = leo.modules.calculus.mayUnify(maxLitMaxSide, otherLitMaxSide)
                  //                  val test2 = leo.modules.calculus.mayUnify(maxLitOtherSide, otherLitOtherSide)
                  //                  Out.finest(s"Test unify ($test1): ${maxLitMaxSide.pretty} = ${otherLitMaxSide.pretty}")
                  //                  Out.finest(s"Test unify ($test2): ${maxLitOtherSide.pretty} = ${otherLitOtherSide.pretty}")
                  //                  if (test1 && test2) {
                  //                    val factor = OrderedEqFac(clause, maxLitIndex, maxLitSide, otherLitIndex, otherLitSide)
                  //                    val result = AnnotatedClause(factor, InferredFrom(OrderedEqFac, Set(cl)))
                  //                    res = res + result
                  //                  }
                }
              } else {
                // assert(otherLit.flexHead)
                // assert(!maxLit.flexHead)

                //following only makes sense if maxLit is equality between booleans
                if (maxLit.left.ty == otherLit.left.ty) {
                  //                  val adjustedMaxLit = Literal.mkLit(Not(maxLit.left), maxLit.right, !maxLit.polarity)
                  //
                  //                  val (maxLitMaxSide, maxLitOtherSide) = Literal.getSidesOrdered(adjustedMaxLit, maxLitSide)
                  //                  val (otherLitMaxSide, otherLitOtherSide) = Literal.getSidesOrdered(otherLit, otherLitSide)
                  //                  val test1 = leo.modules.calculus.mayUnify(maxLitMaxSide, otherLitMaxSide)
                  //                  val test2 = leo.modules.calculus.mayUnify(maxLitOtherSide, otherLitOtherSide)
                  //                  Out.finest(s"Test unify ($test1): ${maxLitMaxSide.pretty} = ${otherLitMaxSide.pretty}")
                  //                  Out.finest(s"Test unify ($test2): ${maxLitOtherSide.pretty} = ${otherLitOtherSide.pretty}")
                  //                  if (test1 && test2) {
                  //                    val factor = OrderedEqFac(clause, maxLitIndex, maxLitSide, otherLitIndex, otherLitSide)
                  //                    val result = AnnotatedClause(factor, InferredFrom(OrderedEqFac, Set(cl)))
                  //                    res = res + result
                  //                  }
                }
              }
            }
          }
        }
      }

      Out.trace(s"Factor result:\n\t${res.map(_.pretty(sig)).mkString("\n\t")}")
      res
    }
  }

  protected[modules] object UnificationControl {
    import leo.datastructures.ClauseAnnotation._
    import leo.modules.output.ToTPTP

    type UniLits = Seq[(Term, Term)]
    type OtherLits = Seq[Literal]
    type UniResult = (Clause, (Unification#TermSubst, Unification#TypeSubst))

    // TODO: Flags, check for types in pattern unification
    final def unifyNewClauses(cls: Set[AnnotatedClause])(implicit sig: Signature): Set[AnnotatedClause] = {
      var resultSet: Set[AnnotatedClause] = Set()
      val clsIt = cls.iterator

      while(clsIt.hasNext) {
        val cl = clsIt.next()

        if (leo.datastructures.isPropSet(ClauseAnnotation.PropNeedsUnification, cl.properties)) {
          Out.debug(s"Clause ${cl.id} needs unification. Working on it ...")
          Out.debug(s"Clause ${cl.pretty(sig)} needs unification. Working on it ...")
          val vargen = leo.modules.calculus.freshVarGen(cl.cl)

          val results = if (cl.annotation.fromRule.isEmpty) {
            defaultUnify(vargen, cl)(sig)
          } else {
            val fromRule = cl.annotation.fromRule.get
            if (fromRule == OrderedParamod) {
              paramodUnify(vargen, cl)(sig)
            } else if (fromRule == OrderedEqFac) {
              factorUnify(vargen, cl)(sig)
            } else {
              defaultUnify(vargen, cl)(sig)
            }
          }
          Out.trace(s"Uni result:\n\t${results.map(_.pretty(sig)).mkString("\n\t")}")
          resultSet = resultSet union results
        } else resultSet = resultSet + cl
      }
      resultSet
    }

    private final def paramodUnify(freshVarGen: FreshVarGen, cl0: AnnotatedClause)(sig: Signature): Set[AnnotatedClause] = {
      import leo.modules.HOLSignature.LitFalse
      val cl = cl0.cl
      assert(cl.lits.nonEmpty)
      val uniLit = cl.lits.last

      val uniEq = if (!uniLit.polarity) Seq((uniLit.left, uniLit.right)) /*standard case*/
      else {
        assert(!uniLit.equational)
        Seq((uniLit.left, LitFalse.apply())) /* in case a False was substituted in paramod */
      }
      val uniResult0 = doUnify0(cl0, freshVarGen, uniEq, cl.lits.init)(sig)
      // 1 if not unifiable, check if uni constraints can be simplified
      // if it can be simplified, return simplified constraints
      // if it cannot be simplied, drop clause
      // 2 if unifiable, reunify again with all literals (simplified)
      if (uniResult0.isEmpty) {
        if (!uniLit.polarity) {
          val simpResult = Simp.uniLitSimp(uniLit)(sig)
          if (simpResult.size == 1 && simpResult.head == uniLit) Set()
          else {
            val resultClause = Clause(cl.lits.init ++ simpResult)
            val res = AnnotatedClause(resultClause, InferredFrom(Simp, Set(cl0)), leo.datastructures.deleteProp(ClauseAnnotation.PropNeedsUnification,cl0.properties | ClauseAnnotation.PropUnified))
            Out.finest(s"No unification, but Uni Simp result: ${res.pretty(sig)}")
            Set(res)
          }
        } else Set()
      } else {
        var uniResult: Set[AnnotatedClause] = Set()
        val uniResultIt = uniResult0.iterator
        while (uniResultIt.hasNext) {
          val uniRes = uniResultIt.next()
          uniResult = uniResult union defaultUnify(freshVarGen, uniRes)(sig)
        }
        uniResult
      }
    }

    private final def factorUnify(freshVarGen: FreshVarGen, cl0: AnnotatedClause)(sig: Signature): Set[AnnotatedClause] = {
      import leo.modules.HOLSignature.LitFalse
      val cl = cl0.cl
      assert(cl.lits.size >= 2)
      val uniLit1 = cl.lits.last
      val uniLit2 = cl.lits.init.last

      val uniEq1 = if (!uniLit1.polarity) (uniLit1.left, uniLit1.right) /*standard case*/
      else {
        assert(!uniLit1.equational)
        (uniLit1.left, LitFalse()) /* in case a False was substituted in factor */
      }
      val uniEq2 = if (!uniLit2.polarity) (uniLit2.left, uniLit2.right) /*standard case*/
      else {
        assert(!uniLit2.equational)
        (uniLit2.left, LitFalse()) /* in case a False was substituted in factor */
      }
      val uniResult0 = doUnify0(cl0, freshVarGen, Seq(uniEq1, uniEq2), cl.lits.init.init)(sig)
      // 1 if not unifiable, check if uni constraints can be simplified
      // if it can be simplified, return simplified constraints
      // if it cannot be simplied, drop clause
      // 2 if unifiable, reunify again with all literals (simplified)
      if (uniResult0.isEmpty) {
        var wasSimplified = false
        val uniLit1Simp = if (!uniLit1.polarity) {
          val simpResult1 = Simp.uniLitSimp(uniLit1)(sig)
          if (simpResult1.size == 1 && simpResult1.head == uniLit1) Seq(uniLit1)
          else { wasSimplified = true; simpResult1 }
        } else Seq(uniLit1)
        val uniLit2Simp = if (!uniLit2.polarity) {
          val simpResult2 = Simp.uniLitSimp(uniLit2)(sig)
          if (simpResult2.size == 1 && simpResult2.head == uniLit2) Seq(uniLit2)
          else { wasSimplified = true; simpResult2 }
        } else Seq(uniLit2)
        if (wasSimplified) {
          val resultClause = Clause(cl.lits.init.init ++ uniLit1Simp ++ uniLit2Simp)
          val res = AnnotatedClause(resultClause, InferredFrom(Simp, Set(cl0)), leo.datastructures.deleteProp(ClauseAnnotation.PropNeedsUnification,cl0.properties | ClauseAnnotation.PropUnified))
          Out.finest(s"Uni Simp result: ${res.pretty(sig)}")
          Set(res)
        } else Set()
      } else {
        var uniResult: Set[AnnotatedClause] = Set()
        val uniResultIt = uniResult0.iterator
        while (uniResultIt.hasNext) {
          val uniRes = uniResultIt.next()
          uniResult = uniResult union defaultUnify(freshVarGen, uniRes)(sig)
        }
        uniResult
      }
    }

    private final def defaultUnify(freshVarGen: FreshVarGen, cl: AnnotatedClause)(sig: Signature): Set[AnnotatedClause] = {
      val litIt = cl.cl.lits.iterator
      var uniLits: UniLits = Seq()
      var otherLits:OtherLits = Seq()
      while(litIt.hasNext) {
        val lit = litIt.next()
        if (lit.equational && !lit.polarity) {
          uniLits = (lit.left,lit.right) +: uniLits
        } else {
          otherLits = lit +: otherLits
        }
      }
      if (uniLits.nonEmpty) {
        val uniResult = doUnify0(cl, freshVarGen, uniLits, otherLits)(sig)
        // all negative literals are taken as unification constraints
        // if no unifier is found, the original clause is unisimp'd and returned
        // else the unified clause is unisimp*d and returned
        if (uniResult.isEmpty) {
          val uniLits = cl.cl.negLits
          val uniLitsSimp = Simp.uniLitSimp(uniLits)(sig)
          if (uniLits == uniLitsSimp) Set(cl)
          else {
            Set(AnnotatedClause(Clause(cl.cl.posLits ++ uniLitsSimp), InferredFrom(Simp, Set(cl)), cl.properties))
          }
        } else {
          val resultClausesIt = uniResult.iterator
          var resultClausesSimp: Set[AnnotatedClause] = Set()
          while (resultClausesIt.hasNext) {
            val resultClause = resultClausesIt.next()
            val uniLits = resultClause.cl.negLits
            val uniLitsSimp = Simp.uniLitSimp(uniLits)(sig)
            if (uniLits == uniLitsSimp)  resultClausesSimp = resultClausesSimp +  resultClause
            else {
              resultClausesSimp = resultClausesSimp + AnnotatedClause(Clause(resultClause.cl.posLits ++ uniLitsSimp), InferredFrom(Simp, Set(resultClause)), resultClause.properties)
            }
          }
          resultClausesSimp
        }
      } else Set(cl)
    }


    protected[control] final def doUnify0(cl: AnnotatedClause, freshVarGen: FreshVarGen,
                               uniLits: UniLits, otherLits: OtherLits)(sig: Signature):  Set[AnnotatedClause] = {
      if (isAllPattern(uniLits)) {
        val result = PatternUni.apply(freshVarGen, uniLits, otherLits)(sig)
        if (result.isEmpty) Set()
        else Set(annotate(cl, result.get, PatternUni)(sig))
      } else {
        val uniResultIterator = PreUni(freshVarGen, uniLits, otherLits)(sig)
        val uniResult = uniResultIterator.take(Configuration.UNIFIER_COUNT).toSet
        uniResult.map(annotate(cl, _, PreUni)(sig))
      }
    }

    private final def isAllPattern(uniLits: UniLits): Boolean = {
      val uniLitIt = uniLits.iterator
      while (uniLitIt.hasNext) {
        val uniLit = uniLitIt.next()
        if (!PatternUnification.isPattern(uniLit._1)) return false
        if (!PatternUnification.isPattern(uniLit._2)) return false
      }
      true
    }

    private final def annotate(origin: AnnotatedClause,
                               uniResult: UniResult,
                               rule: CalculusRule)(sig: Signature): AnnotatedClause = {
      val (clause, subst) = uniResult
      AnnotatedClause(clause, InferredFrom(rule, Set((origin, ToTPTP(subst._1, origin.cl.implicitlyBound)(sig)))), leo.datastructures.deleteProp(ClauseAnnotation.PropNeedsUnification,origin.properties | ClauseAnnotation.PropUnified))
    }


  }


  protected[modules] object BoolExtControl {
    import leo.datastructures.ClauseAnnotation._

    final def boolext(cw: AnnotatedClause)(implicit sig: Signature): Set[AnnotatedClause] = {
      if (!Configuration.isSet("nbe")) {
        if (!leo.datastructures.isPropSet(PropBoolExt, cw.properties)) {
          val (cA_boolExt, bE, bE_other) = BoolExt.canApply(cw.cl)
          if (cA_boolExt) {
            Out.debug(s"Bool Ext on: ${cw.pretty(sig)}")
            val result = BoolExt.apply(bE, bE_other).map(AnnotatedClause(_, InferredFrom(BoolExt, Set(cw)),cw.properties | ClauseAnnotation.PropBoolExt))
            Out.trace(s"Bool Ext result:\n\t${result.map(_.pretty(sig)).mkString("\n\t")}")
            result
          } else Set()
        } else Set()
      } else Set()
    }
  }

  protected[modules] object PrimSubstControl {
    import leo.datastructures.ClauseAnnotation.InferredFrom
    import leo.modules.output.ToTPTP
    import leo.modules.HOLSignature.{Not, LitFalse, LitTrue, |||, ===, !===}

    val standardbindings: Set[Term] = Set(Not, LitFalse, LitTrue, |||)//, Term.mkTypeApp(Forall, Signature.get.i))
    def eqBindings(tys: Seq[Type]): Set[Term] = {
      if (tys.size == 2) {
        val (ty1, ty2) = (tys.head, tys.tail.head)
        if (ty1 == ty2) {
          Set(
            Term.λ(ty1, ty1)(Term.mkTermApp(Term.mkTypeApp(===, ty1), Seq(Term.mkBound(ty1, 2),Term.mkBound(ty1, 1)))),
            Term.λ(ty1, ty1)(Term.mkTermApp(Term.mkTypeApp(!===, ty1), Seq(Term.mkBound(ty1, 2),Term.mkBound(ty1, 1))))
          )
        } else Set()
      } else Set()
    }
    def specialEqBindings(terms: Set[Term], typs: Seq[Type]): Set[Term] = {
      if (typs.size == 1) {
        val typ = typs.head
        val compatibleTerms = terms.filter(_.ty == typ)
        compatibleTerms.map(t => Term.λ(typ)(Term.mkTermApp(Term.mkTypeApp(===, typ), Seq(t.substitute(Subst.shift(1)), Term.mkBound(typ, 1)))))
      } else Set()
    }

    final def primSubst(cw: AnnotatedClause, level: Int)(implicit sig: Signature): Set[AnnotatedClause] = {
      if (level > 0) {
        val (cA_ps, ps_vars) = PrimSubst.canApply(cw.cl)
        if (cA_ps) {
          Out.debug(s"Prim subst on: ${cw.id}")
          var primsubstResult = PrimSubst(cw.cl, ps_vars, standardbindings)
          if (level > 1) {
            primsubstResult = primsubstResult union ps_vars.flatMap(h => PrimSubst(cw.cl, ps_vars, eqBindings(h.ty.funParamTypes)))
            if (level > 2) {
              primsubstResult = primsubstResult union ps_vars.flatMap(h => PrimSubst(cw.cl, ps_vars, specialEqBindings(cw.cl.implicitlyBound.map(a => Term.mkBound(a._2, a._1)).toSet, h.ty.funParamTypes)))
              if (level > 3) {
                primsubstResult = primsubstResult union ps_vars.flatMap(h => PrimSubst(cw.cl, ps_vars, specialEqBindings(sig.uninterpretedSymbols.map(Term.mkAtom), h.ty.funParamTypes)))
              }
            }
          }
          val newCl = primsubstResult.map{case (cl,subst) => AnnotatedClause(cl, InferredFrom(PrimSubst, Set((cw,ToTPTP(subst, cw.cl.implicitlyBound)))), cw.properties)}
          Out.trace(s"Prim subst result:\n\t${newCl.map(_.pretty(sig)).mkString("\n\t")}")
          return newCl
        }
        Set()
      } else Set()
    }
  }

  protected[modules] object SpecialInstantiationControl {
<<<<<<< HEAD
    final val NO_REPLACE: Int = 0
    final val REPLACE_O: Int = 1
    final val REPLACE_OO: Int = 2
    final val REPLACE_OOO: Int = 4
    final val REPLACE_AAO: Int = 8
    final val REPLACE_AO: Int = 16

    final def specialInstances(cl: AnnotatedClause)(implicit sig: Signature): Set[AnnotatedClause] = {
      if (Configuration.PRE_PRIMSUBST_LEVEL > NO_REPLACE) {
=======

    final def specialInstances(cl: AnnotatedClause)(implicit sig: Signature): Set[AnnotatedClause] = {
      if (Configuration.PRE_PRIMSUBST_LEVEL > 0) {
        leo.Out.trace("[Special Instances] Searching ...")
>>>>>>> 763618f8
        val clause = cl.cl
        assert(Clause.unit(clause))
        val lit = clause.lits.head
        assert(!lit.equational)
        val term = lit.left
<<<<<<< HEAD

        var result: Set[AnnotatedClause] = Set()
        if (isPropSet(Configuration.PRE_PRIMSUBST_LEVEL, REPLACE_O)) {

        }
=======
        val instancesResult = a(term, lit.polarity)(sig)
        val result = instancesResult.map (r =>
          if (r == term)
            cl
          else
          AnnotatedClause(Clause(Literal(r, lit.polarity)), InferredFrom(Enumeration, cl), cl.properties)
        )
        leo.Out.debug(s"[Special Instances] Instances used:\n\t${result.map(_.pretty(sig)).mkString("\n\t")}")
>>>>>>> 763618f8
        result
      } else Set(cl)
    }

<<<<<<< HEAD
    private final def specialInstances0(term: Term, polarity: Boolean, results: Set[Term]): Set[Term] = {
      import leo.datastructures.Term._
      import leo.modules.HOLSignature.{Forall, Exists}
      term match {
        case Forall(ty :::> body) if polarity =>
          val instances = Enumeration.specialInstances(ty)
          if (instances.nonEmpty) {
???
          } else {
???
          }
        case Exists(ty ) if !polarity => ???
        case b@Bound(_,_) => ???
        case s@Symbol(_) => ???
        case hd ∙ args => ???
        case ty :::> body => ???
        case TypeLambda(body) => ???
        case _ => results
      }

=======
    final def a(t: Term, polarity: Boolean)(sig: Signature): Set[Term] = {
      import leo.datastructures.Term._
      import leo.modules.HOLSignature.{Forall, Exists, Not, Impl}

      t match {
        case Not(body) =>
          val erg = a(body, !polarity)(sig)
          erg.map(e => Not(e))
        case Impl(l,r) =>
          val ergL = a(l, !polarity)(sig)
          val ergR = a(r, polarity)(sig)
          ergL.flatMap(eL => ergR.map(eR => Impl(eL, eR)))
        case Forall(all@(ty :::> _)) if polarity =>
          if (Enumeration.exhaustive(ty))
            instantiateAbstractions(all, ty)(sig)
          else
            instantiateAbstractions(all, ty)(sig) + t
        case Exists(all@(ty :::> _)) if !polarity =>
          if (Enumeration.exhaustive(ty))
            instantiateAbstractions(all, ty)(sig)
          else
            instantiateAbstractions(all, ty)(sig) + t
        case hd ∙ args =>
          val argsIt = args.iterator
          var newArgs: Set[Seq[Either[Term, Type]]] = Set(Vector())
          while (argsIt.hasNext) {
            val arg = argsIt.next()
            if (arg.isRight) {
              newArgs = newArgs.map(seq => seq :+ arg)
            } else {
              val termArg = arg.left.get
              val erg = a(termArg, polarity)(sig)
              newArgs = newArgs.flatMap(seq => erg.map(e => seq :+ Left(e)))
            }
          }
          newArgs.map(erg => Term.mkApp(hd, erg))
        case ty :::> body =>
          val erg = a(body, polarity)(sig)
          erg.map(e => Term.mkTermAbs(ty, e))
        case TypeLambda(body) =>
          val erg = a(body, polarity)(sig)
          erg.map(e => Term.mkTypeAbs(e))
        case _ => Set(t)
      }
    }

    private final def instantiateAbstractions(term: Term, ty: Type)(sig: Signature): Set[Term] = {
      assert(term.ty.isFunType)
      leo.Out.finest(s"[Special Instances]: Apply for ${ty.pretty(sig)}?")
      leo.Out.finest(s"[Special Instances]: REPLACE_O: ${isPropSet(leo.modules.calculus.Enumeration.REPLACE_O,Configuration.PRE_PRIMSUBST_LEVEL )}")
      leo.Out.finest(s"[Special Instances]: REPLACE_OO: ${isPropSet(leo.modules.calculus.Enumeration.REPLACE_OO,Configuration.PRE_PRIMSUBST_LEVEL )}")
      leo.Out.finest(s"[Special Instances]: REPLACE_AO: ${isPropSet(leo.modules.calculus.Enumeration.REPLACE_AO,Configuration.PRE_PRIMSUBST_LEVEL )}")
      leo.Out.finest(s"[Special Instances]: REPLACE_AAO: ${isPropSet(leo.modules.calculus.Enumeration.REPLACE_AAO,Configuration.PRE_PRIMSUBST_LEVEL )}")
      if (shouldReplace(ty)) {
        leo.Out.finest(s"[Special Instances]: Should apply.")
        val instances = Enumeration.specialInstances(ty, Configuration.PRE_PRIMSUBST_LEVEL)(sig)
        if (instances.nonEmpty) {
          leo.Out.trace(s"[Special Instances]: Used (${instances.size}): ${instances.map(_.pretty(sig))}")
          instances.map(i => Term.mkTermApp(term, i).betaNormalize)
        } else Set()
      } else Set()
    }

    private final def shouldReplace(ty: Type): Boolean = {
      import leo.modules.HOLSignature.o
      import leo.modules.calculus.Enumeration._

      val funTyArgs = ty.funParamTypesWithResultType
      if (funTyArgs.last == o) {
        if (funTyArgs.size == 1) isPropSet(REPLACE_O, Configuration.PRE_PRIMSUBST_LEVEL) // Booleans
        else {
          // funTyArgs.size > 1
          if (funTyArgs.head == o) isPropSet(REPLACE_OO, Configuration.PRE_PRIMSUBST_LEVEL)
          else {
            if (isPropSet(REPLACE_AO, Configuration.PRE_PRIMSUBST_LEVEL)) true
            else {
              if (funTyArgs.size == 3) {
                val ty1 = funTyArgs.head; val ty2 = funTyArgs.tail.head
                (ty1 == ty2) && isPropSet(REPLACE_AAO,Configuration.PRE_PRIMSUBST_LEVEL)
              } else false
            }
          }
        }
      } else false
>>>>>>> 763618f8
    }
  }

  protected[modules] object Choice {
    import leo.modules.calculus.{Choice => ChoiceRule}
    private var acMap: Map[Type, AnnotatedClause] = Map()
    final def axiomOfChoice(ty: Type): AnnotatedClause = acMap.getOrElse(ty, newACInstance(ty))

    final def newACInstance(ty: Type): AnnotatedClause = {
      import leo.modules.HOLSignature._
      import leo.datastructures.Term.{mkBound,λ, mkTermApp}
      val lit = Literal.mkLit(Exists(λ((ty ->: o) ->: ty)(
        Forall(λ(ty ->: o)(
          Impl(
            Exists(λ(ty)(
                mkTermApp(mkBound(ty ->: o, 2), mkBound(ty, 1))
            )),
            mkTermApp(
              mkBound(ty ->: o, 1),
              mkTermApp(
                mkBound((ty ->: o) ->: ty, 2),
                mkBound(ty ->: o, 1)
              )
            )
          )
        ))
      )), true)
      val res = AnnotatedClause(Clause(lit), Role_Axiom, NoAnnotation, ClauseAnnotation.PropNoProp)
      acMap = acMap + ((ty, res))
      res
    }


    final def detectChoiceClause(cw: AnnotatedClause): Option[Term] = {
      ChoiceRule.detectChoice(cw.cl)
    }

    final def instantiateChoice(cw: AnnotatedClause, choiceFuns: Map[Type, Set[Term]])(sig: Signature): Set[AnnotatedClause] = {
      if (Configuration.NO_CHOICE) Set()
      else {
        val cl = cw.cl
        Out.trace(s"[Choice] Searching for possible choice terms...")
        val candidates = ChoiceRule.canApply(cl, choiceFuns)(sig)
        if (candidates.nonEmpty) {
          Out.trace(s"[Choice] Found possible choice term.")
          var results: Set[AnnotatedClause] = Set()
          val candidateIt = candidates.iterator
          while(candidateIt.hasNext) {
            val candPredicate = candidateIt.next()
            // type is (alpha -> o), alpha is choice type
            val choiceType: Type = candPredicate.ty._funDomainType

            if (choiceFuns.contains(choiceType)) {
              // Instantiate will all choice functions
              val choiceFunsForChoiceType = choiceFuns(choiceType)
              val choiceFunIt = choiceFunsForChoiceType.iterator
              while (choiceFunIt.hasNext) {
                val choiceFun = choiceFunIt.next()
                val result0 = ChoiceRule(candPredicate, choiceFun)
                val result = AnnotatedClause(result0, InferredFrom(ChoiceRule, Set(axiomOfChoice(choiceType))))
                results = results + result
              }
            } else {
              // No choice function registered, introduce one now
              val choiceFun = registerNewChoiceFunction(choiceType)(sig)
              val result0 = ChoiceRule(candPredicate, choiceFun)
              val result = AnnotatedClause(result0, InferredFrom(ChoiceRule, Set(axiomOfChoice(choiceType))))
              results = results + result
            }
          }
          Out.trace(s"[Choice] Instantiate choice for terms: ${candidates.map(_.pretty(sig)).mkString(",")}")
          Out.trace(s"[Choice] Results: ${results.map(_.pretty(sig)).mkString(",")}")
          results
        } else Set()
      }
    }

    final def registerNewChoiceFunction(ty: Type)(sig: Signature): Term = {
      import leo.modules.HOLSignature.o
      val newSymb = sig.freshSkolemConst((ty ->: o) ->: ty, Signature.PropChoice)
      Term.mkAtom(newSymb)(sig)
    }
  }

  protected[modules] object SimplificationControl {
    import leo.datastructures.ClauseAnnotation.InferredFrom

    final def switchPolarity(cl: AnnotatedClause): AnnotatedClause = {
      val litsIt = cl.cl.lits.iterator
      var newLits: Seq[Literal] = Seq()
      var wasApplied = false
      while(litsIt.hasNext) {
        val lit = litsIt.next()
        if (PolaritySwitch.canApply(lit)) {
          wasApplied = true
          newLits = newLits :+ PolaritySwitch(lit)
        } else {
          newLits = newLits :+ lit
        }
      }
      if (wasApplied) {
        val result = AnnotatedClause(Clause(newLits), InferredFrom(PolaritySwitch, Set(cl)), cl.properties)
        Out.trace(s"Switch polarity: ${result.pretty}")
        result
      } else
        cl

    }

    /** Pre: Is only called on initial clauses, i.e. clauses are not equaltional and unit. */
    final def miniscope(cl: AnnotatedClause)(implicit sig: Signature): AnnotatedClause = {
      import leo.modules.calculus.Miniscope

      assert(Clause.unit(cl.cl))
      assert(!cl.cl.lits.head.equational)

      val lit = cl.cl.lits.head
      val term = lit.left
      val resultterm = Miniscope.apply(term, lit.polarity)
      val result = if (term != resultterm)
          AnnotatedClause(Clause(Literal(resultterm, lit.polarity)), InferredFrom(Miniscope, Set(cl)), cl.properties)
        else
          cl
      Out.trace(s"Miniscope Result: ${result.pretty(sig)}")
      result
    }


    final def expandDefinitions(cl: AnnotatedClause)(implicit sig: Signature): AnnotatedClause = {
      assert(Clause.unit(cl.cl))
      val lit = cl.cl.lits.head
      assert(!lit.equational)
      val newleft = DefExpSimp(lit.left)(sig)
      val result = AnnotatedClause(Clause(Literal(newleft, lit.polarity)), InferredFrom(DefExpSimp, Set(cl)), cl.properties)
      Out.trace(s"Def expansion: ${result.pretty(sig)}")
      result
    }

    final def liftEq(cl: AnnotatedClause)(implicit sig: Signature): AnnotatedClause = {
      val (cA_lift, lift, lift_other) = LiftEq.canApply(cl.cl)
      if (cA_lift) {
        val result = AnnotatedClause(Clause(LiftEq(lift, lift_other)(sig)), InferredFrom(LiftEq, Set(cl)), cl.properties)
        Out.trace(s"to_eq: ${result.pretty(sig)}")
        result
      } else
        cl
    }

    final def funcext(cl: AnnotatedClause)(implicit sig: Signature): AnnotatedClause = {
      val (cA_funcExt, fE, fE_other) = FuncExt.canApply(cl.cl)
      if (cA_funcExt) {
        Out.finest(s"Func Ext on: ${cl.pretty(sig)}")
        val result = AnnotatedClause(Clause(FuncExt(leo.modules.calculus.freshVarGen(cl.cl),fE) ++ fE_other), InferredFrom(FuncExt, Set(cl)), cl.properties)
        Out.finest(s"Func Ext result: ${result.pretty(sig)}")
        result
      } else
        cl
    }

    final def extPreprocessUnify(cls: Set[AnnotatedClause])(implicit sig: Signature): Set[AnnotatedClause] = {
      import UnificationControl.doUnify0
      var result: Set[AnnotatedClause] = Set()
      val clIt = cls.iterator

      while(clIt.hasNext) {
        val cl = clIt.next

        var uniLits: Seq[(Term, Term)] = Seq()
        var nonUniLits: Seq[Literal] = Seq()
        var boolExtLits: Seq[Literal] = Seq()
        var nonBoolExtLits: Seq[Literal] = Seq()

        val litIt = cl.cl.lits.iterator

        while(litIt.hasNext) {
          val lit = litIt.next()
          if (!lit.polarity && lit.equational) uniLits = (lit.left, lit.right) +: uniLits
          else nonUniLits = lit +: nonUniLits
          if (BoolExt.canApply(lit)) boolExtLits = lit +: boolExtLits
          else nonBoolExtLits = lit +: nonBoolExtLits
        }

        // (A) if unification literal is present, try to unify the set of unification literals as a whole
        // and add it to the solutions
        // (B) if also boolean extensionality literals present, add (BE/cnf) treated clause to result set, else
        // insert the original clause.
        if (uniLits.nonEmpty) result = result union doUnify0(cl, freshVarGen(cl.cl), uniLits, nonUniLits)(sig)

        if (boolExtLits.isEmpty) {
          result = result + cl
        } else {
          leo.Out.finest(s"Detecting Boolean extensionality literals, inserted expanded clauses...")
          val boolExtResult = BoolExt.apply(boolExtLits, nonBoolExtLits).map(AnnotatedClause(_, InferredFrom(BoolExt, Set(cl)),cl.properties | ClauseAnnotation.PropBoolExt))
          val cnf = CNFControl.cnfSet(boolExtResult)
          result = result union cnf
        }
      }
      result
    }

    type ACSpec = Boolean
    final val ACSpec_Associativity: ACSpec = false
    final val ACSpec_Commutativity: ACSpec = true

    final def detectAC(cl: AnnotatedClause): Option[(Signature#Key, Boolean)] = {
      if (Clause.demodulator(cl.cl)) {
        val lit = cl.cl.lits.head
        // Check if lit is an specification for commutativity
        if (lit.equational) {
          import leo.datastructures.Term.{TermApp, Symbol, Bound}
          val left = lit.left
          val right = lit.right
          left match {
            case TermApp(f@Symbol(key), Seq(v1@Bound(_, _), v2@Bound(_, _))) if v1 != v2 => // C case
              right match {
                case TermApp(`f`, Seq(`v2`, `v1`)) => Some((key, ACSpec_Commutativity))
                case _ => None
              }
            case TermApp(f@Symbol(key), Seq(TermApp(Symbol(key2), Seq(v1@Bound(_, _),v2@Bound(_, _))), v3@Bound(_, _)))
              if key == key2  && v1 != v2 && v1 != v3 && v2 != v3 => // A case 1
              right match {
                case TermApp(`f`, Seq(`v1`,TermApp(`f`, Seq(`v2`,`v3`)))) =>
                  Some((key, ACSpec_Associativity))
                case _ => None
              }
            case TermApp(f@Symbol(key), Seq(v1@Bound(_, _), TermApp(Symbol(key2), Seq(v2@Bound(_, _),v3@Bound(_, _)))))
              if key == key2  && v1 != v2 && v1 != v3 && v2 != v3 => // A case 1
              right match {
                case TermApp(`f`, Seq(TermApp(`f`, Seq(`v1`,`v2`)), `v3`)) =>
                  Some((key, ACSpec_Associativity))
                case _ => None
              }
            case _ => None
          }
        } else None
      } else None
    }

    final def acSimp(cl: AnnotatedClause)(implicit sig: Signature): AnnotatedClause = {
      if (Configuration.isSet("acsimp")) {
        val acSymbols = sig.acSymbols
        Out.trace(s"AC Simp on ${cl.pretty(sig)}")
        val pre_result = ACSimp.apply(cl.cl,acSymbols)
        val result = AnnotatedClause(pre_result, InferredFrom(ACSimp, Set(cl)), cl.properties)
        Out.finest(s"AC Result: ${result.pretty(sig)}")
        result
      } else
        cl
    }

    final def simp(cl: AnnotatedClause)(implicit sig: Signature): AnnotatedClause = {
      Out.trace(s"[Simp] Processing ${cl.id}")
      val simpresult = Simp(cl.cl)
      val result = if (simpresult != cl.cl)
        AnnotatedClause(simpresult, InferredFrom(Simp, Set(cl)), cl.properties)
      else
        cl
      Out.finest(s"[Simp] Result: ${result.pretty(sig)}")
      result
    }
    final def simpSet(clSet: Set[AnnotatedClause])(implicit sig: Signature): Set[AnnotatedClause] = clSet.map(simp)

    final def shallowSimp(cl: AnnotatedClause)(implicit sig: Signature): AnnotatedClause = {
      Out.trace(s"[Simp] Shallow processing ${cl.id}")
      val simpresult = Simp.shallowSimp(cl.cl)
      val result = if (simpresult != cl.cl)
        AnnotatedClause(simpresult, InferredFrom(Simp, Set(cl)), cl.properties)
      else
        cl
      Out.trace(s"[Simp] Shallow result: ${result.pretty(sig)}")
      result
    }
    final def shallowSimpSet(clSet: Set[AnnotatedClause])(implicit sig: Signature): Set[AnnotatedClause] = clSet.map(shallowSimp)

    final def rewriteSimp(cw: AnnotatedClause, rules0: Set[AnnotatedClause])(implicit sig: Signature): AnnotatedClause = {
      val plainSimp = simp(cw)
      Out.trace(s"[Rewriting] Processing ${cw.id}")
      Out.finest(s"[Rewriting] Rules existent? ${rules0.nonEmpty}")
      if (rules0.isEmpty) plainSimp
      else {
        // get all rewrite rules as literals
        val rules: Set[Literal] = rules0.map(_.cl.lits.head)
        assert(rules.forall(_.oriented))

        // search in all literals of cw for instances of a rule's left side
        val intoConfigurationIt = intoConfigurationIterator(plainSimp.cl)(sig)
        while (intoConfigurationIt.hasNext) {
          val (intoIndex, intoLit, intoSide, intoPos, intoTerm) = intoConfigurationIt.next()
          val rewriteRulesIt = rules.iterator
          while (rewriteRulesIt.hasNext) {
            val rewriteRule = rewriteRulesIt.next()
            val withTerm = rewriteRule.left
            val replaceBy = rewriteRule.right
            leo.Out.finest(s"[Rewriting] check with ${withTerm.pretty(sig)}, into: ${intoTerm.pretty(sig)}: ${leo.modules.calculus.mayMatch(withTerm, intoTerm)}")
            // TODO What to do with multiple rewrites on same (sub)position?
          }
        }
        val rewriteSimp = plainSimp.cl// RewriteSimp(plainSimp, ???)
        if (rewriteSimp != plainSimp.cl) AnnotatedClause(rewriteSimp, InferredFrom(RewriteSimp, Set(cw)), cw.properties)
        else plainSimp
      }
    }

    type Subterm = Term
    type IntoConfiguration = (inferenceControl.LiteralIndex, Literal, Side, Position, Subterm)

    /** into-Iterator for rewriting literals. Returns all literal-side-subterm configurations
      * `(i, l_i, s, p, t)` where
      *
      *  - `i` is the literal's index in `cl.lits`
      *  - `l_i` equals `cl.lits(i)`
      *  - `s` is a side, either `true` (left) or `false` (right)
      *  - `p` is a position in `cl.lits(i).s` (s = left/right)
      *  - `t` is the subterm at position `p`
      *
      * The iterator gives all such configurations for which `l_i` is either
      *
      *  (i) non-maximal, or
      *  (ii) maximal, but `s` is not a maximal side, or
      *  (iii) maximal, `s`is a maximal side, but `p = Position.root`.
      */
    final private def intoConfigurationIterator(cl: Clause)(implicit sig: Signature): Iterator[IntoConfiguration] = new Iterator[IntoConfiguration] {

      import Literal.{leftSide, rightSide, selectSide}

      val maxLits: Seq[Literal] = Literal.maxOf(cl.lits)
      var litIndex = 0
      var lits: Seq[Literal] = cl.lits
      var side: Side = rightSide // minimal side
      var curSubterms: Set[Term] = _
      var curPositions: Set[Position] = _

      def hasNext: Boolean = if (lits.isEmpty) false
      else {
        val hd = lits.head
        if (curSubterms == null) {
          if (side == rightSide && !hd.equational) {
            side = leftSide
          }
          if (side == leftSide && maxLits.contains(hd)) {
            curSubterms = Set(selectSide(hd, side))
            curPositions = Set(Position.root)
          } else {
            curSubterms = selectSide(hd, side).feasibleOccurrences.keySet
            curPositions = selectSide(hd, side).feasibleOccurrences(curSubterms.head)
          }
          true
        } else {
          if (curPositions.isEmpty) {
            curSubterms = curSubterms.tail
            if (curSubterms.isEmpty) {
              if (maxLits.contains(hd) && side == rightSide) {
                // hd is maximal and right side is done,
                // select left side at root position
                side = leftSide
                curSubterms = Set(selectSide(hd, side))
                curPositions = Set(Position.root)
                true
              } else {
                if (side == leftSide) {
                  lits = lits.tail
                  litIndex += 1
                  side = rightSide
                } else {
                  side = leftSide
                }
                curSubterms = null
                curPositions = null
                hasNext
              }
            } else {
              curPositions = selectSide(hd, side).feasibleOccurrences(curSubterms.head)
              assert(hasNext)
              true
            }
          } else {
            true
          }
        }
      }

      def next(): IntoConfiguration = {
        if (hasNext) {
          val res = (litIndex, lits.head, side, curPositions.head, curSubterms.head)
          curPositions = curPositions.tail
          res
        } else {
          throw new NoSuchElementException
        }
      }
    }
  }

  protected[modules] object DefinedEqualityProcessing {
    import leo.datastructures.ClauseAnnotation._
    import leo.modules.output.ToTPTP

    final def convertDefinedEqualities(clSet: Set[AnnotatedClause])(implicit sig: Signature): Set[AnnotatedClause] = {
      val replaceLeibniz = !Configuration.isSet("nleq")
      val replaceAndrews = !Configuration.isSet("naeq")
      if (replaceLeibniz || replaceAndrews) {
        var newClauses: Set[AnnotatedClause] = Set()
        val clSetIt = clSet.iterator
        while (clSetIt.hasNext) {
          val cl = clSetIt.next()
          var cur_c = cl
          if (replaceLeibniz) {
            cur_c = convertLeibniz0(cur_c)(sig)
          }
          if (replaceAndrews) {
            cur_c = convertAndrews0(cur_c)(sig)
          }
          if (cur_c != cl) {
            newClauses = newClauses + cur_c
          }
        }
        newClauses
      } else clSet
    }

    // Leibniz Equalities
    final def convertLeibnizEqualities(cl: AnnotatedClause)(implicit sig: Signature): AnnotatedClause = {
      if (Configuration.isSet("nleq")) cl
      else convertLeibniz0(cl)(sig)
    }
    @inline private final def convertLeibniz0(cl: AnnotatedClause)(sig: Signature): AnnotatedClause = {
      val (cA_leibniz, leibTermMap) = ReplaceLeibnizEq.canApply(cl.cl)(sig)
      if (cA_leibniz) {
        Out.trace(s"Replace Leibniz equalities in ${cl.id}")
        val (resCl, subst) = ReplaceLeibnizEq(cl.cl, leibTermMap)(sig)
        val res = AnnotatedClause(resCl, InferredFrom(ReplaceLeibnizEq, Set((cl, ToTPTP(subst, cl.cl.implicitlyBound)(sig)))), cl.properties | ClauseAnnotation.PropNeedsUnification)
        Out.finest(s"Result: ${res.pretty(sig)}")
        res
      } else
        cl
    }

    // Andrews Equalities
    final def convertAndrewsEqualities(cl: AnnotatedClause)(implicit sig: Signature): AnnotatedClause = {
      if (Configuration.isSet("naeq")) cl
      else convertAndrews0(cl)(sig)
    }
    @inline private final def convertAndrews0(cl: AnnotatedClause)(sig: Signature): AnnotatedClause = {
      val (cA_Andrews, andrewsTermMap) = ReplaceAndrewsEq.canApply(cl.cl)
      if (cA_Andrews) {
        Out.trace(s"Replace Andrews equalities in ${cl.id}")
        val (resCl, subst) = ReplaceAndrewsEq(cl.cl, andrewsTermMap)(sig)
        val res = AnnotatedClause(resCl, InferredFrom(ReplaceAndrewsEq, Set((cl, ToTPTP(subst, cl.cl.implicitlyBound)(sig)))), cl.properties | ClauseAnnotation.PropNeedsUnification)
        Out.finest(s"Result: ${res.pretty(sig)}")
        res
      } else
        cl
    }
  }


  ////////////////////////////////////////////////////////
  // Utility for inferenceControl
  ///////////////////////////////////////////////////////

  /**
    * Creates an iterator over the clause `cl` which iterates over the maximal sides (or both sides if not orientable)
    * of each literal inside `cl`.
    *
    * @param cl The clause which literals are iterated.
    * @param onlyMax If `onlyMax` is true, only maximal literals are considered.
    * @param onlyPositive If `onlyPositive` is true, only positive literals are considered..
    * @param alsoFlexheads If `alsoFlexHeads` is true, not only positive literals but also literals with a flexible head
    *                      are considered during iteration. `alsoFlexHeads` has no effect if `onlyPositive` is `false`.
    */
  protected final class LiteralSideIterator(cl: Clause, onlyMax: Boolean, onlyPositive: Boolean, alsoFlexheads: Boolean)(implicit sig: Signature) extends Iterator[inferenceControl.WithConfiguration] {
    import Literal.{leftSide, rightSide}

    val maxLits = Literal.maxOf(cl.lits)
    var litIndex = 0
    var lits = cl.lits
    var side = leftSide

    def hasNext: Boolean = {
      if (lits.isEmpty) false
      else {
        val hd = lits.head
        if ((!onlyPositive || hd.polarity || (alsoFlexheads && hd.flexHead)) &&
          (!onlyMax || maxLits.contains(hd))) true
        else {
          litIndex = litIndex + 1
          lits = lits.tail
          hasNext
        }
      }
    }

    def next(): inferenceControl.WithConfiguration = {
      if (hasNext) {
        assert(!onlyPositive || lits.head.polarity || (alsoFlexheads && lits.head.flexHead))
        assert(!onlyMax || maxLits.contains(lits.head))
        val res = (litIndex, lits.head, side)
        if (lits.head.oriented || side == rightSide) { // Flexheads are always oriented since they are not equational
          litIndex += 1
          lits = lits.tail
          side = leftSide
        } else {
          side = rightSide
        }
        res
      } else {
        throw new NoSuchElementException
      }
    }
  }

}

package redundancyControl {
  import leo.modules.control.indexingControl.FVIndexControl

  object RedundancyControl {
    /** Returns true iff cl is redundant wrt to processed. */
    final def redundant(cl: AnnotatedClause, processed: Set[AnnotatedClause]): Boolean = {
      if (SubsumptionControl.isSubsumed(cl, processed)) true
      // TODO: Do e.g. AC tautology deletion? maybe restructure later.
      else false
    }
  }

  object SubsumptionControl {
    import leo.modules.calculus.Subsumption
    import leo.modules.indexing.{ClauseFeature, FVIndex, FeatureVector}
    import leo.datastructures.FixedLengthTrie

    /** Main function called for deciding if cl is subsumed by (any clause within) `by`.
      * This function simply check for subsumption (see
      * [[leo.modules.calculus.Subsumption]]) or might call indexing pre-filters and then check those results
      * for the subsumption relation. */
    final def isSubsumed(cl: AnnotatedClause, by: Set[AnnotatedClause]): Boolean = {
      // Current implementation checks feature-vector index for a pre-filter.
      // testFowardSubsumptionFVI also applies the "indeed subsumes"-relation check internally.
      val res = testForwardSubsumptionFVI(cl)
      if (res.nonEmpty)
        Out.trace(s"[Subsumption]: [${cl.id}] subsumed by ${res.map(_.id).mkString(",")}")
      res.nonEmpty
    }

    /** Test for subsumption using the feature vector index as a prefilter, then run
      * "trivial" subsumption check using [[leo.modules.calculus.Subsumption]]. */
    final def testForwardSubsumptionFVI(cl: AnnotatedClause): Set[AnnotatedClause] = {
      val index = FVIndexControl.index
      val clFV = FVIndex.featureVector(FVIndexControl.clauseFeatures, cl)
      testForwardSubsumptionFVI0(index, clFV, 0, cl)
    }
    final private def testForwardSubsumptionFVI0(index: FixedLengthTrie[ClauseFeature, AnnotatedClause],
                                                 clauseFeatures: FeatureVector,
                                                 featureIndex: Int,
                                                 cl: AnnotatedClause): Set[AnnotatedClause] = {
      if (index.isLeaf) {
        testSubsumption(cl, index.valueSet)
      } else {
        var curFeatureValue = 0
        val clFeatureValue = clauseFeatures(featureIndex)
        while (curFeatureValue <= clFeatureValue) {
          val subtrie = index.subTrie(Seq(curFeatureValue))
          if (subtrie.isDefined) {
            val subtrie0 = subtrie.get.asInstanceOf[FixedLengthTrie[ClauseFeature, AnnotatedClause]]
            val result = testForwardSubsumptionFVI0(subtrie0, clauseFeatures, featureIndex+1, cl)
            if (result.nonEmpty)
              return result
          }
          curFeatureValue += 1
        }
        Set()
      }
    }

    /** Test for subsumption using the feature vector index as a prefilter, then run
      * "trivial" subsumption check using [[leo.modules.calculus.Subsumption]]. */
    final def testBackwardSubsumptionFVI(cl: AnnotatedClause): Set[AnnotatedClause] = {
      val index = FVIndexControl.index
      val clFV = FVIndex.featureVector(FVIndexControl.clauseFeatures, cl)
      testBackwardSubsumptionFVI0(index, clFV, 0, cl)
    }
    final private def testBackwardSubsumptionFVI0(index: FixedLengthTrie[ClauseFeature, AnnotatedClause],
                                                  clauseFeatures: FeatureVector,
                                                  featureIndex: Int,
                                                  cl: AnnotatedClause): Set[AnnotatedClause] = {
      if (index.isLeaf) {
        testBackwardSubsumption(cl, index.valueSet)
      } else {
        var result: Set[AnnotatedClause] = Set()
        var curFeatureValue = clauseFeatures(featureIndex)
        val maxFeatureValue = index.keySet.max
        while (curFeatureValue <= maxFeatureValue) {
          val subtrie = index.subTrie(Seq(curFeatureValue))
          if (subtrie.isDefined) {
            val subtrie0 = subtrie.get.asInstanceOf[FixedLengthTrie[ClauseFeature, AnnotatedClause]]
            val localresult = testBackwardSubsumptionFVI0(subtrie0, clauseFeatures, featureIndex+1, cl)
            result = result union localresult
          }
          curFeatureValue += 1
        }
        result
      }
    }

    /** Check for subsumption of cl by any clause in `withSet` by subsumption rule in [[leo.modules.calculus.Subsumption]]. */
    private final def testSubsumption(cl: AnnotatedClause, withSet: Set[AnnotatedClause]): Set[AnnotatedClause] =
    withSet.filter(cw => Subsumption.subsumes(cw.cl, cl.cl))
    /** Check for subsumption of any clause in `withSet` by `cl` by subsumption rule in [[leo.modules.calculus.Subsumption]]. */
    private final def testBackwardSubsumption(cl: AnnotatedClause, withSet: Set[AnnotatedClause]): Set[AnnotatedClause] =
    withSet.filter(cw => Subsumption.subsumes(cl.cl, cw.cl))
  }
}

package indexingControl {

  object IndexingControl {
    /** Initiate all index structures. This is
      * merely a delegator/distributor to all known indexes such
      * as feature vector index, subsumption index etc.
      * @note method may change in future (maybe more arguments will be needed). */
    final def initIndexes(initClauses: Set[AnnotatedClause])(implicit sig: Signature): Unit = {
      FVIndexControl.init(initClauses.toSet)(sig)
      FOIndexControl.foIndexInit()
    }
    /** Insert cl to all relevant indexes used. This is
      * merely a delegator/distributor to all known indexes such
      * as feature vector index, subsumption index etc.*/
    final def insertIndexed(cl: AnnotatedClause)(implicit sig: Signature): Unit = {
      FVIndexControl.insert(cl)
      FOIndexControl.index.insert(cl)
      // TODO: more indexes ...
    }
    /** Remove cl from all relevant indexes used. This is
      * merely a delegator/distributor to all known indexes such
      * as feature vector index, subsumption index etc.*/
    final def removeFromIndex(cl: AnnotatedClause)(implicit sig: Signature): Unit = {
      FVIndexControl.remove(cl)
      FOIndexControl.index.remove(cl)
      // TODO: more indexes ...
    }
  }

  object FVIndexControl {
    import leo.datastructures.Clause
    import leo.modules.indexing.{CFF, FVIndex}

    private val maxFeatures: Int = 100
    private var initialized = false
    private var features: Seq[CFF] = Seq()
    final protected[modules] val index = FVIndex()
    def clauseFeatures: Seq[CFF] = features

    final def init(initClauses: Set[AnnotatedClause])(implicit sig: Signature): Unit = {
      assert(!initialized)

      val symbs = sig.allUserConstants.toVector
      val featureFunctions: Seq[CFF] = Vector(FVIndex.posLitsFeature(_), FVIndex.negLitsFeature(_)) ++
        symbs.flatMap {symb => Seq(FVIndex.posLitsSymbolCountFeature(symb,_:Clause),
          FVIndex.posLitsSymbolDepthFeature(symb,_:Clause), FVIndex.negLitsSymbolCountFeature(symb,_:Clause), FVIndex.negLitsSymbolDepthFeature(symb,_:Clause))}

      var initFeatures: Seq[Set[Int]] = Seq()
      val featureFunctionIt = featureFunctions.iterator
      var i = 0
      while (featureFunctionIt.hasNext) {
        val cff = featureFunctionIt.next()
        val res = initClauses.map {cw => {cff(cw.cl)}}
        initFeatures = res +: initFeatures
        i = i+1
      }
      Out.trace(s"init Features: ${initFeatures.toString()}")
      val sortedFeatures = initFeatures.zipWithIndex.sortBy(_._1.size).take(maxFeatures)
      Out.trace(s"sorted Features: ${sortedFeatures.toString()}")
      this.features = sortedFeatures.map {case (feat, idx) => featureFunctions(idx)}
      initialized = true

//      val initIt = initClauses.iterator
//      while (initIt.hasNext) {
//        val initCl = initIt.next()
//        insert(initCl)
//      }
    }

    final def insert(cl: AnnotatedClause): Unit = {
      assert(initialized)
      val featureVector = FVIndex.featureVector(features, cl)
      index.insert(featureVector, cl)
    }

    final def insert(cls: Set[AnnotatedClause]): Unit = {
      assert(initialized)
      val clIt = cls.iterator
      while(clIt.hasNext) {
        val cl = clIt.next()
        insert(cl)
      }
    }

    final def remove(cl: AnnotatedClause): Unit = {
      assert(initialized)
      val featureVector = FVIndex.featureVector(features, cl)
      index.remove(featureVector, cl)
    }

    final def remove(cls: Set[AnnotatedClause]): Unit = {
      assert(initialized)
      val clIt = cls.iterator
      while(clIt.hasNext) {
        val cl = clIt.next()
        remove(cl)
      }
    }
  }

  object FOIndexControl {
    import leo.modules.indexing.FOIndex
    private var foIndex: FOIndex = _

    final def foIndexInit(): Unit  = {
      if (foIndex == null) foIndex = FOIndex()
    }

    final def index: FOIndex = foIndex
  }

  object RelevanceFilterControl {
    import leo.datastructures.tptp.Commons.AnnotatedFormula
    import leo.modules.relevance_filter._

    final def getRelevantAxioms(input: Seq[AnnotatedFormula], conjecture: AnnotatedFormula)(sig: Signature): Seq[AnnotatedFormula] = {
      if (Configuration.NO_AXIOM_SELECTION) input
      else {
        var result: Seq[AnnotatedFormula] = Seq()
        var round : Int = 1

        val conjSymbols = PreFilterSet.useFormula(conjecture)
        val firstPossibleCandidates = PreFilterSet.getCommonFormulas(conjSymbols)
        leo.Out.finest(s"${firstPossibleCandidates.map(_.name)}")
        var taken: Iterable[AnnotatedFormula] = firstPossibleCandidates.filter(f => RelevanceFilter(round)(f))

        while (taken.nonEmpty) {
          // From SeqFilter:
          // Take all formulas (save the newly touched symbols
          val newsymbs : Iterable[String] = taken.flatMap(f => PreFilterSet.useFormula(f))
          taken.foreach(f => result = f +: result)
          // Obtain all formulas, that have a
          val possibleCandidates : Iterable[AnnotatedFormula] = PreFilterSet.getCommonFormulas(newsymbs)
          // Take the new formulas
          taken = possibleCandidates.filter(f => RelevanceFilter(round)(f))
          round += 1
        }
        result
      }
    }

    final def relevanceFilterAdd(formula: AnnotatedFormula)(sig: Signature): Unit = {
      PreFilterSet.addNewFormula(formula)
    }
  }
}

package  externalProverControl {

  object ExtProverControl {
    import leo.modules.external._
    import leo.modules.output.{SZS_Theorem, SZS_CounterSatisfiable, SZS_Error}
    private var openCalls: Map[TptpProver[AnnotatedClause], Set[Future[TptpResult[AnnotatedClause]]]] = Map()
    private var lastCheck: Long = Long.MinValue
    private var lastCall: Long = Long.MinValue

    final def checkExternalResults(state: State[AnnotatedClause]): Option[leo.modules.external.TptpResult[AnnotatedClause]] = {
      if (state.externalProvers.isEmpty) None
      else {
        val curTime = System.currentTimeMillis()
        if (curTime >= lastCheck + Configuration.ATP_CHECK_INTERVAL*1000) {
          leo.Out.debug(s"[ExtProver]: Checking for finished jobs.")
          lastCheck = curTime
          val proversIt = openCalls.keys.iterator
          while (proversIt.hasNext) {
            val prover = proversIt.next()
            var finished: Set[Future[TptpResult[AnnotatedClause]]] = Set()
            val openCallsIt = openCalls(prover).iterator
            while (openCallsIt.hasNext) {
              val openCall = openCallsIt.next()
              if (openCall.isCompleted) {
                leo.Out.debug(s"[ExtProver]: Job finished.")
                finished = finished + openCall
                val result = openCall.value.get
                if (result.szsStatus == SZS_Theorem || result.szsStatus == SZS_CounterSatisfiable) {
                  leo.Out.debug(s"[ExtProver]: Terminal result.")
                  return Some(result)
                } else if (result.szsStatus == SZS_Error) {
                  leo.Out.warn(result.error.mkString("\n"))
                }
              }
            }
            if (finished == openCalls(prover)) {
              openCalls = openCalls.-(prover)
            } else {
              openCalls = openCalls + (prover -> (openCalls(prover) -- finished))
            }
          }
          None
        } else None
      }
    }

    final def submit(clauses: Set[AnnotatedClause], state: State[AnnotatedClause]): Unit = {
      if (clauses.size >= lastCall + Configuration.ATP_CALL_INTERVAL) {
        leo.Out.debug(s"[ExtProver]: Staring jobs ...")
        lastCall = clauses.size
        state.externalProvers.foreach(prover =>
          if (openCalls.isDefinedAt(prover)) {
            if (openCalls(prover).size < Configuration.ATP_MAX_JOBS) {
              val futureResult = prover.call(clauses, Configuration.ATP_TIMEOUT(prover.name))(state.signature)
              openCalls = openCalls + (prover -> (openCalls(prover) + futureResult))
              leo.Out.trace(s"[ExtProver]: ${prover.name} started.")
            }
          } else {
            val futureResult = prover.call(clauses, Configuration.ATP_TIMEOUT(prover.name))(state.signature)
            openCalls = openCalls + (prover -> Set(futureResult))
            leo.Out.trace(s"[ExtProver]: ${prover.name} started.")
          }
        )
      }
    }

    final def killExternals(): Unit = {
      Out.info(s"Killing external provers ...")
      openCalls.keys.foreach(prover =>
        openCalls(prover).foreach(future =>
          future.kill()
        )
      )
    }
  }


}<|MERGE_RESOLUTION|>--- conflicted
+++ resolved
@@ -689,34 +689,15 @@
   }
 
   protected[modules] object SpecialInstantiationControl {
-<<<<<<< HEAD
-    final val NO_REPLACE: Int = 0
-    final val REPLACE_O: Int = 1
-    final val REPLACE_OO: Int = 2
-    final val REPLACE_OOO: Int = 4
-    final val REPLACE_AAO: Int = 8
-    final val REPLACE_AO: Int = 16
-
-    final def specialInstances(cl: AnnotatedClause)(implicit sig: Signature): Set[AnnotatedClause] = {
-      if (Configuration.PRE_PRIMSUBST_LEVEL > NO_REPLACE) {
-=======
 
     final def specialInstances(cl: AnnotatedClause)(implicit sig: Signature): Set[AnnotatedClause] = {
       if (Configuration.PRE_PRIMSUBST_LEVEL > 0) {
         leo.Out.trace("[Special Instances] Searching ...")
->>>>>>> 763618f8
         val clause = cl.cl
         assert(Clause.unit(clause))
         val lit = clause.lits.head
         assert(!lit.equational)
         val term = lit.left
-<<<<<<< HEAD
-
-        var result: Set[AnnotatedClause] = Set()
-        if (isPropSet(Configuration.PRE_PRIMSUBST_LEVEL, REPLACE_O)) {
-
-        }
-=======
         val instancesResult = a(term, lit.polarity)(sig)
         val result = instancesResult.map (r =>
           if (r == term)
@@ -725,33 +706,10 @@
           AnnotatedClause(Clause(Literal(r, lit.polarity)), InferredFrom(Enumeration, cl), cl.properties)
         )
         leo.Out.debug(s"[Special Instances] Instances used:\n\t${result.map(_.pretty(sig)).mkString("\n\t")}")
->>>>>>> 763618f8
         result
       } else Set(cl)
     }
 
-<<<<<<< HEAD
-    private final def specialInstances0(term: Term, polarity: Boolean, results: Set[Term]): Set[Term] = {
-      import leo.datastructures.Term._
-      import leo.modules.HOLSignature.{Forall, Exists}
-      term match {
-        case Forall(ty :::> body) if polarity =>
-          val instances = Enumeration.specialInstances(ty)
-          if (instances.nonEmpty) {
-???
-          } else {
-???
-          }
-        case Exists(ty ) if !polarity => ???
-        case b@Bound(_,_) => ???
-        case s@Symbol(_) => ???
-        case hd ∙ args => ???
-        case ty :::> body => ???
-        case TypeLambda(body) => ???
-        case _ => results
-      }
-
-=======
     final def a(t: Term, polarity: Boolean)(sig: Signature): Set[Term] = {
       import leo.datastructures.Term._
       import leo.modules.HOLSignature.{Forall, Exists, Not, Impl}
@@ -836,7 +794,6 @@
           }
         }
       } else false
->>>>>>> 763618f8
     }
   }
 
