package leo.modules.agent.rules
package control_rules

import java.util.concurrent.atomic.AtomicInteger

import leo.modules.control.Control
import leo.datastructures.{AnnotatedClause, Signature}
import leo.datastructures.blackboard._
import leo.modules.control.inferenceControl.ParamodControl

import scala.collection.mutable

/**
  * Applies paramodulation for a newly selected formula
  * with all previously processed formulas.
  */
class ParamodRule(inType : DataType[AnnotatedClause],
                  unifyType : DataType[AnnotatedClause],
                  doneType : DataType[(Long, AnnotatedClause)],
                  noUnifyType : DataType[AnnotatedClause])
                 (processed : ProcessedSet)(implicit signature : Signature) extends Rule {
  override val name: String = "paramod"

  override val observedDataStructures: Seq[DataStore] = Seq(processed)
  override final val inTypes: Seq[DataType[Any]] = Seq(inType)
  override final val outTypes: Seq[DataType[Any]] = Seq(unifyType, doneType, noUnifyType)
  override final val moving: Boolean = false

  override def canApply(r: Delta): Seq[Hint] = {
    // All new selected clauses
    val ins = r.inserts(inType).iterator
    val maxID = processed.maxID
    val p = processed.get.toSeq
    val anz = (p.size + 1)  // Amount of Paramodulations
    var res: Seq[Hint] = Seq()
    //
    while (ins.hasNext) {
      val c = ins.next()
<<<<<<< HEAD
      val ps = Control.paramodSet(c, p)(???)
      p += c   // Take the new one into consideration for the next selected clause
      res = new ParamodHint(c, ps) +: res
=======
      res = new ParamodHint(c, c) +: res
      // Paramod not all, but parallel
      res = p.map{aClause => new ParamodHint(c, aClause)} ++ res
      res = new CopyHint((maxID, c), doneType) +: res
      ParamodHint.createHints(c, anz) // Anz is always > 0, since c,c is always considered
>>>>>>> 7b8733a2
    }
    res
  }

  // Paramodulation of all processed clauses with a new one
  class ParamodHint(sClause: AnnotatedClause, aClause: AnnotatedClause)
                   (implicit signature: Signature) extends Hint {

    // Test for previously generation
    private val alreadyDone : mutable.Set[(Long, Long)] = mutable.Set[(Long,Long)]()

    override def apply(): Delta = {
      val id1 = sClause.id
      val id2 = aClause.id

      val r = Result()
      val it = ParamodControl.allParamods(sClause, aClause).iterator
      //    if(it.hasNext){
      leo.Out.debug(s"[Paramod] Apply to\n   ${sClause.pretty(signature)}\n   ${aClause.pretty(signature)}")
      //    }
      if(ParamodHint.freeHint(sClause)){
        leo.Out.debug(s"[Paramod] Last Paramod. Release lock on ${sClause.pretty(signature)}")
        r.remove(LockType(inType))(sClause)
      }

      //      r.remove(LockType(inType))(sClause)
      while (it.hasNext) {
        val c = Control.liftEq(it.next)
        if(c.cl.lits.exists(l => l.uni)) {
          leo.Out.debug(s"[Paramod] From [$id1],[$id2] to unify ${c.pretty(signature)}")
          r.insert(unifyType)(c)
        } else {
          var newclauses = Control.cnf(c)
          newclauses = newclauses.map(cw => Control.simp(Control.liftEq(cw)))
          var newIt = newclauses.iterator
          while (newIt.hasNext) {
            val nc = newIt.next
            leo.Out.debug(s"[Paramod] From [$id1],[$id2] no unification ${c.pretty(signature)}")
            r.insert(noUnifyType)(nc)
          }
        }
      }
      r
    }

    override lazy val read: Map[DataType[Any], Set[Any]] = Map(inType -> Set(sClause))
    override lazy val write: Map[DataType[Any], Set[Any]] = Map()
  }
}

protected[control_rules] object ParamodHint {
  private val toDoPerClause : mutable.Map[AnnotatedClause, AtomicInteger] = new mutable.HashMap[AnnotatedClause,AtomicInteger]()
  def createHints(c : AnnotatedClause, n : Int) = {
    toDoPerClause.put(c, new AtomicInteger(n))
  }
  def isFree(c : AnnotatedClause) : Boolean = toDoPerClause.get(c).fold(true)(ai => ai.get <= 0)

  /**
    * Returns true, iff the hint is freed in this moment
    */
  def freeHint(c : AnnotatedClause) : Boolean = {
    toDoPerClause.get(c) match {
      case Some(ai) =>
        val newC = ai.decrementAndGet()
        if(newC == 0) {
          toDoPerClause.remove(c)
          true
        } else {
          false
        }
      case _ => false
    }

  }


}

class ParamodDoneRule(from : DataType[(Long, AnnotatedClause)],
                      unifyType : DataType[AnnotatedClause],
                      blockingType : DataType[AnnotatedClause],
                      noUnifyType : DataType[AnnotatedClause],
                      done : TypedSet[(Long, AnnotatedClause)],
                      generate : TypedSet[AnnotatedClause])
                     (processed : ProcessedSet)
                     (implicit signature: Signature) extends Rule {
  override val name: String = "paramod_done"
  override val inTypes: Seq[DataType[Any]] = Seq(from, blockingType)
  override val moving: Boolean = true
  override val outTypes: Seq[DataType[Any]] = Seq(unifyType)
  override def canApply(r: Delta): Seq[Hint] = synchronized {
    if(generate.isEmpty){
      var res : Set[AnnotatedClause] = Set()
      val elems = done.get(from).filter{case (m,c) => ParamodHint.isFree(c)}
      val doneElems = elems.map{case (m, c) =>
        (processed.getID(c), m,c)
      }

      var doneElemsArray = doneElems.toArray

      // Generate the right instances
      // (active, max, c)
      // if active1 > max2 && active2 > max1 then paramod(c1, c2)
      // => no clause has seen the other during generate
      for(i <- doneElemsArray.indices) {
        // Generate is empty, so delete the element
        for(j <- (i+1) until doneElemsArray.length) {
          val (a1, m1,c1) = doneElemsArray(i)
          val (a2, m2,c2) = doneElemsArray(j)
          if(a1 > m2 && a2 > m1) {
            res = ParamodControl.allParamods(c1, c2) union res
          }
        }
      }
      Seq(new ParamodDoneHint(elems, res))
    } else {
      Seq()
    }
  }

  class ParamodDoneHint(orgClauses : Set[(Long, AnnotatedClause)], resClauses : Set[AnnotatedClause]) extends Hint {
    override def apply(): Delta = {
      val r = Result()

      orgClauses foreach (c => r.remove(from)(c))

      val it = resClauses.iterator
      while (it.hasNext) {
        val c = Control.liftEq(it.next)
        if(c.cl.lits.exists(l => l.uni)) {
          leo.Out.debug(s"[Paramod] From " +
            s"${c.annotation.parents.map(c => s"[${c.id}]").mkString(",")} " +
            s"to unify ${c.pretty(signature)}")
          r.insert(unifyType)(c)
        } else {
          var newclauses = Control.cnf(c)
          newclauses = newclauses.map(cw => Control.simp(Control.liftEq(cw)))
          var newIt = newclauses.iterator
          while (newIt.hasNext) {
            val nc = newIt.next
            leo.Out.debug(s"[Paramod] From " +
              s"${nc.annotation.parents.map(c => s"[${c.id}]").mkString(",")} " +
              s" no unification ${c.pretty(signature)}")
            r.insert(noUnifyType)(nc)
          }
        }
      }
      r
    }
    override def read: Map[DataType[Any], Set[Any]] = Map()
    override def write: Map[DataType[Any], Set[Any]] = Map(from -> orgClauses.asInstanceOf[Set[Any]])
  }
}
<|MERGE_RESOLUTION|>--- conflicted
+++ resolved
@@ -36,17 +36,11 @@
     //
     while (ins.hasNext) {
       val c = ins.next()
-<<<<<<< HEAD
-      val ps = Control.paramodSet(c, p)(???)
-      p += c   // Take the new one into consideration for the next selected clause
-      res = new ParamodHint(c, ps) +: res
-=======
       res = new ParamodHint(c, c) +: res
       // Paramod not all, but parallel
       res = p.map{aClause => new ParamodHint(c, aClause)} ++ res
       res = new CopyHint((maxID, c), doneType) +: res
       ParamodHint.createHints(c, anz) // Anz is always > 0, since c,c is always considered
->>>>>>> 7b8733a2
     }
     res
   }
