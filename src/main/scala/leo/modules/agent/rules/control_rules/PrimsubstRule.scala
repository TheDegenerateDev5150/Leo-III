package leo.modules.agent.rules
package control_rules

import leo.Configuration
import leo.datastructures.{AnnotatedClause, Clause, Signature}
import leo.datastructures.blackboard.{DataType, Delta, Result}
import leo.modules.control.Control

/**
  * Created by mwisnie on 1/10/17.
  */
class PrimsubstRule(inType : DataType[AnnotatedClause],
                   outType : DataType[AnnotatedClause],
                   noUnify : DataType[AnnotatedClause])
                   (implicit signature : Signature) extends Rule {
  override final val inTypes: Seq[DataType[Any]] = Seq(inType)
  override final val outTypes: Seq[DataType[Any]] = Seq(outType)
  override final val moving: Boolean = false

  private lazy val primsubstlevel = Configuration.PRIMSUBST_LEVEL

  override def name: String = "primsubst"

  override def canApply(r: Delta): Seq[Hint] = {
    val ins = r.inserts(inType).iterator

    var res: Seq[Hint] = Seq()
    //
    while (ins.hasNext) {
      val c = ins.next()
<<<<<<< HEAD
      val ps = Control.primsubst(c)(???)
      res = new PrimsubstHint(c, ps) +: res
=======
      val ps = Control.primsubst(c, primsubstlevel).filterNot(c => Clause.trivial(c.cl))
      if(ps.nonEmpty) {
        res = new PrimsubstHint(c, ps) +: res
      }
      else {
//        println(s"[PrimSubst] Could not apply to ${c.pretty(signature)}")
      }
      res = new ReleaseLockHint(inType, c) +: res
>>>>>>> 7b8733a2
    }
    res
  }

  class PrimsubstHint(sClause: AnnotatedClause, nClauses: Set[AnnotatedClause]) extends Hint {
    override def apply(): Delta = {
      leo.Out.debug(s"[PrimSubst] on ${sClause.pretty(signature)}\n  > ${nClauses.map(_.pretty(signature)).mkString("\n  > ")}")
      val r = Result()
      val it = nClauses.iterator
//      r.remove(LockType(inType))(sClause)
      while (it.hasNext) {
        val c = Control.liftEq(it.next())
        if (c.cl.lits.exists(l => l.uni))
          r.insert(outType)(c)
        else {
          var newclauses = Control.cnf(c)
          newclauses = newclauses.map(cw => Control.simp(Control.liftEq(cw)))
          var newIt = newclauses.iterator
          while(newIt.hasNext) {
            r.insert(noUnify)(newIt.next)
          }
        }
      }
      r
    }

    override lazy val read: Map[DataType[Any], Set[Any]] = Map(inType -> Set(sClause))
    override lazy val write: Map[DataType[Any], Set[Any]] = Map()
  }

}<|MERGE_RESOLUTION|>--- conflicted
+++ resolved
@@ -28,10 +28,6 @@
     //
     while (ins.hasNext) {
       val c = ins.next()
-<<<<<<< HEAD
-      val ps = Control.primsubst(c)(???)
-      res = new PrimsubstHint(c, ps) +: res
-=======
       val ps = Control.primsubst(c, primsubstlevel).filterNot(c => Clause.trivial(c.cl))
       if(ps.nonEmpty) {
         res = new PrimsubstHint(c, ps) +: res
@@ -40,7 +36,6 @@
 //        println(s"[PrimSubst] Could not apply to ${c.pretty(signature)}")
       }
       res = new ReleaseLockHint(inType, c) +: res
->>>>>>> 7b8733a2
     }
     res
   }
