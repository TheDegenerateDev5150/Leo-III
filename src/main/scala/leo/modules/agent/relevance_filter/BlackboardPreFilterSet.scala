package leo.modules.agent.relevance_filter

<<<<<<< HEAD
import leo.datastructures.blackboard.{DataStore, DataType, Result}
=======
import leo.datastructures.blackboard.{DataStore, DataType, SignatureBlackboard}
>>>>>>> 0622f724
import leo.datastructures.tptp.Commons.AnnotatedFormula
import leo.modules.relevance_filter.PreFilterSet

/**
  * Created by mwisnie on 3/10/16.
  */
object BlackboardPreFilterSet extends DataStore{
  override def storedTypes: Seq[DataType] = Seq(FormulaTakenType, AnnotatedFormulaType)
<<<<<<< HEAD

  override def updateResult(r: Result): Boolean = synchronized {
    val ins = r.inserts(AnnotatedFormulaType)
    if(ins.nonEmpty){
      ins.head match {
        case (form : AnnotatedFormula) => // New formula
          PreFilterSet.addNewFormula(form)
        case (form : AnnotatedFormula, round : Int) => // Taken Formula
          PreFilterSet.useFormula(form)
      }
      return true
    }
    return false
=======
  override def update(o: Any, n: Any): Boolean = {
    leo.Out.debug("Update on AnnotatedFormula. Should not happen.")
    false
  }
  override def insert(n: Any): Boolean = n match {
    case (form : AnnotatedFormula) => // New formula
      PreFilterSet.addNewFormula(form)(SignatureBlackboard.get)
      true
    case (form : AnnotatedFormula, round : Int) => // Taken Formula
      PreFilterSet.useFormula(form)(SignatureBlackboard.get)
      true
>>>>>>> 0622f724
  }

  override def clear(): Unit = PreFilterSet.clear()
  override def all(t: DataType): Set[Any] = {
    if (t == AnnotatedFormulaType)
      PreFilterSet.getFormulas.toSet
    else {
      Set.empty
    }
  }
}<|MERGE_RESOLUTION|>--- conflicted
+++ resolved
@@ -1,10 +1,6 @@
 package leo.modules.agent.relevance_filter
 
-<<<<<<< HEAD
-import leo.datastructures.blackboard.{DataStore, DataType, Result}
-=======
-import leo.datastructures.blackboard.{DataStore, DataType, SignatureBlackboard}
->>>>>>> 0622f724
+import leo.datastructures.blackboard.{DataStore, DataType, Result, SignatureBlackboard}
 import leo.datastructures.tptp.Commons.AnnotatedFormula
 import leo.modules.relevance_filter.PreFilterSet
 
@@ -13,33 +9,19 @@
   */
 object BlackboardPreFilterSet extends DataStore{
   override def storedTypes: Seq[DataType] = Seq(FormulaTakenType, AnnotatedFormulaType)
-<<<<<<< HEAD
 
   override def updateResult(r: Result): Boolean = synchronized {
     val ins = r.inserts(AnnotatedFormulaType)
     if(ins.nonEmpty){
       ins.head match {
         case (form : AnnotatedFormula) => // New formula
-          PreFilterSet.addNewFormula(form)
+          PreFilterSet.addNewFormula(form)(SignatureBlackboard.get)
         case (form : AnnotatedFormula, round : Int) => // Taken Formula
-          PreFilterSet.useFormula(form)
+          PreFilterSet.useFormula(form)(SignatureBlackboard.get)
       }
       return true
     }
     return false
-=======
-  override def update(o: Any, n: Any): Boolean = {
-    leo.Out.debug("Update on AnnotatedFormula. Should not happen.")
-    false
-  }
-  override def insert(n: Any): Boolean = n match {
-    case (form : AnnotatedFormula) => // New formula
-      PreFilterSet.addNewFormula(form)(SignatureBlackboard.get)
-      true
-    case (form : AnnotatedFormula, round : Int) => // Taken Formula
-      PreFilterSet.useFormula(form)(SignatureBlackboard.get)
-      true
->>>>>>> 0622f724
   }
 
   override def clear(): Unit = PreFilterSet.clear()
