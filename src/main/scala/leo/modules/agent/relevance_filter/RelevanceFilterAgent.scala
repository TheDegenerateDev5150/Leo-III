package leo.modules.agent.relevance_filter

import leo.Configuration
import leo.agents.{AbstractAgent, Agent, Task}
import leo.datastructures.ClauseAnnotation.{FromFile, InferredFrom}
import leo.datastructures._
import leo.datastructures.blackboard._
<<<<<<< HEAD
import leo.datastructures.impl.Signature
=======
>>>>>>> 0622f724
import leo.datastructures.tptp.Commons.AnnotatedFormula
import leo.modules.calculus.CalculusRule
import leo.modules.output.SZS_CounterTheorem
import leo.modules.parsers.InputProcessing
import leo.modules.relevance_filter.{PreFilterSet, RelevanceFilter}

/**
  * Applies the
  * [[leo.modules.relevance_filter.RelevanceFilter]]
  * to the set of prefilters.
  */
object RelevanceFilterAgent extends AbstractAgent {
  override def name: String = "relevance_filter_agent"
  override val interest : Option[Seq[DataType]] = Some(Seq(FormulaTakenType, AnnotatedFormulaType))

  override def init(): Iterable[Task] = {
    val insNew = PreFilterSet.getFormulas.toIterator

    var tasks : Seq[Task] = Seq()

    while(insNew.nonEmpty){
      val form = insNew.next()
      if (form.role == Role_Conjecture.pretty || form.role == Role_NegConjecture.pretty || form.function_symbols.isEmpty) {
        // Initially we takethe conjecture and prinzipels
        leo.Out.debug(s"$form : \n  ${if (form.function_symbols.isEmpty) "rule format" else "goal"}\n taken")
        tasks = new RelevanceTask(form, -1, this) +: tasks
      }
    }
    tasks
  }

  /**
    * This method should be called, whenever a formula is added to the blackboard.
    *
    * The filter then checks the blackboard if it can generate tasks from it,
    * that will be stored in the Agent.
    *
    * @param event - Newly added or updated formula
    */
  override def filter(event: Event): Iterable[Task] = event match {
      // TODO define own factors and passmark
<<<<<<< HEAD
    case r : Result =>
      val insTaken = (r.inserts(FormulaTakenType) ++ r.updates(FormulaTakenType).map(_._2)).toIterator

      var tasks: Seq[Task] = Seq[Task]()

      while(insTaken.nonEmpty){
        val (form,round) = insTaken.next().asInstanceOf[(AnnotatedFormula, Int)]
        val touched : Iterable[AnnotatedFormula] = PreFilterSet.getCommonFormulas(form.function_symbols)
        val filter_pass : Iterable[AnnotatedFormula] = touched.filter(f => RelevanceFilter(round+1)(f))
        tasks = tasks ++ filter_pass.map(f => new RelevanceTask(f, round+1, this))
      }
      tasks
=======
    case DataEvent(form : AnnotatedFormula, AnnotatedFormulaType)
      if form.role == Role_Conjecture.pretty || form.role == Role_NegConjecture.pretty || form.function_symbols.isEmpty =>  // Initially we takethe conjecture and prinzipels
        leo.Out.debug(s"$form : \n  ${if(form.function_symbols.isEmpty) "rule format" else "goal"}\n taken")
        Seq(new RelevanceTask(form, -1, this, SignatureBlackboard.get))
    case DataEvent((form : AnnotatedFormula, round : Int), FormulaTakenType) =>
      // New round.
      val touched : Iterable[AnnotatedFormula] = PreFilterSet.getCommonFormulas(form.function_symbols)
      val filter_pass : Iterable[AnnotatedFormula] = touched.filter(f => RelevanceFilter(round+1)(f))
      filter_pass.map(f => new RelevanceTask(f, round+1, this, SignatureBlackboard.get))
>>>>>>> 0622f724
    case _ => Seq()
  }
}

<<<<<<< HEAD
class RelevanceTask(form : AnnotatedFormula, round : Int, a : Agent) extends Task {
=======
class RelevanceTask(form : AnnotatedFormula, round : Int, a : TAgent, sig: Signature) extends Task {
>>>>>>> 0622f724
  override def name: String = "relevance_task"
  override def getAgent: Agent = a
  override def writeSet(): Map[DataType, Set[Any]] = Map(AnnotatedFormulaType -> Set(form))
  override def readSet(): Map[DataType, Set[Any]] = Map()
  override def run: Result = {
    if(!PreFilterSet.isUnused(form)) return Result()
    val (name, term, role) = InputProcessing.process(sig)(form)
    val nc : ClauseProxy = if(role == Role_Conjecture)    // TODO Move somewhere else?
      AnnotatedClause(Clause(Literal(term, false)), Role_NegConjecture, InferredFrom(NegateConjecture, AnnotatedClause(Clause(Literal(term, true)), role, FromFile(Configuration.PROBLEMFILE, name), ClauseAnnotation.PropNoProp)), ClauseAnnotation.PropNoProp)
    else
      AnnotatedClause(Clause(Literal(term, true)), role, FromFile(Configuration.PROBLEMFILE, name), ClauseAnnotation.PropNoProp)
    Result().remove(AnnotatedFormulaType)(form).insert(FormulaTakenType)((form,round)).insert(ClauseType)(nc)
  }
  override def bid: Double = 1.0/(5.0 + round.toDouble)

  override val pretty: String = s"relevance_task($form, round = $round)"
  override val toString : String = pretty
}

object AnnotatedFormulaType extends DataType

object FormulaTakenType extends DataType

object NegateConjecture extends CalculusRule {
  override def name: String = "neg_conjecture"
  override val inferenceStatus = Some(SZS_CounterTheorem)
}<|MERGE_RESOLUTION|>--- conflicted
+++ resolved
@@ -5,10 +5,6 @@
 import leo.datastructures.ClauseAnnotation.{FromFile, InferredFrom}
 import leo.datastructures._
 import leo.datastructures.blackboard._
-<<<<<<< HEAD
-import leo.datastructures.impl.Signature
-=======
->>>>>>> 0622f724
 import leo.datastructures.tptp.Commons.AnnotatedFormula
 import leo.modules.calculus.CalculusRule
 import leo.modules.output.SZS_CounterTheorem
@@ -34,7 +30,7 @@
       if (form.role == Role_Conjecture.pretty || form.role == Role_NegConjecture.pretty || form.function_symbols.isEmpty) {
         // Initially we takethe conjecture and prinzipels
         leo.Out.debug(s"$form : \n  ${if (form.function_symbols.isEmpty) "rule format" else "goal"}\n taken")
-        tasks = new RelevanceTask(form, -1, this) +: tasks
+        tasks = new RelevanceTask(form, -1, this, SignatureBlackboard.get) +: tasks
       }
     }
     tasks
@@ -50,7 +46,6 @@
     */
   override def filter(event: Event): Iterable[Task] = event match {
       // TODO define own factors and passmark
-<<<<<<< HEAD
     case r : Result =>
       val insTaken = (r.inserts(FormulaTakenType) ++ r.updates(FormulaTakenType).map(_._2)).toIterator
 
@@ -60,29 +55,14 @@
         val (form,round) = insTaken.next().asInstanceOf[(AnnotatedFormula, Int)]
         val touched : Iterable[AnnotatedFormula] = PreFilterSet.getCommonFormulas(form.function_symbols)
         val filter_pass : Iterable[AnnotatedFormula] = touched.filter(f => RelevanceFilter(round+1)(f))
-        tasks = tasks ++ filter_pass.map(f => new RelevanceTask(f, round+1, this))
+        tasks = tasks ++ filter_pass.map(f => new RelevanceTask(f, round+1, this, SignatureBlackboard.get))
       }
       tasks
-=======
-    case DataEvent(form : AnnotatedFormula, AnnotatedFormulaType)
-      if form.role == Role_Conjecture.pretty || form.role == Role_NegConjecture.pretty || form.function_symbols.isEmpty =>  // Initially we takethe conjecture and prinzipels
-        leo.Out.debug(s"$form : \n  ${if(form.function_symbols.isEmpty) "rule format" else "goal"}\n taken")
-        Seq(new RelevanceTask(form, -1, this, SignatureBlackboard.get))
-    case DataEvent((form : AnnotatedFormula, round : Int), FormulaTakenType) =>
-      // New round.
-      val touched : Iterable[AnnotatedFormula] = PreFilterSet.getCommonFormulas(form.function_symbols)
-      val filter_pass : Iterable[AnnotatedFormula] = touched.filter(f => RelevanceFilter(round+1)(f))
-      filter_pass.map(f => new RelevanceTask(f, round+1, this, SignatureBlackboard.get))
->>>>>>> 0622f724
     case _ => Seq()
   }
 }
 
-<<<<<<< HEAD
-class RelevanceTask(form : AnnotatedFormula, round : Int, a : Agent) extends Task {
-=======
-class RelevanceTask(form : AnnotatedFormula, round : Int, a : TAgent, sig: Signature) extends Task {
->>>>>>> 0622f724
+class RelevanceTask(form : AnnotatedFormula, round : Int, a : Agent, sig : Signature) extends Task {
   override def name: String = "relevance_task"
   override def getAgent: Agent = a
   override def writeSet(): Map[DataType, Set[Any]] = Map(AnnotatedFormulaType -> Set(form))
