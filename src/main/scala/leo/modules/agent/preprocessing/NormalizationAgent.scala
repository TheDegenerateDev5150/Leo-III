--- conflicted
+++ resolved
@@ -1,11 +1,7 @@
 package leo.modules.agent.preprocessing
 
-<<<<<<< HEAD
 import leo.agents.{AbstractAgent, Agent, Task}
-=======
-import leo.agents.{Agent, TAgent, Task}
 import leo.datastructures.Signature
->>>>>>> 0622f724
 import leo.datastructures.ClauseAnnotation.InferredFrom
 import leo.datastructures.{AnnotatedClause, Clause, ClauseAnnotation, ClauseProxy}
 import leo.datastructures.blackboard._
@@ -18,44 +14,30 @@
   */
 class NormalizationAgent(cs : Context*) extends AbstractAgent {
   override def name: String = "normalization_agent"
-<<<<<<< HEAD
-  val norms : Seq[Normalization] = Seq(Simplification, DefExpSimp, NegationNormal, Skolemization, PrenexNormal) // TODO variable?
-=======
-  override val after : Set[TAgent] = Set(EqualityReplaceAgent)
   val norms : Seq[Normalization] = Seq() //FIXME What to do with this: Simplification, DefExpSimp, NegationNormal, Skolemization, PrenexNormal) // TODO variable?
->>>>>>> 0622f724
 
 
   override def init(): Iterable[Task] = Seq()
 
   override def filter(event: Event): Iterable[Task] = event match {
-<<<<<<< HEAD
     case r : Result  =>
       val ins = r.inserts(ClauseType).iterator
       val ups = r.updates(ClauseType).iterator
 
       var tasks = Seq[Task]()
       while(ins.nonEmpty){
-        val t = commonFilter(ins.next().asInstanceOf[ClauseProxy])
+        val t = commonFilter(ins.next().asInstanceOf[ClauseProxy])(SignatureBlackboard.get)
         if(t != null) tasks = t +: tasks
       }
       while(ups.nonEmpty){
-        val t = commonFilter(ups.next()._2.asInstanceOf[ClauseProxy])
+        val t = commonFilter(ups.next()._2.asInstanceOf[ClauseProxy])(SignatureBlackboard.get)
         if(t != null) tasks = t +: tasks
       }
-      null
+      tasks
     case _ => Seq()
   }
 
-  private def commonFilter(cl : ClauseProxy) : Task = {
-=======
-    case DataEvent(cl : ClauseProxy, ClauseType) => commonFilter(cl, Context())(SignatureBlackboard.get)
-    case DataEvent((cl : ClauseProxy, c : Context), ClauseType) => commonFilter(cl, c)(SignatureBlackboard.get)
-    case _ => Seq()
-  }
-
-  private def commonFilter(cl : ClauseProxy, c : Context)(sig: Signature) : Iterable[Task] = {
->>>>>>> 0622f724
+  private def commonFilter(cl : ClauseProxy)(sig : Signature) : Task = {
     var openNorm : Seq[Normalization] = norms
     var clause = cl.cl
     while(openNorm.nonEmpty && cl.cl == clause){
@@ -66,19 +48,11 @@
     if(cl.cl == clause)
       null
     else
-<<<<<<< HEAD
-      new NormalizationTask(cl, clause, openNorm,this)
+      new NormalizationTask(cl, clause, openNorm,this, sig)
   }
 }
 
-class NormalizationTask(cl : ClauseProxy, nc : Clause, openNorm : Seq[Normalization],  a : Agent) extends Task{
-=======
-      toInsertContext map (ci => new NormalizationTask(cl, clause, openNorm, ci, this, sig))
-  }
-}
-
-class NormalizationTask(cl : ClauseProxy, nc : Clause, openNorm : Seq[Normalization], c : Context, a : TAgent, sig: Signature) extends Task{
->>>>>>> 0622f724
+class NormalizationTask(cl : ClauseProxy, nc : Clause, openNorm : Seq[Normalization],  a : Agent, sig : Signature) extends Task{
   override def name: String = "normalization_task"
   override def getAgent: Agent = a
   override def writeSet(): Map[DataType, Set[Any]] = Map(ClauseType -> Set(cl))
