package leo.modules.seqpproc

import leo.Configuration
import leo.Out
import leo.datastructures.{ClauseAnnotation, AnnotatedClause, tptp, Term, Signature, Clause, Literal, addProp}
import leo.modules.output._
import leo.modules.control.Control
import leo.modules.{Parsing, SZSException, SZSOutput, Utility}

import scala.annotation.tailrec

/**
  * Sequential proof procedure. Its state is represented by [[leo.modules.seqpproc.State]].
  *
  * @since 28.10.15
  * @author Alexander Steen <a.steen@fu-berlin.de>
  */
object SeqPProc {
  type LocalState = State[AnnotatedClause]
  ////////////////////////////////////
  //// Loading and converting the problem
  ////////////////////////////////////
  /** Converts the input into clauses and filters the axioms if applicable. */
  final private def effectiveInput(input: Seq[tptp.Commons.AnnotatedFormula], state: LocalState): Seq[AnnotatedClause] = {
    Out.info(s"Parsing finished. Scanning for conjecture ...")
    val (effectiveInput,conj) = effectiveInput0(input, state)
    if (state.negConjecture != null) {
      Out.info(s"Found a conjecture and ${effectiveInput.size} axioms. Running axiom selection ...")
      // Do relevance filtering: Filter hopefully unnecessary axioms
      val relevantAxioms = Control.getRelevantAxioms(effectiveInput, conj)(state.signature)
      Out.info(s"Axiom selection finished. Selected ${relevantAxioms.size} axioms " +
        s"(removed ${effectiveInput.size - relevantAxioms.size} axioms).")
      relevantAxioms.map(ax => processInput(ax, state))
    } else {
      Out.info(s"${effectiveInput.size} axioms and no conjecture found.")
      effectiveInput.map(ax => processInput(ax, state))
    }
  }
  /** Insert types, definitions and the conjecture to the signature resp. state. The rest
    * (axioms etc.) is left unchanged for relevance filtering. Throws an error if multiple
    * conjectures are present or unknown role occurs. */
  final private def effectiveInput0(input: Seq[tptp.Commons.AnnotatedFormula], state: LocalState): (Seq[tptp.Commons.AnnotatedFormula], tptp.Commons.AnnotatedFormula) = {
    import leo.modules.Utility.termToClause
    import leo.datastructures.{Role_Definition, Role_Type, Role_Conjecture, Role_NegConjecture, Role_Unknown}
    import leo.datastructures.ClauseAnnotation._
    var result: Seq[tptp.Commons.AnnotatedFormula] = Seq()
    var conj: tptp.Commons.AnnotatedFormula = null
    val inputIt = input.iterator
    while (inputIt.hasNext) {
      val formula = inputIt.next()
      formula.role match {
        case Role_Definition.pretty | Role_Type.pretty => Parsing.processFormula(formula)(state.signature)
        case Role_Conjecture.pretty =>
          if (state.negConjecture == null) {
            // Convert and negate and add conjecture
            import leo.modules.calculus.CalculusRule
            val translated = Parsing.processFormula(formula)(state.signature)
            val conjectureClause = AnnotatedClause(termToClause(translated._2), Role_Conjecture, FromFile(Configuration.PROBLEMFILE, translated._1), ClauseAnnotation.PropNoProp)
            state.setConjecture(conjectureClause)
            val negConjectureClause = AnnotatedClause(termToClause(translated._2, false), Role_NegConjecture, InferredFrom(new CalculusRule {
              override final val name: String = "neg_conjecture"
              override final val inferenceStatus = Some(SZS_CounterTheorem)
            }, Set(conjectureClause)), ClauseAnnotation.PropSOS)
            state.setNegConjecture(negConjectureClause)
            conj = formula
          } else throw new SZSException(SZS_InputError, "At most one conjecture per input problem is permitted.")
        case Role_NegConjecture.pretty =>
          if (state.negConjecture == null) {
            val translated = Parsing.processFormula(formula)(state.signature)
            val negConjectureClause = AnnotatedClause(termToClause(translated._2), Role_NegConjecture, FromFile(Configuration.PROBLEMFILE, translated._1), ClauseAnnotation.PropSOS)
            state.setNegConjecture(negConjectureClause)
            conj = formula
          } else throw new SZSException(SZS_InputError, "At most one (negated) conjecture per input problem is permitted.")
        case Role_Unknown.pretty =>
          throw new SZSException(SZS_InputError, s"Formula ${formula.name} has role 'unknown' which is regarded an error.")
        case _ =>
          Control.relevanceFilterAdd(formula)(state.signature)
          result = formula +: result
      }
    }
    (result,conj)
  }
  final private def processInput(input: tptp.Commons.AnnotatedFormula, state: LocalState): AnnotatedClause = {
    import leo.modules.Utility.termToClause
    import leo.datastructures.ClauseAnnotation.FromFile
    val formula = Parsing.processFormula(input)(state.signature)
    AnnotatedClause(termToClause(formula._2), formula._3, FromFile(Configuration.PROBLEMFILE, formula._1), ClauseAnnotation.PropNoProp)
  }
  final private def typeCheck(input: Seq[AnnotatedClause], state: LocalState): Unit = {
    if (state.negConjecture != null) typeCheck0(state.negConjecture +: input)
    else typeCheck0(input)
  }
  @tailrec
  final private def typeCheck0(input: Seq[AnnotatedClause]): Unit = {
    if (input.nonEmpty) {
      val hd = input.head
      if (!Term.wellTyped(hd.cl.lits.head.left)) {
        leo.Out.severe(s"Input problem did not pass type check: ${hd.id} is ill-typed.")
        throw new SZSException(SZS_TypeError, s"Type error in formula ${hd.id}")
      } else {
        typeCheck0(input.tail)
      }
    }
  }

  ////////////////////////////////////
  //// Preprocessing
  ////////////////////////////////////
  protected[modules] final def preprocess(state: LocalState, cur: AnnotatedClause): Set[AnnotatedClause] = {
    implicit val sig: Signature = state.signature
    var result: Set[AnnotatedClause] = Set()

    // Fresh clause, that means its unit and nonequational
    assert(Clause.unit(cur.cl), "clause not unit")
    val lit = cur.cl.lits.head
    assert(!lit.equational, "initial literal equational")

    // Def expansion and simplification
    val expanded = Control.expandDefinitions(cur)
    val polarityswitchedAndExpanded = Control.switchPolarity(expanded)
    // We may instantiate here special symbols for universal variables
    // Its BEFORE miniscope because their are less quantifiers and maybe
    // some universal quantification may vanish after extensional instantiation
    // Run simp here again to eliminate connectives with true/false as operand due
    // to ext. instantiation.
    result = Control.specialInstances(polarityswitchedAndExpanded)

    result = result.flatMap { cl =>
      Control.cnf(Control.miniscope(cl))
    }

    // TODO: Interplay between choice and defined equalities?
    /*result = result.map {cl =>
      val choiceCandidate = Control.detectChoiceClause(cl)
      if (choiceCandidate.isDefined) {
        val choiceFun = choiceCandidate.get
        state.addChoiceFunction(choiceFun)
        leo.Out.debug(s"Choice: function detected ${choiceFun.pretty(sig)}")
        leo.Out.debug(s"Choice: clause removed ${cl.id}")
        import leo.modules.HOLSignature.LitTrue
        // replace formula by a trivial one: [[true]^t]
        AnnotatedClause(Clause(Literal.mkLit(LitTrue, true)), NoAnnotation)
      } else cl
    }*/
    // Add detected equalities as primitive ones
    result = result union Control.convertDefinedEqualities(result)

    // To equation if possible and then apply func ext
    // AC Simp if enabled, then Simp.
    result = result.map { cl =>
      var result = cl
      result = Control.liftEq(result)
      result = Control.funcext(result) // Maybe comment out? why?
      val possiblyAC = Control.detectAC(result)
      if (possiblyAC.isDefined) {
        val symbol = possiblyAC.get._1
        val spec = possiblyAC.get._2
        val sig = state.signature
        val oldProp = sig(symbol).flag
        if (spec) {
          Out.trace(s"[AC] A/C specification detected: ${result.id} is an instance of commutativity")
          sig(symbol).updateProp(addProp(Signature.PropCommutative, oldProp))
        } else {
          Out.trace(s"[AC] A/C specification detected: ${result.id} is an instance of associativity")
          sig(symbol).updateProp(addProp(Signature.PropAssociative, oldProp))
        }
      }
      result = Control.acSimp(result)
      Control.simp(result)
    }
    // Pre-unify new clauses or treat them extensionally and remove trivial ones
    result = Control.extPreprocessUnify(result)
    result = result.filterNot(cw => Clause.trivial(cw.cl))
    result
  }

  ////////////////////////////////////
  //// Main-loop operations
  ////////////////////////////////////

  /* Main function containing proof loop */
  final def apply(startTime: Long): Unit = {
    /////////////////////////////////////////
    // Main loop preparations:
    // Read Problem, preprocessing, state set-up, etc.
    /////////////////////////////////////////
    implicit val sig: Signature = Signature.freshWithHOL()
    val state: State[AnnotatedClause] = State.fresh(sig)
    // Read problem from file
    val input2 = Parsing.readProblem(Configuration.PROBLEMFILE)
    val startTimeWOParsing = System.currentTimeMillis()
    // Split input in conjecture/definitions/axioms etc.
    val remainingInput: Seq[AnnotatedClause] = effectiveInput(input2, state)
    // Typechecking: Throws and exception if not well-typed
    typeCheck(remainingInput, state)
    // Remaining stuff ...
    Out.info(s"Type checking passed. Searching for refutation ...")
      // Initialize indexes
    if (state.negConjecture != null) Control.initIndexes(state.negConjecture +: remainingInput)
    else Control.initIndexes(remainingInput)

    Out.trace(s"Symbols in conjecture: " +
      s"${state.symbolsInConjecture.map(state.signature(_).name).mkString(",")}")
    // Preprocessing
    val conjecture_preprocessed = if (state.negConjecture != null) {
      Out.debug("## Preprocess Neg.Conjecture BEGIN")
      Out.trace(s"Neg. conjecture: ${state.negConjecture.pretty(sig)}")
      val result = preprocess(state, state.negConjecture).filterNot(cw => Clause.trivial(cw.cl))
      Out.debug(s"# Result:\n\t${
        result.map {
          _.pretty(sig)
        }.mkString("\n\t")
      }")
      Out.trace("## Preprocess Neg.Conjecture END")
      result
    } else Set[AnnotatedClause]()

    Out.debug("## Preprocess BEGIN")
    val preprocessIt = remainingInput.iterator
    while (preprocessIt.hasNext) {
      val cur = preprocessIt.next()
      Out.trace(s"# Process: ${cur.pretty(sig)}")
      val processed = preprocess(state, cur)
      Out.debug(s"# Result:\n\t${
        processed.map {
          _.pretty(sig)
        }.mkString("\n\t")
      }")
      val preprocessed = processed.filterNot(cw => Clause.trivial(cw.cl))
      state.addUnprocessed(preprocessed)
      if (preprocessIt.hasNext) Out.trace("--------------------")
    }
    Out.trace("## Preprocess END\n\n")

      // Debug output
      if (Out.logLevelAtLeast(java.util.logging.Level.FINEST)) {
        Out.finest(s"Clauses and maximal literals of them:")
        for (c <- state.unprocessed union conjecture_preprocessed) {
          Out.finest(s"Clause ${c.pretty(sig)}")
          Out.finest(s"Maximal literal(s):")
          Out.finest(s"\t${Literal.maxOf(c.cl.lits).map(_.pretty(sig)).mkString("\n\t")}")
        }
      }
      Out.finest(s"################")

      val preprocessTime = System.currentTimeMillis() - startTimeWOParsing
      var loop = true

      /////////////////////////////////////////
      // Init loop for conjecture-derived clauses
      /////////////////////////////////////////
      val conjectureProcessedIt = conjecture_preprocessed.iterator
      Out.debug("## Pre-reasoning loop BEGIN")
      while (conjectureProcessedIt.hasNext && loop && !prematureCancel(state.noProcessedCl)) {
        if (System.currentTimeMillis() - startTime > 1000 * Configuration.TIMEOUT) {
          loop = false
          state.setSZSStatus(SZS_Timeout)
        } else {
          var cur = conjectureProcessedIt.next()
          Out.debug(s"Taken: ${cur.pretty(sig)}")
          cur = Control.rewriteSimp(cur, state.rewriteRules)
          /* Functional Extensionality */
          cur = Control.funcext(cur)
          /* To equality if possible */
          cur = Control.liftEq(cur)
          if (Clause.effectivelyEmpty(cur.cl)) {
            loop = false
            if (state.conjecture == null) {
              state.setSZSStatus(SZS_Unsatisfiable)
            } else {
              state.setSZSStatus(SZS_Theorem)
            }
            state.setDerivationClause(cur)
          } else {
            val choiceCandidate = Control.detectChoiceClause(cur)
            if (choiceCandidate.isDefined) {
              val choiceFun = choiceCandidate.get
              state.addChoiceFunction(choiceFun)
              leo.Out.debug(s"Choice function detected: ${choiceFun.pretty(sig)}")
            } else {
              // Redundancy check: Check if cur is redundant wrt to the set of processed clauses
              // e.g. by forward subsumption
              if (!Control.redundant(cur, state.processed)) {
                if(mainLoopInferences(cur, state)) loop = false
              } else {
                Out.debug(s"Clause ${cur.id} redundant, skipping.")
                state.incForwardSubsumedCl()
              }
            }
          }
        }
      }
      Out.debug("## Pre-reasoning loop END")

      /////////////////////////////////////////
      // Main proof loop TODO: Merge with pre-reasoning loop
      /////////////////////////////////////////
      Out.debug("## Reasoning loop BEGIN")
      while (loop && !prematureCancel(state.noProcessedCl)) {
        if (System.currentTimeMillis() - startTime > 1000 * Configuration.TIMEOUT) {
          loop = false
          state.setSZSStatus(SZS_Timeout)
        } else if (!state.unprocessedLeft) {
          loop = false
        } else {
          // No cancel, do reasoning step
          var cur = state.nextUnprocessed
          // cur is the current AnnotatedClause
          Out.debug(s"Taken: ${cur.pretty(sig)}")
          Out.trace(s"Maximal: ${Literal.maxOf(cur.cl.lits).map(_.pretty(sig)).mkString("\n\t")}")

          cur = Control.rewriteSimp(cur, state.rewriteRules)
          /* Functional Extensionality */
          cur = Control.funcext(cur)
          /* To equality if possible */
          cur = Control.liftEq(cur)
          // Check if `cur` is an empty clause
          if (Clause.effectivelyEmpty(cur.cl)) {
            loop = false
            endplay(cur, state)
          } else {
            // Not an empty clause, detect choice definition or do reasoning step.
            val choiceCandidate = Control.detectChoiceClause(cur)
            if (choiceCandidate.isDefined) {
              val choiceFun = choiceCandidate.get
              state.addChoiceFunction(choiceFun)
              leo.Out.debug(s"Choice function detected: ${choiceFun.pretty(sig)}")
            } else {
              // Redundancy check: Check if cur is redundant wrt to the set of processed clauses
              // e.g. by forward subsumption
              if (!Control.redundant(cur, state.processed)) {
                if(mainLoopInferences(cur, state)) loop = false
              } else {
                Out.debug(s"Clause ${cur.id} redundant, skipping.")
                state.incForwardSubsumedCl()
              }
            }
          }
        }
      }

      /////////////////////////////////////////
      // Main loop terminated, print result
      /////////////////////////////////////////

      val time = System.currentTimeMillis() - startTime
      val timeWOParsing = System.currentTimeMillis() - startTimeWOParsing

      Out.output("")
      Out.output(SZSOutput(state.szsStatus, Configuration.PROBLEMFILE, s"$time ms resp. $timeWOParsing ms w/o parsing"))

      /* Output additional information about the reasoning process. */
      Out.comment(s"Time passed: ${time}ms")
      Out.comment(s"Effective reasoning time: ${timeWOParsing}ms")
      Out.comment(s"Thereof preprocessing: ${preprocessTime}ms")
      val proof = if (state.derivationClause.isDefined) Utility.proofOf(state.derivationClause.get) else null
      if (proof != null)
        Out.comment(s"No. of axioms used: ${Utility.axiomsInProof(proof).size}")
      Out.comment(s"No. of processed clauses: ${state.noProcessedCl}")
      Out.comment(s"No. of generated clauses: ${state.noGeneratedCl}")
      Out.comment(s"No. of forward subsumed clauses: ${state.noForwardSubsumedCl}")
      Out.comment(s"No. of backward subsumed clauses: ${state.noBackwardSubsumedCl}")
      Out.comment(s"No. of rewrite rules in store: ${state.rewriteRules.size}")
    Out.comment(s"No. of other units in store: ${state.nonRewriteUnits.size}")
      Out.comment(s"No. of choice functions detected: ${state.choiceFunctionCount}")
      Out.comment(s"No. of choice instantiations: ${state.choiceInstantiations}")
      Out.debug(s"literals processed: ${state.processed.flatMap(_.cl.lits).size}")
      Out.debug(s"-thereof maximal ones: ${state.processed.flatMap(c => Literal.maxOf(c.cl.lits)).size}")
      Out.debug(s"avg. literals per clause: ${state.processed.flatMap(_.cl.lits).size / state.processed.size.toDouble}")
      Out.debug(s"avg. max. literals per clause: ${state.processed.flatMap(c => Literal.maxOf(c.cl.lits)).size / state.processed.size.toDouble}")
      Out.debug(s"oriented processed: ${state.processed.flatMap(_.cl.lits).count(_.oriented)}")
      Out.debug(s"oriented unprocessed: ${state.unprocessed.flatMap(_.cl.lits).count(_.oriented)}")
      Out.debug(s"unoriented processed: ${state.processed.flatMap(_.cl.lits).count(!_.oriented)}")
      Out.debug(s"unoriented unprocessed: ${state.unprocessed.flatMap(_.cl.lits).count(!_.oriented)}")
      Out.debug(s"subsumption tests: ${leo.modules.calculus.Subsumption.subsumptiontests}")

      Out.finest("#########################")
      Out.finest("units")
      import leo.modules.calculus.PatternUnification.isPattern
      Out.finest(state.rewriteRules.map(cl => s"(${isPattern(cl.cl.lits.head.left)}/${isPattern(cl.cl.lits.head.right)}): ${cl.pretty(sig)}").mkString("\n\t"))
      Out.finest("#########################")
      Out.finest("#########################")
      Out.finest("#########################")
      Out.finest("Processed unoriented")
      Out.finest("#########################")
      Out.finest(state.processed.flatMap(_.cl.lits).filter(!_.oriented).map(_.pretty(sig)).mkString("\n\t"))
      Out.finest("#########################")
      Out.finest("#########################")
      Out.finest("#########################")
      Out.finest("Unprocessed unoriented")
      Out.finest(state.unprocessed.flatMap(_.cl.lits).filter(!_.oriented).map(_.pretty(sig)).mkString("\n\t"))
      Out.finest("#########################")


      if (Out.logLevelAtLeast(java.util.logging.Level.FINEST)) {
        Out.comment("Signature extension used:")
        Out.comment(s"Name\t|\tId\t|\tType/Kind\t|\tDef.\t|\tProperties")
        Out.comment(Utility.userDefinedSignatureAsString(sig)) // TODO: Adjust for state
      }

      if (Out.logLevelAtLeast(java.util.logging.Level.FINEST)) {
        Out.comment("Clauses at the end of the loop:")
        Out.comment("\t" + state.processed.toSeq.sortBy(_.cl.lits.size).map(_.pretty(sig)).mkString("\n\t"))
      }
      if (Out.logLevelAtLeast(java.util.logging.Level.FINEST)) {
        Out.finest("TFF clauses at the end:")
        Out.finest("\t" + Control.foIndex.iterator.toSeq.map(leo.modules.output.ToTFF.apply).mkString("\n\t"))
      }


      /* Print proof object if possible and requested. */
      if (state.szsStatus == SZS_Theorem && Configuration.PROOF_OBJECT && proof != null) {
        Out.comment(s"SZS output start CNFRefutation for ${Configuration.PROBLEMFILE}")
        Out.output(Utility.userSignatureToTPTP(Utility.symbolsInProof(proof))(sig))
        Out.output(Utility.proofToTPTP(proof))
        Out.comment(s"SZS output end CNFRefutation for ${Configuration.PROBLEMFILE}")
      }
  }

  private final def mainLoopInferences(cl: AnnotatedClause, state: LocalState): Boolean = {
    implicit val sig: Signature = state.signature

    val cur: AnnotatedClause = cl
    var newclauses: Set[AnnotatedClause] = Set()

//    println(s"current clauses symbols: ${Clause.symbols(cl.cl).map(s => state.signature(s).name).mkString(",")}")

    /////////////////////////////////////////
    // Backward simplification BEGIN
    // TODO: à la E: direct descendant criterion, etc.
    /////////////////////////////////////////
    /* Subsumption */
    val backSubsumedClauses = Control.backwardSubsumptionTest(cur, state.processed)
    if (backSubsumedClauses.nonEmpty) {
      Out.trace(s"#### backward subsumed")
      state.incBackwardSubsumedCl(backSubsumedClauses.size)
      Out.trace(s"backward subsumes\n\t${backSubsumedClauses.map(_.pretty(sig)).mkString("\n\t")}")
      state.setProcessed(state.processed -- backSubsumedClauses)
      Control.removeFromIndex(backSubsumedClauses)
    }
    /** Add to processed and to indexes. */
    state.addProcessed(cur)
    Control.insertIndexed(cur)
    /* Add rewrite rules to set */
<<<<<<< HEAD
    if (Clause.unit(cur.cl) && Utility.isPattern(cur.cl)) {
      if (Clause.rewriteRule(cur.cl)) {
        Out.trace(s"Clause ${cur.id} added as rewrite rule.")
        state.addRewriteRule(cur)
      } else {
        Out.trace(s"Clause ${cur.id} added as (non-rewrite) unit.")
        state.addNonRewriteUnit(cur)
      }
    }
    /* Functional Extensionality */
    cur = Control.funcext(cur)
    /* To equality if possible */
    cur = Control.liftEq(cur)
=======
    if (Clause.rewriteRule(cur.cl)) state.addRewriteRule(cur)
>>>>>>> 89f61332
    /////////////////////////////////////////
    // Backward simplification END
    /////////////////////////////////////////
    /////////////////////////////////////////
    // Generating inferences BEGIN
    /////////////////////////////////////////
    /* Boolean Extensionality */
    val boolext_result = Control.boolext(cur)
    newclauses = newclauses union boolext_result

    /* paramodulation where at least one involved clause is `cur` */
    val paramod_result = Control.paramodSet(cur, state.processed)
    newclauses = newclauses union paramod_result

    /* Equality factoring of `cur` */
    val factor_result = Control.factor(cur)
    newclauses = newclauses union factor_result

    /* Prim subst */
    val primSubst_result = Control.primsubst(cur, Configuration.PRIMSUBST_LEVEL)
    newclauses = newclauses union primSubst_result

    /* Replace defined equalities */
    newclauses = newclauses union Control.convertDefinedEqualities(newclauses)
    /* Replace eq symbols on top-level by equational literals. */
    newclauses = newclauses.map(Control.liftEq)

    val choice_result = Control.instantiateChoice(cur, state.choiceFunctions)
    state.incChoiceInstantiations(choice_result.size)
    newclauses = newclauses union choice_result
    /////////////////////////////////////////
    // Generating inferences END
    /////////////////////////////////////////

    /////////////////////////////////////////
    // Simplification of newly generated clauses BEGIN
    /////////////////////////////////////////
    state.incGeneratedCl(newclauses.size)
    /* Simplify new clauses */
//    newclauses = Control.shallowSimpSet(newclauses)
    /* Remove those which are tautologies */
    newclauses = newclauses.filterNot(cw => Clause.trivial(cw.cl))

    /* Pre-unify new clauses */
    newclauses = Control.unifyNewClauses(newclauses)

    /* exhaustively CNF new clauses */
    newclauses = newclauses.flatMap(cw => Control.cnf(cw))
    /* Replace eq symbols on top-level by equational literals. */
    newclauses = newclauses.map(Control.liftEq)
    /////////////////////////////////////////
    // Simplification of newly generated clauses END
    /////////////////////////////////////////

    /////////////////////////////////////////
    // At the end, for each generated clause apply simplification etc.
    // and add to unprocessed, eagly look for the empty clause
    // and return true if found.
    /////////////////////////////////////////
    val newIt = newclauses.iterator
    while (newIt.hasNext) {
      var newCl = newIt.next()
      assert(Clause.wellTyped(newCl.cl), s"clause ${newCl.id} is not well-typed")
      newCl = Control.shallowSimp(newCl)
      if (Clause.effectivelyEmpty(newCl.cl)) {
        endplay(newCl, state)
        return true
      } else {
        if (!Clause.trivial(newCl.cl)) state.addUnprocessed(newCl)
        else Out.trace(s"Trivial, hence dropped: ${newCl.pretty(sig)}")
      }
    }
    false
  }

  @inline final private def endplay(emptyClause: AnnotatedClause, state: LocalState): Unit = {
    if (state.conjecture == null) state.setSZSStatus(SZS_Unsatisfiable)
    else state.setSZSStatus(SZS_Theorem)
    state.setDerivationClause(emptyClause)
  }

  @inline final def prematureCancel(counter: Int): Boolean = {
    try {
      val limit: Int = Configuration.valueOf("ll").get.head.toInt
      counter >= limit
    } catch {
      case e: NumberFormatException => false
      case e: NoSuchElementException => false
    }
  }

  object CallLeo extends leo.modules.calculus.CalculusRule {
    val name = "call_leo2"
    override val inferenceStatus = Some(SZS_Theorem)
  }
}<|MERGE_RESOLUTION|>--- conflicted
+++ resolved
@@ -442,7 +442,6 @@
     state.addProcessed(cur)
     Control.insertIndexed(cur)
     /* Add rewrite rules to set */
-<<<<<<< HEAD
     if (Clause.unit(cur.cl) && Utility.isPattern(cur.cl)) {
       if (Clause.rewriteRule(cur.cl)) {
         Out.trace(s"Clause ${cur.id} added as rewrite rule.")
@@ -452,13 +451,6 @@
         state.addNonRewriteUnit(cur)
       }
     }
-    /* Functional Extensionality */
-    cur = Control.funcext(cur)
-    /* To equality if possible */
-    cur = Control.liftEq(cur)
-=======
-    if (Clause.rewriteRule(cur.cl)) state.addRewriteRule(cur)
->>>>>>> 89f61332
     /////////////////////////////////////////
     // Backward simplification END
     /////////////////////////////////////////
