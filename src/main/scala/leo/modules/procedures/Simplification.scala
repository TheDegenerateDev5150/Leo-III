--- conflicted
+++ resolved
@@ -83,16 +83,8 @@
       case Symbol(_) => term
       case ty :::> body => mkTermAbs(ty, apply0(body, extensional))
       case TypeLambda(body) => mkTypeAbs(apply0(body, extensional))
-<<<<<<< HEAD
-      case Rational(n, d) =>
-        val sign: Int = d.sign.toInt
-        val greatestCommonDivisor: BigInt = gcd(n ,d).abs * sign
-        mkRational(n / greatestCommonDivisor, d / greatestCommonDivisor)
-      case Real(w,d,e) => normalizeReal(w,d,e)
-=======
       case Rational(n, d) => (mkRational _).tupled(normalizeRat(n, d))
       case Real(w,d,e) => (mkReal _).tupled(normalizeReal(w,d,e))
->>>>>>> fb00f1be
       case f ∙ args if f.isConstant && args.length <= 3 =>
         (f: @unchecked) match {
           case Symbol(id) =>
@@ -284,18 +276,13 @@
     }
   }
 
-<<<<<<< HEAD
   @tailrec private[this] final def gcd(a: BigInt, b: BigInt): BigInt = if (b == 0) a.abs else gcd(b, a % b)
-  private[this] final def normalizeReal(wholePart: BigInt, decimalPlaces: BigInt, exponent: BigInt): Term = { // TODO
-=======
-  @tailrec private[this] final def gcd(a: Int, b: Int): Int = if (b == 0) a.abs else gcd(b, a % b)
-  final def normalizeRat(n: Int, d: Int): Rat = {
-    val sign: Int = d.sign
-    val greatestCommonDivisor: Int = gcd(n ,d).abs * sign
+  final def normalizeRat(n: BigInt, d: BigInt): Rat = {
+    val sign: BigInt = d.sign
+    val greatestCommonDivisor: BigInt = gcd(n ,d).abs * sign
     (n / greatestCommonDivisor, d / greatestCommonDivisor)
   }
-  final def normalizeReal(wholePart: Int, decimalPlaces: Int, exponent: Int): Real = { // TODO
->>>>>>> fb00f1be
+  final def normalizeReal(wholePart: BigInt, decimalPlaces: BigInt, exponent: BigInt): Real = { // TODO
     //    val decimalPlacesWithoutTrailingZeroes = if (decimalPlaces != 0) decimalPlaces.toString.reverse.dropWhile(_ == '0').reverse.toInt else 0
     //    val decimalPlacesWithoutTrailingZeroesLength = decimalPlacesWithoutTrailingZeroes.toString.length
     //    val wholePartAsString = wholePart.toString
