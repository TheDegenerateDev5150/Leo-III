package leo.modules.control

import leo.datastructures.{AnnotatedClause, Signature, Term, Type}
import leo.modules.prover.{Interaction, RunStrategy, State}
import leo.modules.{FVState, GeneralState, myAssert}
import leo.{Configuration, Out}

/**
  * Facade object for various control methods of the seq. proof procedure.
  *
  * @see [[leo.modules.prover.SeqLoop]]
  * @author Alexander Steen <a.steen@fu-berlin.de>
  */
object Control {
  type LocalState = GeneralState[AnnotatedClause]
  type LocalFVState = FVState[AnnotatedClause]

  // Generating inferences
  @inline final def paramodSet(cl: AnnotatedClause, withSet: Set[AnnotatedClause])(implicit state: LocalState): Set[AnnotatedClause] = inferenceControl.ParamodControl.paramodSet(cl,withSet)(state)
  @inline final def factor(cl: AnnotatedClause)(implicit state: LocalState): Set[AnnotatedClause] = inferenceControl.FactorizationControl.factorNew(cl)(state)
  @inline final def boolext(cl: AnnotatedClause)(implicit state: LocalState): Set[AnnotatedClause] = inferenceControl.BoolExtControl(cl)(state)
  @inline final def primsubst(cl: AnnotatedClause)(implicit state: LocalState): Set[AnnotatedClause] = inferenceControl.PrimSubstControl.primSubst(cl)(state)
  @inline final def unifyNewClauses(clSet: Set[AnnotatedClause])(implicit state: LocalState): Set[AnnotatedClause] = inferenceControl.UnificationControl.unifyNewClauses(clSet)(state)
  @deprecated("Usage of this method is deprecated due to completeness considerations, use funcExtNew instead.", "Leo-III 1.2")
  @inline final def funcext(cl: AnnotatedClause)(implicit sig: Signature): AnnotatedClause = inferenceControl.FuncExtControl(cl)(sig)
  @inline final def funcExtNew(cl: AnnotatedClause)(implicit state: LocalState): Set[AnnotatedClause] = inferenceControl.FuncExtControl.applyNew(cl)(state)
  @inline final def detUniInferences(cl: AnnotatedClause)(implicit state: LocalState): Set[AnnotatedClause] = inferenceControl.UnificationControl.detUniInferences(cl)(state)
  @inline final def generalUnify(cl: AnnotatedClause)(implicit state: LocalState): Set[AnnotatedClause] = inferenceControl.UnificationControl.generalUnify(cl)(state)
  // simplification inferences / preprocessing
  @inline final def cnf(cl: AnnotatedClause)(implicit state: LocalState): Set[AnnotatedClause] = inferenceControl.CNFControl.cnf(cl)(state)
  @inline final def cnfSet(cls: Set[AnnotatedClause])(implicit state: LocalState): Set[AnnotatedClause] = inferenceControl.CNFControl.cnfSet(cls)(state)
  @inline final def expandDefinitions(cl: AnnotatedClause)(implicit sig: Signature): AnnotatedClause = inferenceControl.SimplificationControl.expandDefinitions(cl)(sig)
  @inline final def miniscope(cl: AnnotatedClause)(implicit sig: Signature): AnnotatedClause = inferenceControl.SimplificationControl.miniscope(cl)(sig)
  @inline final def switchPolarity(cl: AnnotatedClause): AnnotatedClause = inferenceControl.SimplificationControl.switchPolarity(cl)
  @inline final def liftEq(cl: AnnotatedClause)(implicit sig: Signature): AnnotatedClause = inferenceControl.SimplificationControl.liftEq(cl)(sig)
  @inline final def extPreprocessUnify(clSet: Set[AnnotatedClause])(implicit state: State[AnnotatedClause]): Set[AnnotatedClause] = inferenceControl.SimplificationControl.extPreprocessUnify(clSet)(state)
  @deprecated("Usage is deprecated. It is unknown what this exactly does.", "Leo-III 1.2")
  @inline final def acSimp(cl: AnnotatedClause)(implicit sig: Signature): AnnotatedClause = inferenceControl.SimplificationControl.acSimp(cl)(sig)
  @inline final def cheapSimp(cl: AnnotatedClause)(implicit state: State[AnnotatedClause]): AnnotatedClause = inferenceControl.SimplificationControl.cheapSimp(cl)(state)
  @inline final def cheapSimpSet(cls: Set[AnnotatedClause])(implicit state: State[AnnotatedClause]): Set[AnnotatedClause] = inferenceControl.SimplificationControl.cheapSimpSet(cls)(state)
  @inline final def simp(cl: AnnotatedClause)(implicit state: State[AnnotatedClause]): AnnotatedClause = inferenceControl.SimplificationControl.simp(cl)(state)
  @inline final def simpSet(clSet: Set[AnnotatedClause])(implicit state: State[AnnotatedClause]): Set[AnnotatedClause] = inferenceControl.SimplificationControl.simpSet(clSet)(state)
  @inline final def rewritable(clauses: Set[AnnotatedClause], newClause: AnnotatedClause)(implicit state: State[AnnotatedClause]): (Set[AnnotatedClause],Set[AnnotatedClause]) = inferenceControl.SimplificationControl.rewritable(clauses, newClause)(state)
  @deprecated("Usage is deprecated. There is no real benefit of using this kind of simp method. Use cheapSimp instead as it includes rewriting and destructive equality resolution.", "Leo-III 1.2")
  @inline final def shallowSimp(cl: AnnotatedClause)(implicit sig: Signature): AnnotatedClause = inferenceControl.SimplificationControl.shallowSimp(cl)(sig)
  @deprecated("Usage is deprecated. There is no real benefit of using this kind of simp method. Use cheapSimp instead as it includes rewriting and destructive equality resolution.", "Leo-III 1.2")
  @inline final def shallowSimpSet(clSet: Set[AnnotatedClause])(implicit sig: Signature): Set[AnnotatedClause] = inferenceControl.SimplificationControl.shallowSimpSet(clSet)(sig)
  @inline final def detectUnit(cl: AnnotatedClause)(implicit state: State[AnnotatedClause]): Unit = inferenceControl.SimplificationControl.detectUnit(cl)
  @deprecated("Usage is deprecated. There is no real benefit of using this kind of simp method. Use simp instead as it includes simplify-reflect.", "Leo-III 1.2")
  @inline final def rewriteSimp(cl: AnnotatedClause)(implicit state: State[AnnotatedClause]): AnnotatedClause = inferenceControl.SimplificationControl.rewriteSimp(cl)(state)
  @inline final def convertDefinedEqualities(clSet: Set[AnnotatedClause])(implicit sig: Signature): Set[AnnotatedClause] = inferenceControl.DefinedEqualityProcessing.convertDefinedEqualities(clSet)(sig)
  @inline final def specialInstances(cl: AnnotatedClause)(implicit state: LocalState): Set[AnnotatedClause] = inferenceControl.SpecialInstantiationControl.specialInstances(cl)(state)
  @inline final def detectAC(cl: AnnotatedClause)(implicit sig: Signature): Boolean = inferenceControl.SimplificationControl.detectAC(cl)(sig)
  @inline final def detectInjectivity(cl: AnnotatedClause)(implicit state: State[AnnotatedClause]): Unit = inferenceControl.SimplificationControl.detectInjectivity(cl)(state)

  // Choice
  @inline final def instantiateChoice(cl: AnnotatedClause)(implicit state: LocalState): Set[AnnotatedClause] = inferenceControl.ChoiceControl.instantiateChoice(cl)(state)
  @inline final def detectChoiceClause(cl: AnnotatedClause)(implicit state: LocalState): Boolean = inferenceControl.ChoiceControl.detectChoiceClause(cl)(state)
  @inline final def guessFuncSpec(cls: Set[AnnotatedClause])(implicit state: LocalState): Set[AnnotatedClause] = inferenceControl.ChoiceControl.guessFuncSpec(cls)(state)

  // Domain Constraints
  @inline final def detectDomainConstraint(cl: AnnotatedClause)(implicit state: LocalState): Boolean = inferenceControl.DomainConstraintInstanceControl.detectDomainConstraint(cl)
  @inline final def instantiateDomainConstraint(cl : AnnotatedClause)(implicit state : LocalState) : Set[AnnotatedClause] = inferenceControl.DomainConstraintInstanceControl.instanciateDomain(cl)
  @inline final def instantiateDomainConstraint(cl : Set[AnnotatedClause])(implicit state : LocalState) : Set[AnnotatedClause] = inferenceControl.DomainConstraintInstanceControl.instanciateDomain(cl)

  // Redundancy
  @inline final def redundant(cl: AnnotatedClause, processed: Set[AnnotatedClause])(implicit state: LocalFVState): Boolean = redundancyControl.RedundancyControl.redundant(cl, processed)
  @inline final def backwardSubsumptionTest(cl: AnnotatedClause, processed: Set[AnnotatedClause])(implicit state: LocalFVState): Set[AnnotatedClause] = redundancyControl.SubsumptionControl.testBackwardSubsumptionFVI(cl)

  // Indexing
  @inline final def initIndexes(initClauses: Seq[AnnotatedClause])(implicit state: LocalFVState): Unit = indexingControl.IndexingControl.initIndexes(initClauses.toSet)(state)
  @inline final def insertIndexed(cl: AnnotatedClause)(implicit state: LocalFVState): Unit = indexingControl.IndexingControl.insertIndexed(cl)
  @inline final def insertIndexed(cls: Set[AnnotatedClause])(implicit state: LocalFVState): Unit = cls.foreach(insertIndexed)
  @inline final def removeFromIndex(cl: AnnotatedClause)(implicit state: LocalFVState): Unit = indexingControl.IndexingControl.removeFromIndex(cl)
  @inline final def removeFromIndex(cls: Set[AnnotatedClause])(implicit state: LocalFVState): Unit = cls.foreach(removeFromIndex)
  @inline final def updateDescendants(taken: AnnotatedClause, generated: Set[AnnotatedClause]): Unit = indexingControl.IndexingControl.updateDescendants(taken, generated)
  @inline final def descendants(cls: Set[AnnotatedClause]): Set[AnnotatedClause] = indexingControl.IndexingControl.descendants(cls)
  @inline final def resetIndexes(implicit state: State[AnnotatedClause]): Unit = indexingControl.IndexingControl.resetIndexes(state)

  // Relevance filtering
  @inline final def getRelevantAxioms(input: Seq[leo.datastructures.tptp.Commons.AnnotatedFormula], conjectures: Seq[leo.datastructures.tptp.Commons.AnnotatedFormula])(implicit sig: Signature): Seq[leo.datastructures.tptp.Commons.AnnotatedFormula] = indexingControl.RelevanceFilterControl.getRelevantAxioms(input, conjectures)(sig)
  @inline final def relevanceFilterAdd(formula: leo.datastructures.tptp.Commons.AnnotatedFormula)(implicit sig: Signature): Unit = indexingControl.RelevanceFilterControl.relevanceFilterAdd(formula)(sig)

  // External prover call
  @inline final def registerExtProver(provers: Seq[(String, String)])(implicit state: State[AnnotatedClause]): Unit =  externalProverControl.ExtProverControl.registerExtProver(provers)(state)
  @inline final def checkExternalResults(state: State[AnnotatedClause]): Seq[leo.modules.external.TptpResult[AnnotatedClause]] =  externalProverControl.ExtProverControl.checkExternalResults(state)
  @inline final def submit(clauses: Set[AnnotatedClause], state: State[AnnotatedClause], force: Boolean = false): Unit = externalProverControl.ExtProverControl.submit(clauses, state, force)
  @inline final def despairSubmit(startTime: Long, timeout: Float)(implicit state: State[AnnotatedClause]): Unit = externalProverControl.ExtProverControl.despairSubmit(startTime, timeout)(state)
  @inline final def killExternals(): Unit = externalProverControl.ExtProverControl.killExternals()

  // Limited resource scheduling
  type RunConfiguration = (RunStrategy, Int)
  type RunSchedule = Iterable[RunConfiguration]
  @inline final def defaultStrategy: RunStrategy = schedulingControl.StrategyControl.defaultStrategy
  @inline final def generateRunStrategies(globalTimeout: Int, extraTime: Int = 0): RunSchedule = schedulingControl.StrategyControl.generateRunStrategies(globalTimeout, extraTime)

  // Delegator etc.
  final def addUnprocessed(cl: AnnotatedClause)(implicit state: State[AnnotatedClause]): Unit = {
    Interaction.trackClause(cl)
    state.addUnprocessed(cl)
  }
  final def addUnprocessed(cls: Set[AnnotatedClause])(implicit state: State[AnnotatedClause]): Unit = {
    Interaction.trackClause(cls)
    state.addUnprocessed(cls)
  }
  final def removeProcessed(cls: Set[AnnotatedClause])(implicit state: State[AnnotatedClause]): Unit = {
    state.removeProcessed(cls)
    state.removeUnits(cls)
    removeFromIndex(cls)
    //      // Remove all direct descendants of clauses in `bachSubsumedClauses` from unprocessed
    //      val descendants = Control.descendants(backSubsumedClauses)
    //      state.incDescendantsDeleted(descendants.size)
    //      state.removeUnprocessed(descendants)
  }
}

/** Package collection control objects for inference rules.
  *
  * @see [[leo.modules.calculus.CalculusRule]] */
package inferenceControl {
  import leo.datastructures.ClauseAnnotation.InferredFrom
  import leo.datastructures.Literal.Side
  import leo.datastructures._
  import leo.modules.HOLSignature
  import leo.modules.HOLSignature.LitFalse
  import leo.modules.calculus._
  import leo.modules.control.Control.LocalState
  import leo.modules.output.{SZS_Theorem, SuccessSZS}

  import scala.annotation.tailrec
  package object inferenceControl {
    type LiteralIndex = Int
    type WithConfiguration = (LiteralIndex, Literal, Side)
  }

  protected[modules] object CNFControl {
    import leo.datastructures.ClauseAnnotation.InferredFrom

    final def cnf(cl : AnnotatedClause)(implicit state: LocalState): Set[AnnotatedClause] = {
      if (state.runStrategy.renaming) cnf2(cl, state)
      else cnf1(cl, state.signature)
    }

    private final def cnf1(cl: AnnotatedClause, sig: Signature): Set[AnnotatedClause] = {
      Out.trace(s"Standard CNF of ${cl.pretty(sig)}")
      val cnfresult = FullCNF(leo.modules.calculus.freshVarGen(cl.cl), cl.cl)(sig).toSet
      if (cnfresult.size == 1 && cnfresult.head == cl.cl) {
        // no CNF step at all
        Out.trace(s"CNF result:\n\t${cl.pretty(sig)}")
        Set(cl)
      } else {
        val cnfsimp = cnfresult //.map(Simp.shallowSimp)
        val result = cnfsimp.map {c => AnnotatedClause(c, InferredFrom(FullCNF, cl), deleteProp(ClauseAnnotation.PropFullySimplified | ClauseAnnotation.PropShallowSimplified,cl.properties))}
        Out.trace(s"CNF result:\n\t${result.map(_.pretty(sig)).mkString("\n\t")}")
        result
      }
    }

    private final def cnf2(cl: AnnotatedClause, s: GeneralState[AnnotatedClause]): Set[AnnotatedClause] = {
      Out.trace(s"Rename CNF of ${cl.pretty(s.signature)}")
      val cnfresult = RenameCNF(leo.modules.calculus.freshVarGen(cl.cl), s.renamingCash, cl.cl)(s.signature).toSet
      if (cnfresult.size == 1 && cnfresult.head == cl.cl) {
        // no CNF step at all
        Out.trace(s"CNF result:\n\t${cl.pretty(s.signature)}")
        Set(cl)
      } else {
        val cnfsimp = cnfresult //.map(Simp.shallowSimp)
        val result = cnfsimp.map {c => AnnotatedClause(c, InferredFrom(RenameCNF, cl), deleteProp(ClauseAnnotation.PropFullySimplified | ClauseAnnotation.PropShallowSimplified,cl.properties))} // TODO Definitions other way into the CNF.
        Out.trace(s"CNF result:\n\t${result.map(_.pretty(s.signature)).mkString("\n\t")}")
        result
      }
    }

    final def cnfSet(cls: Set[AnnotatedClause])(implicit state: LocalState): Set[AnnotatedClause] = {
      var result: Set[AnnotatedClause] = Set()
      val clsIt = cls.iterator
      while(clsIt.hasNext) {
        val cl = clsIt.next()
        result = result union cnf(cl)
      }
      result
    }
  }

  /**
    * Object that offers methods that filter/control how paramodulation steps between a claues
    * and a set of clauses (or between two individual clauses) will be executed.
    *
    * @author Alexander Steen <a.steen@fu-berlin.de>
    * @since 22.02.16
    */
  protected[modules] object ParamodControl {
    final def paramodSet(cl: AnnotatedClause, withset: Set[AnnotatedClause])(implicit state: LocalState): Set[AnnotatedClause] = {
      val sos = state.runStrategy.sos
      var results: Set[AnnotatedClause] = Set()
      val withsetIt = withset.iterator
      Out.debug(s"Paramod on ${cl.id} (SOS: ${leo.datastructures.isPropSet(ClauseAnnotation.PropSOS, cl.properties)}) and processed set")
      while (withsetIt.hasNext) {
        val other = withsetIt.next()
        if (!sos || leo.datastructures.isPropSet(ClauseAnnotation.PropSOS, other.properties) ||
          leo.datastructures.isPropSet(ClauseAnnotation.PropSOS, cl.properties))  {
          Out.finest(s"Paramod on ${cl.id} and ${other.id}")
          results = results ++ allParamods(cl, other)(state)
        }
      }
      if (results.nonEmpty) Out.trace(s"Paramod result: ${results.map(_.id).mkString(",")}")
      results
    }

    final def allParamods(cl: AnnotatedClause, other: AnnotatedClause)(implicit state: LocalState): Set[AnnotatedClause] = {
      myAssert(Clause.wellTyped(cl.cl), "input clause not well-typed")
      // Do paramod with cl into other
      val res = allParamods0(cl, other)(state)
      if (cl.id != other.id) {
        // do paramod with other into cl
        res ++ allParamods0(other, cl)(state)
      } else res
    }

    final private def allParamods0(withWrapper: AnnotatedClause, intoWrapper: AnnotatedClause)(state: LocalState): Set[AnnotatedClause] = {
      assert(!state.runStrategy.sos || leo.datastructures.isPropSet(ClauseAnnotation.PropSOS, withWrapper.properties) ||
        leo.datastructures.isPropSet(ClauseAnnotation.PropSOS, intoWrapper.properties))

      val sig = state.signature
      var results: Set[AnnotatedClause] = Set()

      val withClause = withWrapper.cl
      val intoClause = intoWrapper.cl

      val withConfigurationIt = new LiteralSideIterator(withClause, true, true, false)(sig)
      while (withConfigurationIt.hasNext) {
        val (withIndex, withLit, withSide) = withConfigurationIt.next()

        assert(withClause.lits(withIndex) == withLit, s"$withIndex in ${withClause.pretty(sig)}\n lit = ${withLit.pretty(sig)}")
        assert(withLit.polarity)

        val intoConfigurationIt = intoConfigurationIterator(intoClause)(sig)
        while (intoConfigurationIt.hasNext) {
          val (intoIndex, intoLit, intoSide, intoPos, intoTerm) = intoConfigurationIt.next()
          assert(!intoLit.flexflex)
          leo.Out.finest(s"Check into(${intoLit.pretty(sig)}, ${intoSide}, ${intoPos.pretty}, ${intoTerm.pretty(sig)})")

          val result = singleParamod(withWrapper, withIndex, withLit, withSide,
            intoWrapper, intoIndex, intoLit, intoSide, intoPos, intoTerm)(state)
          if (result != null) results = results + result
        }
      }
      results
    }

    final def singleParamod(withWrapper: AnnotatedClause,
                            withIndex: Int,
                            withLit: Literal,
                            withSide: Side,
                            intoWrapper: AnnotatedClause,
                            intoIndex: Int,
                            intoLit: Literal,
                            intoSide: Side,
                            intoPos: Position,
                            intoTerm: Term)(state: LocalState): AnnotatedClause = {
      val sig: Signature = state.signature
      if (intoPos == Position.root &&
        ((intoWrapper.id == withWrapper.id && intoIndex == withIndex) ||
          (!withLit.equational && !intoLit.equational && intoLit.polarity))) {
        /* skip, this generates a redundant clause */
        null
      } else {
        val withClause = withWrapper.cl; val intoClause = intoWrapper.cl
        val (withTerm,otherTerm) = Literal.getSidesOrdered(withLit, withSide)
        assert(withTerm.ty == otherTerm.ty)

        val shouldParamod0 = shouldParamod(withTerm, intoTerm)(state)
        leo.Out.finest(s"shouldParamod: $shouldParamod0\n\twith ${withTerm.pretty(sig)}\n\tinto: ${intoTerm.pretty(sig)}")
        leo.Out.finest(s"isVariableModuloEta(intoTerm) = ${isVariableModuloEta(intoTerm)}")
        if (!isVariableModuloEta(intoTerm) && shouldParamod0) {
          leo.Out.finest(s"ordered: ${withLit.oriented} // ${intoLit.oriented}")
          Out.trace(s"May unify: ${withTerm.pretty(sig)} with ${intoTerm.pretty(sig)} (subterm at ${intoPos.pretty})")
          Out.finest(s"with: ${withLit.pretty(sig)}")
          Out.finest(s"withside: ${withSide.toString}")
          Out.finest(s"into: ${intoLit.pretty(sig)}")
          Out.finest(s"intoside: ${intoSide.toString}")
          // We shift all lits from intoClause to make the universally quantified variables distinct from those of withClause.
          // We cannot use _.substitute on literal since this will forget the ordering
          val termShift = Subst.shift(Clause.maxImplicitlyBound(withClause))
          val typeShift = Subst.shift(Clause.maxTypeVar(withClause))
          val shiftedIntoClause: Clause = Clause(intoClause.lits.map { _.applyRenamingSubstitution(termShift, typeShift) })
          val shiftedIntoTerm: Term = intoTerm.substitute(Subst.shift(Clause.maxImplicitlyBound(withClause)-intoPos.abstractionCount), typeShift)
          Out.finest(s"shifted into: ${shiftedIntoClause.pretty(sig)}")
          Out.finest(s"shiftedIntoSubterm: ${shiftedIntoTerm.pretty(sig)}")
          // switch to this if there is no problem:
//          val shiftedIntoLit = shiftedIntoClause(intoIndex)
//          val (shiftedIntoTerm0, shiftedOtherSide) = Literal.getSidesOrdered(shiftedIntoLit, intoSide)
//          assert(shiftedIntoTerm0.ty == shiftedOtherSide.ty)
//          assert(shiftedIntoTerm0 == shiftedIntoTerm)

          singleParamod02(withWrapper, withClause, withIndex, withSide, withTerm, otherTerm,
            intoWrapper, shiftedIntoClause, intoIndex, intoSide, intoPos, shiftedIntoTerm)(sig)
        } else null
      }
    }

    private final def singleParamod02(withWrapper: AnnotatedClause,
                                      withClause: Clause,
                                      withIndex: Int,
                                      withSide: Side,
                                      withTerm: Term,
                                      otherTerm: Term,
                                      intoWrapper: AnnotatedClause,
                                      shiftedIntoClause: Clause,
                                      intoIndex: Int,
                                      intoSide: Side,
                                      intoPos: Position,
                                      shiftedIntoTerm: Term)(implicit sig: Signature): AnnotatedClause = {

      val withLitPrincipleTy = withClause(withIndex).left.ty
      val intoTy = shiftedIntoTerm.ty

      Out.finest(s"withLitPType: ${withLitPrincipleTy.pretty(sig)}")
      Out.finest(s"intoType: ${intoTy.pretty(sig)}")

      if (withLitPrincipleTy == intoTy) {
        // all good, no type unification needed. proceed to standard paramod
        singleParamod0(withWrapper, withClause, withIndex, withSide, withTerm, otherTerm,
          intoWrapper, shiftedIntoClause, intoIndex, intoSide, intoPos, shiftedIntoTerm)
      } else {
        val maybeTypeSubst = TypeUnification(withLitPrincipleTy, intoTy)
        if (maybeTypeSubst.isDefined) {
          val typeSubst = maybeTypeSubst.get
          val withClauseSubst = withClause.substitute(Subst.id, typeSubst)
          val withLitSubst = withClauseSubst(withIndex)
          val (withTermSubst, otherTermSubst) = Literal.getSidesOrdered(withLitSubst, withSide)

          val shiftedIntoClauseSubst = shiftedIntoClause.substitute(Subst.id, typeSubst)
          val shiftedIntoTermSubst = shiftedIntoTerm.substitute(Subst.id, typeSubst)

          singleParamod0(withWrapper, withClauseSubst, withIndex, withSide, withTermSubst, otherTermSubst,
            intoWrapper, shiftedIntoClauseSubst, intoIndex, intoSide, intoPos, shiftedIntoTermSubst)
        } else {
          // not unifiable, do not try to paramod
          null
        }
      }
    }

    private final def singleParamod0(withWrapper: AnnotatedClause,
                                     withClause: Clause,
                                     withIndex: Int,
                                     // withLit: Literal,
                                     withSide: Side,
                                     withTerm: Term,
                                     otherTerm: Term,
                                     intoWrapper: AnnotatedClause,
                                     shiftedIntoClause: Clause,
                                     intoIndex: Int,
                                     // intoLit: Literal,
                                     intoSide: Side,
                                     intoPos: Position,
                                     shiftedIntoTerm: Term)(implicit sig: Signature): AnnotatedClause = {

      val result0 = OrderedParamod(withClause, withIndex, withSide,
        shiftedIntoClause, intoIndex, intoSide, intoPos, shiftedIntoTerm)(sig)

      val uniLit = result0.lits.last
      val (uniEqLeft,uniEqRight) = UnificationControl.getUniTaskFromLit(uniLit)
      val newProperties = if (isPropSet(ClauseAnnotation.PropSOS, withWrapper.properties) || isPropSet(ClauseAnnotation.PropSOS, intoWrapper.properties)) {
        ClauseAnnotation.PropNeedsUnification |  ClauseAnnotation.PropSOS
      } else ClauseAnnotation.PropNeedsUnification

      if (uniEqLeft.ty == uniEqRight.ty) {
        // all good, no type unification needed
        Out.finest(s"[Paramod] No type unification needed.")
        val intermediateClause = AnnotatedClause(result0, InferredFrom(OrderedParamod, Seq(withWrapper, intoWrapper)), newProperties)
        singleParamod1(withWrapper, withClause, withIndex, withSide, withTerm,
          otherTerm, intoWrapper, shiftedIntoClause, intoIndex, intoSide, intoPos,
          shiftedIntoTerm, intermediateClause, Subst.id)
      } else {
        // Calculate initial type substitution
        assert(false)
        val maybeSubst = TypeUnification(uniEqLeft.ty, uniEqRight.ty)
        if (maybeSubst.isDefined) {
          val initialTypeSubst = maybeSubst.get
          Out.finest(s"[Paramod] Type unification succeeded: ${initialTypeSubst.pretty}")
          val result1 = result0.substituteOrdered(Subst.id, initialTypeSubst)(sig)
          val result2 = Clause(result1.lits.map(l => Literal.mkLit(l.left.etaExpand, l.right.etaExpand, l.polarity, l.oriented)))
          val intermediateClause = AnnotatedClause(result2, InferredFrom(OrderedParamod, Seq(withWrapper, intoWrapper)), newProperties)
          // TODO: Include type unification in annotated clause
          singleParamod1(withWrapper, withClause, withIndex, withSide, withTerm,
            otherTerm, intoWrapper, shiftedIntoClause, intoIndex, intoSide, intoPos,
            shiftedIntoTerm, intermediateClause, initialTypeSubst)
        } else {
          Out.finest(s"[Paramod] Type unification failed. Dropping clause.")
          null
        }
      }
    }
    
    private final def singleParamod1(withWrapper: AnnotatedClause,
                                     withClause: Clause,
                                     withIndex: Int,
                                     // withLit: Literal,
                                     withSide: Side,
                                     withTerm: Term,
                                     otherTerm: Term,
                                     intoWrapper: AnnotatedClause,
                                     shiftedIntoClause: Clause,
                                     intoIndex: Int,
                                     // intoLit: Literal,
                                     intoSide: Side,
                                     intoPos: Position,
                                     shiftedIntoTerm: Term,
                                     intermediateClause: AnnotatedClause,
                                     initialTypeSubst: TypeSubst)(implicit sig: Signature): AnnotatedClause = {
      import leo.modules.output.ToTPTP

      Out.finest(s"Intermediate result: ${intermediateClause.pretty(sig)}")
      val uniLit = intermediateClause.cl.lits.last
      val otherLits = intermediateClause.cl.lits.init
      val (uniEqLeft,uniEqRight) = UnificationControl.getUniTaskFromLit(uniLit)
      assert(uniEqLeft.ty == uniEqRight.ty)

      val unifiedResult = if (isPattern(uniEqLeft) && isPattern(uniEqRight)) {
        Out.finest(s"[Paramod] Unification constraint is pattern. Solving directly...")
        // solve directly
        val vargen = freshVarGen(intermediateClause.cl)
        vargen.addVars(shiftedIntoClause.implicitlyBound)
        vargen.addVars(withClause.implicitlyBound)
        val result = PatternUni.apply(vargen, Vector((uniEqLeft, uniEqRight)), otherLits)(sig)
        if (result.isEmpty) {
//          Out.finest(s"[Paramod] Not unifiable, dropping clause. ")
//          val (simpsubst, asd) = Simp.uniLitSimp(uniEqLeft, uniEqRight)
//          AnnotatedClause(Clause(otherLits.map(_.substituteOrdered(Subst.id, simpsubst)) ++ asd), InferredFrom(Simp, intermediateClause))
          Out.finest(s"[Paramod] Not unifiable.")
          intermediateClause
        } else {
          import leo.Configuration.{TERM_ORDERING => ord}
          Out.finest(s"[Paramod] Unifiable! ")
          val (resultClause, (termSubst, typeSubst0)) = result.get
          Out.finest(s"Unified intermediate result: ${resultClause.pretty(sig)}")
          val typeSubst = initialTypeSubst.comp(typeSubst0).normalize
          val withTermSubst = withTerm.substitute(termSubst, typeSubst)
          val otherTermSubst = otherTerm.substitute(termSubst, typeSubst)
          val cmpResult = ord.compare(otherTermSubst, withTermSubst)(sig)
          leo.Out.finest(s"Checking Ordering restrictions ...")
          leo.Out.finest(s"withTerm: ${withTerm.pretty(sig)}")
          leo.Out.finest(s"otherTerm: ${otherTerm.pretty(sig)}")
          leo.Out.finest(s"withTerm': ${withTermSubst.pretty(sig)}")
          leo.Out.finest(s"otherTerm': ${otherTermSubst.pretty(sig)}")
          leo.Out.finest(s"compare(otherTerm',withTerm') = ${Orderings.pretty(cmpResult)}")


          if (Configuration.isSet("noOrdCheck1") || cmpResult != CMP_GT) {
            leo.Out.finest(s"intoClause: ${shiftedIntoClause.pretty(sig)}")
            leo.Out.finest(s"maxLits = \n\t${shiftedIntoClause.maxLits(sig).map(_.pretty(sig)).mkString("\n\t")}")
            val restrictedTermSubst = termSubst.restrict(i => shiftedIntoClause.implicitlyBound.exists(_._1 == i))
            val restrictedTySubst = typeSubst.restrict(i => shiftedIntoClause.typeVars.contains(i))
            leo.Out.finest(s"restrictedTermSubst: ${restrictedTermSubst.pretty}")
            leo.Out.finest(s"restrictedTypeSubst: ${restrictedTySubst.pretty}")
            val intoClauseSubst = shiftedIntoClause.substitute(restrictedTermSubst, restrictedTySubst)
            val intoLitSubst = intoClauseSubst(intoIndex)
            leo.Out.finest(s"intoClauseSubst: ${intoClauseSubst.pretty(sig)}")
            leo.Out.finest(s"intoLitSubst: ${intoLitSubst.pretty(sig)}")
            leo.Out.finest(s"maxLits = \n\t${intoClauseSubst.maxLits(sig).map(_.pretty(sig)).mkString("\n\t")}")
            myAssert(Clause.wellTyped(intoClauseSubst))
            myAssert(Literal.wellTyped(intoLitSubst))
            if (Configuration.isSet("noOrdCheck2") || !intoLitSubst.polarity || intoClauseSubst.maxLits(sig).contains(intoLitSubst)) { // FIXME: Approx. of selection strategy
              val restrictedTermSubst = termSubst.restrict(i => withClause.implicitlyBound.exists(_._1 == i))
              val restrictedTySubst = typeSubst.restrict(i => withClause.typeVars.contains(i))
              val withClauseSubst = withClause.substitute(restrictedTermSubst, restrictedTySubst)
              leo.Out.finest(s"withClauseSubst: ${withClauseSubst.pretty(sig)}")
              val withLitSubst = withClauseSubst(withIndex)
              leo.Out.finest(s"withLitSubst: ${withLitSubst.pretty(sig)}")
              myAssert(Clause.wellTyped(withClauseSubst))
              myAssert(Literal.wellTyped(withLitSubst))
              if (Configuration.isSet("noOrdCheck3") || withClauseSubst.maxLits(sig).contains(withLitSubst)) {
                AnnotatedClause(resultClause, InferredFrom(PatternUni, Seq((intermediateClause, ToTPTP(termSubst, intermediateClause.cl.implicitlyBound)(sig)))), leo.datastructures.deleteProp(ClauseAnnotation.PropNeedsUnification,intermediateClause.properties | ClauseAnnotation.PropUnified))
              } else {
                leo.Out.finest(s"[Paramod] Dropped due to ordering restrictions (#3).")
                null
              }
            } else {
              leo.Out.finest(s"[Paramod] Dropped due to ordering restrictions (#2).")
              null
            }
          } else {
            leo.Out.finest(s"[Paramod] Dropped due to ordering restrictions (#1).")
            null
          }
        }
      } else {
        // postpone
        Out.finest(s"[Paramod] Unification constraint is non-pattern. Postponing.")
        intermediateClause
      }

      if (unifiedResult != null) {
        Out.finest(s"Result: ${unifiedResult.pretty(sig)}")
        myAssert(Clause.wellTyped(unifiedResult.cl), "paramod not well-typed")
        myAssert(uniqueFVTypes(unifiedResult.cl), "not unique free var types")
        unifiedResult
      } else {
        null
      }
    }

    /** We should paramod if either the terms are unifiable or if at least one unification rule step can be executed. */
    private final def shouldParamod(withTerm: Term, intoTerm: Term)(state: LocalState): Boolean = {
      if (mayUnify(withTerm.ty, intoTerm.ty)) {
        if (state.runStrategy.restrictUniAttempts) {
          val withHd = withTerm.headSymbol
          val intoHd = intoTerm.headSymbol
          if (withHd == intoHd && withHd.isConstant) true
          else mayUnify(withTerm, intoTerm)
        } else true
      } else false
    }

    ////////////////////////////////////////////////////////
    // Utility for Paramod control
    ///////////////////////////////////////////////////////

    type Subterm = Term
    type IntoConfiguration = (inferenceControl.LiteralIndex, Literal, Side, Position, Subterm)

    final private def intoConfigurationIterator(cl: Clause)(implicit sig: Signature): Iterator[IntoConfiguration] = new Iterator[IntoConfiguration] {
      import Literal.{leftSide, rightSide, selectSide}

      private val maxLits = {
//        if (cl.negLits.nonEmpty) {
//          val maxLits0 = Literal.maxOf(cl.negLits)
//          if (maxLits0.isEmpty) {
//            cl.negLits
//          } else {
//            val ground = maxLits0.filter(_.fv.isEmpty)
//            if (ground.isEmpty) maxLits0
//            else ground
//          }
//        } else cl.maxLits
        cl.maxLits union cl.negLits //if (cl.negLits.nonEmpty) cl.negLits else cl.maxLits
      }
      private var litIndex = 0
      private var lits = cl.lits
      private var side = leftSide
      private var curSubterms: Set[Term] = _
      private var curPositions: Set[Position] = _

      def hasNext: Boolean = if (lits.isEmpty) false
      else {
        val hd = lits.head
        if (!maxLits.contains(hd) || hd.flexflex) {
          lits = lits.tail
          litIndex += 1
          hasNext
        } else {
          if (curSubterms == null) {
            curSubterms = selectSide(hd, side).feasibleOccurrences.keySet
            curPositions = selectSide(hd, side).feasibleOccurrences(curSubterms.head)
            true
          } else {
            if (curPositions.isEmpty) {
              curSubterms = curSubterms.tail
              if (curSubterms.isEmpty) {
                if (hd.oriented || side == rightSide) {
                  lits = lits.tail
                  litIndex += 1
                  side = leftSide
                } else {
                  side = rightSide
                }
                curSubterms = null
                curPositions = null
                hasNext
              } else {
                curPositions = selectSide(hd, side).feasibleOccurrences(curSubterms.head)
                assert(hasNext)
                true
              }
            } else {
              true
            }
          }
        }

      }

      def next(): IntoConfiguration = {
        if (hasNext) {
          val res = (litIndex, lits.head, side, curPositions.head, curSubterms.head)
          curPositions = curPositions.tail
          res
        } else {
          throw new NoSuchElementException
        }
      }
    }
  }

  protected[modules] object FactorizationControl {

    import leo.datastructures.ClauseAnnotation.InferredFrom


    final def factorNew(cl: AnnotatedClause)(implicit state: LocalState): Set[AnnotatedClause] = {
      Out.debug(s"[Factor] On ${cl.id}")
      implicit val sig: Signature = state.signature
      var res: Set[AnnotatedClause] = Set.empty

      val maxLits = cl.cl.maxLits.toSet
      val lits = cl.cl.lits
      val litCount = lits.size
      var curMaxLitIdx = 0
      while (curMaxLitIdx < litCount) {
        val lit = lits(curMaxLitIdx)
        if (maxLits.contains(lit)) {
          Out.trace(s"maxLit chosen: ${lit.pretty(sig)}")
          // do the factoring
          res = res ++ factorWithLit(cl, lits, maxLits, curMaxLitIdx, lit)(state)
        } else {
          /* skip literal */
        }
        curMaxLitIdx += 1
      }
      Out.debug(s"[Factor] Generated: ${res.map(_.id).mkString(",")}")
      Out.finest(s"[Factor] Results: ${res.map(_.pretty(sig)).mkString("\n")}")
      res
    }

    final def factorWithLit(cl: AnnotatedClause, literals: Seq[Literal], maxLits: Set[Literal],
                            maxLitIndex: Int, maxLit: Literal)(state: LocalState): Set[AnnotatedClause] = {
      implicit val sig: Signature = state.signature
      var results: Set[AnnotatedClause] = Set.empty

      val litCount = literals.size
      var curOtherLitIdx = 0
      while (curOtherLitIdx < litCount) {
        val otherLit = literals(curOtherLitIdx)
        if (maxLitIndex <= curOtherLitIdx && maxLits.contains(otherLit)) {
          /* skip */
        } else {
          Out.trace(s"otherLit chosen: ${otherLit.pretty(sig)}")
          assert(maxLit.left.ty == maxLit.right.ty)
          assert(otherLit.left.ty == otherLit.right.ty)
//            val (maxLitLeftSide, maxLitRightSide) = (maxLit.left, maxLit.right)
//            val (otherLitLeftSide, otherLitRightSide) = (otherLit.left, otherLit.right)
          val maxLitTy = maxLit.left.ty
          val otherLitTy = otherLit.left.ty

          if (maxLitTy == otherLitTy) {
            // all good, no type unification needed
            results = results ++ factorLitLit(cl, cl.cl, maxLitIndex, maxLit, curOtherLitIdx, otherLit)(state)
          } else {
            val maybeTypeSubst = TypeUnification(maxLitTy, otherLitTy)
            if (maybeTypeSubst.isDefined) {
              val typeSubst = maybeTypeSubst.get
              val literalSubst = literals.map {l =>
                val l2 = l.substituteOrdered(Subst.id, typeSubst)
                Literal.mkOrdered(l2.left.etaExpand, l2.right.etaExpand, l2.polarity)
              }
//                val maxLitsSubst = maxLits.map(_.substituteOrdered(Subst.id, typeSubst))
              results = results ++ factorLitLit(cl, Clause(literalSubst), maxLitIndex, literalSubst(maxLitIndex), curOtherLitIdx, literalSubst(curOtherLitIdx))(state)
            } else {
              /* not type unifiable, skip */
            }
          }
        }
        curOtherLitIdx += 1
      }
      results
    }

    final def factorLitLit(cl: AnnotatedClause, intermediateClause: Clause, maxLitIndex: Int, maxLit: Literal,
                           otherLitIndex: Int, otherLit: Literal)(state: LocalState): Set[AnnotatedClause] = {
      implicit val sig: Signature = state.signature
      assert(maxLit.left.ty == otherLit.left.ty)

      var results: Set[AnnotatedClause] = Set.empty
      val (maxLitMaxSide, maxLitOtherSide) = (maxLit.left, maxLit.right)
      val (otherLitMaxSide, otherLitOtherSide) = (otherLit.left, otherLit.right)

      if (maxLit.polarity == otherLit.polarity) {
        val test1 = shouldFactor(maxLitMaxSide, otherLitMaxSide)(state)
        val test2 = shouldFactor(maxLitOtherSide, otherLitOtherSide)(state)
        Out.finest(s"Should factor ($test1): ${maxLitMaxSide.pretty(sig)} = ${otherLitMaxSide.pretty(sig)}")
        Out.finest(s"Should factor ($test2): ${maxLitOtherSide.pretty(sig)} = ${otherLitOtherSide.pretty(sig)}")
        if (test1 && test2) {
          val factor = OrderedEqFac(intermediateClause, maxLitIndex, Literal.leftSide, otherLitIndex, Literal.leftSide)
          val result = AnnotatedClause(factor, InferredFrom(OrderedEqFac, cl), deleteProp(ClauseAnnotation.PropFullySimplified | ClauseAnnotation.PropShallowSimplified, cl.properties) | ClauseAnnotation.PropNeedsUnification)
          Out.finest(s"result: ${result.pretty(sig)}")
          results = results + result
        }

        val test3 = shouldFactor(maxLitMaxSide, otherLitOtherSide)(state)
        val test4 = shouldFactor(maxLitOtherSide, otherLitMaxSide)(state)
        Out.finest(s"Should factor ($test3): ${maxLitMaxSide.pretty(sig)} = ${otherLitOtherSide.pretty(sig)}")
        Out.finest(s"Should factor ($test4): ${maxLitOtherSide.pretty(sig)} = ${otherLitMaxSide.pretty(sig)}")
        if (test3 && test4) {
          val factor = OrderedEqFac(intermediateClause, maxLitIndex, Literal.leftSide, otherLitIndex, Literal.rightSide)
          val result = AnnotatedClause(factor, InferredFrom(OrderedEqFac, cl), deleteProp(ClauseAnnotation.PropFullySimplified | ClauseAnnotation.PropShallowSimplified, cl.properties) | ClauseAnnotation.PropNeedsUnification)
          Out.finest(s"result: ${result.pretty(sig)}")
          results = results + result
        }
      } else {
        // Different polarity, this can only work out if at least one of the literals
        // is a flexhead, i.e. a literal `l` with `l = [s = $true]^alpha` where head(s) is a variable.
        // The other literal l` must then be non-equational.
        // This is not traversed again since bot literals are oriented.
        if (maxLit.flexHead && !otherLit.equational) {
          assert(maxLit.polarity != otherLit.polarity)
          import leo.modules.HOLSignature.Not
          val flexTerm = maxLit.left
          val otherTerm = otherLit.left
          val test = shouldFactor(flexTerm, Not(otherTerm))(state)
          Out.finest(s"Should factor ($test): ${flexTerm.pretty(sig)} = ${Not(otherTerm).pretty(sig)}")
          if (test) {
            val adjustedClause = Clause(intermediateClause.lits.updated(otherLitIndex, Literal(Not(otherTerm), !otherLit.polarity)))
            val factor = OrderedEqFac(adjustedClause, maxLitIndex, Literal.leftSide, otherLitIndex, Literal.leftSide)
            val result = AnnotatedClause(factor, InferredFrom(OrderedEqFac, cl), deleteProp(ClauseAnnotation.PropFullySimplified | ClauseAnnotation.PropShallowSimplified, cl.properties) | ClauseAnnotation.PropNeedsUnification)
            results = results + result
          }
        }
      }

      results
    }

    final def factor(cl: AnnotatedClause)(implicit state: LocalState): Set[AnnotatedClause] = {
      Out.debug(s"Factor in ${cl.id}")
      implicit val sig: Signature = state.signature
      var res: Set[AnnotatedClause] = Set.empty
      val clause = cl.cl
      val maxLitsofClause = clause.maxLits
      val maxLitIt = new LiteralSideIterator(clause, true, false, true)

      while (maxLitIt.hasNext) {
        val (maxLitIndex, maxLit, maxLitSide) = maxLitIt.next()
        Out.trace(s"maxLit chosen: ${maxLit.pretty(sig)}")
        val otherLitIt = new LiteralSideIterator(clause, false, false, true)

        while (otherLitIt.hasNext) {
          val (otherLitIndex, otherLit, otherLitSide) = otherLitIt.next()
          Out.trace(s"otherLit chosen: ${otherLit.pretty(sig)}")
          if (maxLitIndex <= otherLitIndex && maxLitsofClause.contains(otherLit) ) {
            Out.finest(s"skipped maxLit ${maxLit.pretty(sig)} with ${otherLit.pretty(sig)}")
            /* skipped since already tested */
          } else {
            if (maxLit.polarity == otherLit.polarity) {
              // same polarity, standard
              val (maxLitMaxSide, maxLitOtherSide) = Literal.getSidesOrdered(maxLit, maxLitSide)
              val (otherLitMaxSide, otherLitOtherSide) = Literal.getSidesOrdered(otherLit, otherLitSide)
              val test1 = shouldFactor(maxLitMaxSide, otherLitMaxSide)(state)
              val test2 = shouldFactor(maxLitOtherSide, otherLitOtherSide)(state)
              Out.finest(s"Should factor ($test1): ${maxLitMaxSide.pretty(sig)} = ${otherLitMaxSide.pretty(sig)}")
              Out.finest(s"Should factor ($test2): ${maxLitOtherSide.pretty(sig)} = ${otherLitOtherSide.pretty(sig)}")
              if (test1 && test2) {
                val factor = OrderedEqFac(clause, maxLitIndex, maxLitSide, otherLitIndex, otherLitSide)
                val result = AnnotatedClause(factor, InferredFrom(OrderedEqFac, cl), deleteProp(ClauseAnnotation.PropFullySimplified | ClauseAnnotation.PropShallowSimplified, cl.properties) | ClauseAnnotation.PropNeedsUnification)
                Out.finest(s"result: ${result.pretty(sig)}")
                res = res + result
              }
              // If equation is oriented, we still need to look at the side-switched version
              // of otherLit, since our iterator does not give us this test. It will give us this test
              // if otherLit is not oriented.
              if (otherLit.oriented) {
                val test1 = shouldFactor(maxLitMaxSide, otherLitOtherSide)(state)
                val test2 = shouldFactor(maxLitOtherSide, otherLitMaxSide)(state)
                Out.finest(s"Should factor ($test1): ${maxLitMaxSide.pretty(sig)} = ${otherLitOtherSide.pretty(sig)}")
                Out.finest(s"Should factor ($test2): ${maxLitOtherSide.pretty(sig)} = ${otherLitMaxSide.pretty(sig)}")
                if (test1 && test2) {
                  val factor = OrderedEqFac(clause, maxLitIndex, maxLitSide, otherLitIndex, !otherLitSide)
                  val result = AnnotatedClause(factor, InferredFrom(OrderedEqFac, cl), deleteProp(ClauseAnnotation.PropFullySimplified | ClauseAnnotation.PropShallowSimplified, cl.properties) | ClauseAnnotation.PropNeedsUnification)
                  res = res + result
                }
              }
            } else {
              // Different polarity, this can only work out if at least one of the literals
              // is a flexhead, i.e. a literal `l` with `l = [s = $true]^alpha` where head(s) is a variable.
              // The other literal l` must then be non-equational.
              // This is not traversed again since bot literals are oriented.
              if (maxLit.flexHead && !otherLit.equational) {
                assert(maxLit.polarity != otherLit.polarity)
                import leo.modules.HOLSignature.Not
                val flexTerm = maxLit.left
                val otherTerm = otherLit.left
                val test = shouldFactor(flexTerm, Not(otherTerm))(state)
                Out.finest(s"Should factor ($test): ${flexTerm.pretty(sig)} = ${Not(otherTerm).pretty(sig)}")
                if (test) {
                  val adjustedClause = Clause(clause.lits.updated(otherLitIndex, Literal(Not(otherTerm), !otherLit.polarity)))
                  val factor = OrderedEqFac(adjustedClause, maxLitIndex, Literal.leftSide, otherLitIndex, Literal.leftSide)
                  val result = AnnotatedClause(factor, InferredFrom(OrderedEqFac, cl), deleteProp(ClauseAnnotation.PropFullySimplified | ClauseAnnotation.PropShallowSimplified, cl.properties) | ClauseAnnotation.PropNeedsUnification)
                  res = res + result
                }
              }
              // Not clear if we also want the other way around: Since maxlit would be removed by EqFac
            }
          }
        }
      }

      Out.trace(s"Factor result:\n\t${res.map(_.pretty(sig)).mkString("\n\t")}")
      res
    }

    /** We should paramod if either the terms are unifiable or if at least one unification rule step can be executed. */
    private final def shouldFactor(term: Term, otherTerm: Term)(state: LocalState): Boolean = {
      if (state.runStrategy.restrictUniAttempts) {
        val withHd = term.headSymbol
        val intoHd = otherTerm.headSymbol
        if (withHd == intoHd && withHd.isConstant) true
        else mayUnify(term, otherTerm)
      } else
        true
    }
  }

  protected[modules] object UnificationControl {
    import leo.datastructures.ClauseAnnotation._
    import leo.modules.output.ToTPTP

    type UniLits = Seq[(Term, Term)]
    type OtherLits = Seq[Literal]
    type UniResult = (Clause, (Unification#TermSubst, Unification#TypeSubst))

    final def detUniInferences(cl: AnnotatedClause)(implicit state: LocalState): Set[AnnotatedClause] = {
      Out.trace(s"[detUni] On ${cl.pretty(state.signature)}")
      leo.modules.myAssert(Clause.wellTyped(cl.cl),
        s"Not well typed: ${cl.pretty(state.signature)}"
      )
      val results = Simp.detUniInferences(cl.cl)(state.signature)
      val results0 = results.filter(c => c != cl.cl).map(c => AnnotatedClause(c, InferredFrom(Simp, cl), cl.properties)).toSet
      Out.trace(s"[detUni] Results: ${results0.map(_.pretty(state.signature)).mkString("\n")}")
      results0
    }

    final def getUniTaskFromLit(lit: Literal): (Term, Term) = {
      import leo.modules.HOLSignature.LitFalse
      if (!lit.polarity) (lit.left, lit.right) /*standard case*/
      else {
        assert(!lit.equational)
        (lit.left, LitFalse()) /* in case a False was substituted in paramod */
      }
    }

    // TODO: Flags, check for types in pattern unification
    final def unifyNewClauses(cls: Set[AnnotatedClause])(implicit state: LocalState): Set[AnnotatedClause] = {
      val sig = state.signature
      var resultSet: Set[AnnotatedClause] = Set()
      val clsIt = cls.iterator

      while(clsIt.hasNext) {
        val cl = clsIt.next()

        if (leo.datastructures.isPropSet(ClauseAnnotation.PropNeedsUnification, cl.properties)) {
          Out.trace(s"Clause ${cl.id} needs unification. Working on it ...")
          Out.trace(s"Clause ${cl.pretty(sig)} needs unification. Working on it ...")
          Out.trace(s"FV(${cl.id}) = ${cl.cl.implicitlyBound.toString()}")
          val vargen = leo.modules.calculus.freshVarGen(cl.cl)

          val results = if (cl.annotation.fromRule == null) {
            defaultUnify(vargen, cl)(state)
          } else {
            val fromRule = cl.annotation.fromRule
            if (fromRule == OrderedParamod) {
              paramodUnify(vargen, cl)(state)
            } else if (fromRule == OrderedEqFac) {
              factorUnify(vargen, cl)(state)
            } else {
              defaultUnify(vargen, cl)(state)
            }
          }
          Out.trace(s"Uni result:\n\t${results.map(_.pretty(sig)).mkString("\n\t")}")
          results.foreach(cl =>
            Out.trace(s"FV(${cl.id}) = ${cl.cl.implicitlyBound.toString()}")
          )
          resultSet = resultSet union results
        } else resultSet = resultSet + cl
      }
      resultSet
    }

    private final def paramodUnify(freshVarGen: FreshVarGen, cl0: AnnotatedClause)(state: LocalState): Set[AnnotatedClause] = {
      val sig = state.signature
      val cl = cl0.cl
      assert(cl.lits.nonEmpty)
      val uniLit = cl.lits.last

      val uniEq = getUniTaskFromLit(uniLit)
      val uniResult0 = doUnify0(cl0, freshVarGen, Vector(uniEq), cl.lits.init)(state)
      // 1 if not unifiable, check if uni constraints can be simplified
      // if it can be simplified, return simplified constraints
      // if it cannot be simplied, drop clause
      // 2 if unifiable, reunify again with all literals (simplified)
      if (uniResult0.isEmpty) {
        Out.finest(s"Unification failed, but looking for uni simp.")
        val detUniSimps = detUniInferences(cl0)(state)
        Out.finest(s"No unification, but Uni Simp result: ${detUniSimps.map(_.pretty(sig)).mkString("\n")}")
        detUniSimps
//        if (!uniLit.polarity) {
//
//          val (simpSubst, simpResult) = Simp.uniLitSimp(uniLit)(sig)
//          Out.finest(s"Unification simp: ${simpResult.map(_.pretty)}")
//          if (simpResult.size == 1 && simpResult.head == uniLit) Set()
//          else {
//            val substitutedRemainingLits = if (simpSubst == Subst.id) cl.lits.init
//            else cl.lits.init.map(_.substituteOrdered(Subst.id, simpSubst)(sig))
//            val resultClause = Clause(substitutedRemainingLits ++ simpResult)
//            val res = AnnotatedClause(resultClause, InferredFrom(Simp, cl0), leo.datastructures.deleteProp(ClauseAnnotation.PropNeedsUnification,cl0.properties | ClauseAnnotation.PropUnified))
//            Out.finest(s"No unification, but Uni Simp result: ${res.pretty(sig)}")
//            myAssert(Clause.wellTyped(res.cl), "uniSimp not well-typed")
//            Set(res)
//          }
//        } else Set()
//        Set()
      } else {
        var uniResult: Set[AnnotatedClause] = Set.empty
        val uniResultIt = uniResult0.iterator
        while (uniResultIt.hasNext) {
          val uniRes = uniResultIt.next()
          uniResult = uniResult union defaultUnify(freshVarGen, uniRes)(state)
        }
        uniResult
      }
    }

    private final def factorUnify(freshVarGen: FreshVarGen, cl0: AnnotatedClause)(state: LocalState): Set[AnnotatedClause] = {
      import leo.modules.HOLSignature.LitFalse
      val sig = state.signature
      val cl = cl0.cl
      assert(cl.lits.size >= 2)
      val uniLit1 = cl.lits.last
      val uniLit2 = cl.lits.init.last

      val uniEq1 = if (!uniLit1.polarity) (uniLit1.left, uniLit1.right) /*standard case*/
      else {
        assert(!uniLit1.equational)
        (uniLit1.left, LitFalse()) /* in case a False was substituted in factor */
      }
      val uniEq2 = if (!uniLit2.polarity) (uniLit2.left, uniLit2.right) /*standard case*/
      else {
        assert(!uniLit2.equational)
        (uniLit2.left, LitFalse()) /* in case a False was substituted in factor */
      }
      val uniResult0 = doUnify0(cl0, freshVarGen, Vector(uniEq1, uniEq2), cl.lits.init.init)(state)
      // 1 if not unifiable, check if uni constraints can be simplified
      // if it can be simplified, return simplified constraints
      // if it cannot be simplied, drop clause
      // 2 if unifiable, reunify again with all literals (simplified)
      if (uniResult0.isEmpty) {
//        var wasSimplified = false
//        val (simpSubst1, uniLit1Simp) = if (!uniLit1.polarity) {
//          val (simpSubst1, simpResult1) = Simp.uniLitSimp(uniLit1)(sig)
//          if (simpResult1.size == 1 && simpResult1.head == uniLit1) (Subst.id, Seq(uniLit1))
//          else { wasSimplified = true; (simpSubst1,simpResult1) }
//        } else (Subst.id, Seq(uniLit1))
//        val (simpSubst2, uniLit2Simp) = if (!uniLit2.polarity) {
//          val (simpSubst2, simpResult2) = Simp.uniLitSimp(uniLit2.substitute(Subst.id, simpSubst1))(sig)
//          if (simpResult2.size == 1 && simpResult2.head == uniLit2) (Subst.id, Seq(uniLit2))
//          else { wasSimplified = true; (simpSubst2, simpResult2) }
//        } else (Subst.id,Seq(uniLit2.substituteOrdered(Subst.id, simpSubst1)(sig)))
//        if (wasSimplified) {
//          val substitutedRemainingLits = cl.lits.init.init.map(_.substituteOrdered(Subst.id, simpSubst1.comp(simpSubst2))(sig))
//          val resultClause = Clause(substitutedRemainingLits ++ uniLit1Simp ++ uniLit2Simp)
//          val res = AnnotatedClause(resultClause, InferredFrom(Simp, cl0), leo.datastructures.deleteProp(ClauseAnnotation.PropNeedsUnification,cl0.properties | ClauseAnnotation.PropUnified))
//          Out.finest(s"Uni Simp result: ${res.pretty(sig)}")
//          Set(res)
//        } else Set()
        Out.finest(s"Unification failed, but looking for uni simp.")
        val detUniSimps = detUniInferences(cl0)(state)
        Out.finest(s"No unification, but Uni Simp result: ${detUniSimps.map(_.pretty(sig)).mkString("\n")}")
        detUniSimps
      } else {
        var uniResult: Set[AnnotatedClause] = Set.empty
        val uniResultIt = uniResult0.iterator
        while (uniResultIt.hasNext) {
          val uniRes = uniResultIt.next()
          uniResult = uniResult union defaultUnify(freshVarGen, uniRes)(state)
        }
        uniResult
      }
    }


    private final def defaultUnify0(freshVarGen: FreshVarGen, cl: AnnotatedClause)(state: LocalState): Set[AnnotatedClause] = {
//      val sig: Signature = state.signature
      val litIt = cl.cl.lits.iterator
      var uniLits: UniLits = Vector()
      var otherLits:OtherLits = Vector()
      while(litIt.hasNext) {
        val lit = litIt.next()
        if (lit.equational && !lit.polarity) {
          uniLits = (lit.left,lit.right) +: uniLits
        } else {
          otherLits = lit +: otherLits
        }
      }
      if (uniLits.nonEmpty) {
        doUnify0(cl, freshVarGen, uniLits, otherLits)(state)
      } else Set.empty
    }
    private final def defaultUnify(freshVarGen: FreshVarGen, cl: AnnotatedClause)(state: LocalState): Set[AnnotatedClause] = {
      val unifyResult = defaultUnify0(freshVarGen, cl)(state)
      if (unifyResult.isEmpty) Set(cl)
      else unifyResult
    }
    final def generalUnify(cl: AnnotatedClause)(state: LocalState): Set[AnnotatedClause] = {
      val vargen = freshVarGen(cl.cl)
      val uniResult = defaultUnify0(vargen, cl)(state)
      if (uniResult.isEmpty) Set.empty
      else uniResult
    }


    protected[control] final def doUnify0(cl: AnnotatedClause, freshVarGen: FreshVarGen,
                               uniLits: UniLits, otherLits: OtherLits)(state: LocalState):  Set[AnnotatedClause] = {
      val sig = state.signature
      if (isAllPattern(uniLits)) {
        val result = doUnifyAllPattern(cl, freshVarGen, uniLits, otherLits)(sig)
        if (result == null) Set.empty
        else {
          leo.Out.finest(s"doUnify0 result: ${result.pretty(sig)}")
          Set(result)
        }
      } else {
        val uniResultIterator = PreUni(freshVarGen, uniLits, otherLits, state.runStrategy.uniDepth)(sig)
        val uniResult = uniResultIterator.take(state.runStrategy.unifierCount).toSet
        val result = uniResult.map(annotate(cl, _, PreUni)(sig))
        leo.Out.finest(s"doUnify0 result:\n${result.map(_.pretty(sig)).mkString("\n")}")
        result
      }
    }

    protected[control] final def doUnifyAllPattern(cl: AnnotatedClause, freshVarGen: FreshVarGen,
                                          uniLits: UniLits, otherLits: OtherLits)(sig: Signature):  AnnotatedClause = {
      val result = PatternUni.apply(freshVarGen, uniLits, otherLits)(sig)
      if (result.isEmpty) null
      else annotate(cl, result.get, PatternUni)(sig)
    }

    private final def isAllPattern(uniLits: UniLits): Boolean = {
      val uniLitIt = uniLits.iterator
      while (uniLitIt.hasNext) {
        val uniLit = uniLitIt.next()
        if (!PatternUnification.isPattern(uniLit._1)) return false
        if (!PatternUnification.isPattern(uniLit._2)) return false
      }
      true
    }

    private final def annotate(origin: AnnotatedClause,
                               uniResult: UniResult,
                               rule: CalculusRule)(sig: Signature): AnnotatedClause = {
      val (clause, subst) = uniResult
      AnnotatedClause(clause, InferredFrom(rule, Seq((origin, ToTPTP(subst._1, origin.cl.implicitlyBound)(sig)))), leo.datastructures.deleteProp(ClauseAnnotation.PropNeedsUnification | ClauseAnnotation.PropFullySimplified | ClauseAnnotation.PropShallowSimplified,origin.properties | ClauseAnnotation.PropUnified))
    }


  }

  protected[modules] object BoolExtControl {
    import leo.datastructures.ClauseAnnotation._

    final def apply(cw: AnnotatedClause)(implicit state: LocalState): Set[AnnotatedClause] = {
      val sig = state.signature
      if (state.runStrategy.boolExt) {
        if (!leo.datastructures.isPropSet(PropBoolExt, cw.properties)) {
          val (cA_boolExt, bE, bE_other) = BoolExt.canApply(cw.cl)
          if (cA_boolExt) {
            Out.debug(s"Bool Ext on: ${cw.pretty(sig)}")
            val result = BoolExt.apply(cw.cl, bE, bE_other).map(AnnotatedClause(_, InferredFrom(BoolExt, cw), addProp(ClauseAnnotation.PropBoolExt, deleteProp(ClauseAnnotation.PropFullySimplified | ClauseAnnotation.PropShallowSimplified, cw.properties))))
            Out.trace(s"Bool Ext result:\n\t${result.map(_.pretty(sig)).mkString("\n\t")}")
            result
          } else Set()
        } else Set()
      } else Set()
    }
  }

  protected[modules] object FuncExtControl {
    final def apply(cl: AnnotatedClause)(implicit sig: Signature): AnnotatedClause = {
      val (cA_funcExt, fE, fE_other) = FuncExt.canApply(cl.cl)
      if (cA_funcExt) {
        Out.finest(s"Func Ext on: ${cl.pretty(sig)}")
        Out.finest(s"TyFV(${cl.id}): ${cl.cl.typeVars.toString()}")
        val result = AnnotatedClause(Clause(FuncExt(leo.modules.calculus.freshVarGen(cl.cl),fE) ++ fE_other), InferredFrom(FuncExt, cl), deleteProp(ClauseAnnotation.PropBoolExt | ClauseAnnotation.PropFullySimplified | ClauseAnnotation.PropShallowSimplified,cl.properties))
        myAssert(Clause.wellTyped(result.cl), "func ext not well-typed")
        Out.finest(s"Func Ext result: ${result.pretty(sig)}")
        result
      } else
        cl
    }

    /**
      * Returns a set of clauses where each clause is step-wise treated with (FuncExt):
      *   - Each positive literal is applied with fresh variables (step-wise, excluding the original input)
      *   - Each negative literal is exhaustively applied with fresh Skolem terms
      * @param cl The clause `cl` to be processed
      */
    final def applyNew(cl: AnnotatedClause)(implicit state: LocalState): Set[AnnotatedClause] = {
      if (isPropSet(ClauseAnnotation.PropFuncExt, cl.properties)) Set.empty
      else {
        implicit val sig: Signature = state.signature
        val (cA_funcExt, funcExtLits, otherLits) = FuncExt.canApply(cl.cl)
        if (cA_funcExt) {
          var result: Set[AnnotatedClause] = Set.empty
          Out.trace(s"[FuncExtControl] On ${cl.pretty(sig)}")
          Out.finest(s"[FuncExtControl] FV(${cl.id}): ${cl.cl.implicitlyBound.toString}\ttyFV(${cl.id}): ${cl.cl.typeVars.toString}")
          val vargen = freshVarGen(cl.cl)
          val (posFuncExtLits, negFuncExtLits) = funcExtLits.partition(_.polarity)
          val appliedNegFuncExtLits = negFuncExtLits.map(lit => FuncExt.applyExhaust(lit, vargen)(sig))
          val steps = exhaustiveSteps(posFuncExtLits,vargen)(sig).iterator
          val newProp = addProp(ClauseAnnotation.PropFuncExt, deleteProp(ClauseAnnotation.PropBoolExt | ClauseAnnotation.PropFullySimplified | ClauseAnnotation.PropShallowSimplified, cl.properties))
          while (steps.hasNext) {
            val posFuncExtStep = steps.next()
            val newClause = Clause(posFuncExtStep ++ appliedNegFuncExtLits ++ otherLits)
            result = result + AnnotatedClause(newClause, InferredFrom(FuncExt, cl), newProp)
          }
          Out.trace(s"[FuncExtControl] Result(s):\n\t${result.map(_.pretty(sig)).mkString("\n\t")}")
          myAssert(result.forall(r => Clause.wellTyped(r.cl)), "FuncExt results not well-typed")
          result
        } else
          Set.empty
      }
    }
    private final def exhaustiveSteps(posLits: Seq[Literal], vargen: FreshVarGen)(sig: Signature): Seq[Seq[Literal]] = {
      if (posLits.isEmpty) Seq(Seq.empty)
      else exhaustiveSteps0(posLits, vargen, Seq.empty, Seq.empty)(sig)
    }
    @tailrec private final def exhaustiveSteps0(posLits: Seq[Literal], vargen: FreshVarGen, done: Seq[Literal], acc: Seq[Seq[Literal]])(sig: Signature): Seq[Seq[Literal]] = {
      if (posLits.isEmpty) acc
      else {
        val appliedOneStepPosFuncExtLits = posLits.map(lit => FuncExt.applyNew(lit, vargen)(sig))
        val (_,todoLits,doneLits) = FuncExt.canApply(appliedOneStepPosFuncExtLits)
        exhaustiveSteps0(todoLits, vargen, done ++ doneLits, acc :+ (appliedOneStepPosFuncExtLits ++ done))(sig)
      }
    }
  }

  protected[modules] object PrimSubstControl {
    import leo.datastructures.ClauseAnnotation.InferredFrom
    import leo.modules.HOLSignature.{!===, ===, LitFalse, LitTrue, Not, |||}
    import leo.modules.output.ToTPTP

    val standardbindings: Set[Term] = Set(Not, LitFalse(), LitTrue(), |||)
    final def eqBindings(tys: Seq[Type]): Set[Term] = {
      leo.Out.trace(s"eqBindings on type: ${tys.map(_.pretty)}")
      if (tys.size == 2) {
        leo.Out.trace(s"eqBindings two arguments")
        val (ty1, ty2) = (tys.head, tys.tail.head)
        if (ty1 == ty2) {
          leo.Out.trace(s"same type")
          Set(  // lambda abstraction intentionally removed: they are added by partialBinding call in primSubst(.)
            /*Term.λ(ty1, ty1)*/Term.mkTermApp(Term.mkTypeApp(===, ty1), Seq(Term.mkBound(ty1, 2),Term.mkBound(ty1, 1))),
            /*Term.λ(ty1, ty1)*/Term.mkTermApp(Term.mkTypeApp(!===, ty1), Seq(Term.mkBound(ty1, 2),Term.mkBound(ty1, 1)))
          )
        } else Set()
      } else Set()
    }
    final def specialEqBindings(terms: Set[Term], typs: Seq[Type]): Set[Term] = {
      if (typs.size == 1) {
        val typ = typs.head
        val compatibleTerms = terms.filter(_.ty == typ)
        // lambda abstraction intentionally removed: they are added by partialBinding call in primSubst(.)
        compatibleTerms.map(t => Term.mkTermApp(Term.mkTypeApp(===, typ), Seq(t.lift(1), Term.mkBound(typ, 1))))
      } else Set()
    }

    final def primSubst(cw: AnnotatedClause)(implicit state: LocalState): Set[AnnotatedClause] = {
      implicit val sig: Signature = state.signature
      val level = state.runStrategy.primSubst
      if (level > 0) {
        val (cA_ps, ps_vars) = PrimSubst.canApply(cw.cl)
        if (cA_ps) {
          // Every variable in ps_vars has type a_1 -> ... -> a_n -> o (n >= 0)
          Out.debug(s"[Prim subst] On ${cw.id}")
          var primsubstResult = PrimSubst(cw.cl, ps_vars, standardbindings)
          if (level > 1) {
            primsubstResult = primsubstResult union ps_vars.flatMap{h =>
              val (ty,idx) = Term.Bound.unapply(h).get
              val eligibleConstants = sig.uninterpretedSymbolsOfType(ty).map(Term.mkAtom)
              eligibleConstants.map{c =>
                val subst = Subst.singleton(idx, c)
                (cw.cl.substituteOrdered(subst),subst)}
            }
            if (level > 2) {
              primsubstResult = primsubstResult union ps_vars.flatMap(h => PrimSubst(cw.cl, Set(h), sig.uninterpretedSymbols.filter(id => sig(id)._ty.funParamTypesWithResultType.last == HOLSignature.o).map(Term.mkAtom)))
//              primsubstResult = primsubstResult union ps_vars.flatMap(h => PrimSubst(cw.cl, Set(h), cw.cl.implicitlyBound.filter(b => b._2.funParamTypesWithResultType.last == HOLSignature.o).map(b => Term.mkBound(b._2,b._1+h.ty.funParamTypes.size)).toSet))
//              primsubstResult = primsubstResult union ps_vars.flatMap(h => PrimSubst(cw.cl, Set(h), specialEqBindings(sig.uninterpretedSymbols.map(Term.mkAtom), h.ty.funParamTypes)))
              if (level > 3) {
                primsubstResult = primsubstResult union ps_vars.flatMap(h => PrimSubst(cw.cl, Set(h), eqBindings(h.ty.funParamTypes)))
                if (level > 4) {
                  primsubstResult = primsubstResult union ps_vars.flatMap(h => PrimSubst(cw.cl, Set(h), specialEqBindings(cw.cl.implicitlyBound.map(a => Term.mkBound(a._2, a._1)).toSet, h.ty.funParamTypes)))
                }
              }
            }
          }
          val newCl = primsubstResult.map{case (cl,subst) => AnnotatedClause(cl, InferredFrom(PrimSubst, Seq((cw,ToTPTP(subst, cw.cl.implicitlyBound)))), deleteProp(ClauseAnnotation.PropFullySimplified | ClauseAnnotation.PropShallowSimplified,cw.properties))}
          Out.trace(s"Prim subst result:\n\t${newCl.map(_.pretty(sig)).mkString("\n\t")}")
          return newCl
        }
        Set()
      } else Set()
    }
  }

  protected[modules] object SpecialInstantiationControl {
    import leo.Configuration.{PRE_PRIMSUBST_MAX_DEPTH => MAXDEPTH}
    import leo.modules.calculus.Enumeration._

    final def specialInstances(cl: AnnotatedClause)(implicit state: LocalState): Set[AnnotatedClause] = {
      implicit val sig: Signature = state.signature
      val LEVEL = state.runStrategy.specialInstances
      if (LEVEL != NO_REPLACE) {
        leo.Out.trace("[Special Instances] Searching ...")
        val clause = cl.cl
        assert(Clause.unit(clause))
        val lit = clause.lits.head
        assert(!lit.equational)
        val term = lit.left
        val instancesResult = instantiateTerm(term, lit.polarity, 0)(state)
        val result = instancesResult.map (r =>
          if (r == term)
            cl
          else {
            val result = AnnotatedClause(Clause(Literal(r, lit.polarity)), InferredFrom(Enumeration, cl), deleteProp(ClauseAnnotation.PropFullySimplified | ClauseAnnotation.PropShallowSimplified,cl.properties))
            val simpResult = SimplificationControl.shallowSimp(result)(sig)
            simpResult
          }
        )
        leo.Out.trace(s"[Special Instances] Instances used:\n\t${result.map(_.pretty(sig)).mkString("\n\t")}")
        result
      } else Set(cl)
    }

    final def instantiateTerm(t: Term, polarity: Boolean, depth: Int)(state: LocalState): Set[Term] = {
      import leo.datastructures.Term._
      import leo.modules.HOLSignature.{&, Exists, Forall, Impl, Not, |||}

      if (depth >= MAXDEPTH)
        Set(t)
      else {
        t match {
          case Not(body) =>
            val erg = instantiateTerm(body, !polarity, depth+1)(state)
            erg.map(e => Not(e))
          case &(l,r) =>
            val ergL = instantiateTerm(l, polarity, depth+1)(state)
            val ergR = instantiateTerm(r, polarity, depth+1)(state)
            var result: Set[Term] = Set()
            val ergLIt = ergL.iterator
            while (ergLIt.hasNext) {
              val eL = ergLIt.next()
              val ergRIt = ergR.iterator
              while (ergRIt.hasNext) {
                val eR = ergRIt.next()
                val and = &(eL, eR)
                result = result + and
              }
            }
            result
          case |||(l,r) =>
            val ergL = instantiateTerm(l, polarity, depth+1)(state)
            val ergR = instantiateTerm(r, polarity, depth+1)(state)
            var result: Set[Term] = Set()
            val ergLIt = ergL.iterator
            while (ergLIt.hasNext) {
              val eL = ergLIt.next()
              val ergRIt = ergR.iterator
              while (ergRIt.hasNext) {
                val eR = ergRIt.next()
                val or = |||(eL, eR)
                result = result + or
              }
            }
            result
          case Impl(l,r) =>
            val ergL = instantiateTerm(l, !polarity, depth+1)(state)
            val ergR = instantiateTerm(r, polarity, depth+1)(state)
            var result: Set[Term] = Set()
            val ergLIt = ergL.iterator
            while (ergLIt.hasNext) {
              val eL = ergLIt.next()
              val ergRIt = ergR.iterator
              while (ergRIt.hasNext) {
                val eR = ergRIt.next()
                val impl = Impl(eL, eR)
                result = result + impl
              }
            }
            result
          case Forall(all@(ty :::> _)) if polarity && shouldReplace(ty, state.runStrategy.specialInstances) =>
            val r = instantiateAbstractions(all, ty)(state)
            val r2 = r.flatMap(rr => instantiateTerm(rr, polarity, depth+1)(state))
            if (Enumeration.exhaustive(ty))
              r2
            else
              r2 + t
          case Exists(all@(ty :::> _)) if !polarity && shouldReplace(ty, state.runStrategy.specialInstances) =>
            val r = instantiateAbstractions(all, ty)(state)
            val r2 = r.flatMap(rr => instantiateTerm(rr, polarity, depth+1)(state))
            if (Enumeration.exhaustive(ty))
              r2
            else
              r2 + t
          case _ => Set(t)
        }
      }
    }

    private final def instantiateAbstractions(term: Term, ty: Type)(state: LocalState): Set[Term] = {
      implicit val sig: Signature = state.signature
      val LEVEL = state.runStrategy.specialInstances
      assert(term.ty.isFunType)
      leo.Out.finest(s"[Special Instances]: Apply for ${ty.pretty(sig)}?")
      leo.Out.finest(s"[Special Instances]: REPLACE_O: ${isPropSet(REPLACE_O,LEVEL)}")
      leo.Out.finest(s"[Special Instances]: REPLACE_OO: ${isPropSet(REPLACE_OO,LEVEL)}")
      leo.Out.finest(s"[Special Instances]: REPLACE_OOO: ${isPropSet(REPLACE_OOO,LEVEL)}")
      leo.Out.finest(s"[Special Instances]: REPLACE_AO: ${isPropSet(REPLACE_AO,LEVEL)}")
      leo.Out.finest(s"[Special Instances]: REPLACE_AAO: ${isPropSet(REPLACE_AAO,LEVEL)}")
      if (shouldReplace(ty, LEVEL)) {
        leo.Out.finest(s"[Special Instances]: Should apply.")
        val instances = Enumeration.specialInstances(ty, LEVEL)(sig)
        if (instances.nonEmpty) {
          leo.Out.trace(s"[Special Instances]: Used (${instances.size}): ${instances.map(_.pretty(sig))}")
          instances.map(i => Term.mkTermApp(term, i).betaNormalize)
        } else Set()
      } else Set()
    }

    private final def shouldReplace(ty: Type, LEVEL: Int): Boolean = {
      import leo.modules.HOLSignature.o
      import leo.modules.calculus.Enumeration._

      val funTyArgs = ty.funParamTypesWithResultType
      if (funTyArgs.last == o) {
        if (funTyArgs.size == 1) isPropSet(REPLACE_O, LEVEL) // Booleans
        else {
          // funTyArgs.size > 1
          if (funTyArgs.size == 2 && funTyArgs.head == o) isPropSet(REPLACE_OO, LEVEL)
          else if (funTyArgs.size == 3 && funTyArgs.head == o && funTyArgs.tail.head == o) isPropSet(REPLACE_OOO, LEVEL)
          else {
            if (isPropSet(REPLACE_AO, LEVEL)) true
            else {
              if (funTyArgs.size == 3) {
                val ty1 = funTyArgs.head; val ty2 = funTyArgs.tail.head
                (ty1 == ty2) && isPropSet(REPLACE_AAO,LEVEL)
              } else false
            }
          }
        }
      } else if (isPropSet(REPLACE_SPECIAL, LEVEL)) {
        if (funTyArgs.size == 2) {
          val in = funTyArgs(0)
          val out = funTyArgs(1)
          if (in.isFunType) {
            val inTyArgs = in.funParamTypesWithResultType
            if (inTyArgs.size ==2) in.codomainType == o && in._funDomainType == out
            else if (inTyArgs.size == 3) {
              val in0 = inTyArgs(0)
              val in1 = inTyArgs(1)
              val outout = inTyArgs(2)
              outout == o && ((in0 == out) || (in1 == out))
            } else false
          } else false
        } else if (funTyArgs.size == 4) {
          funTyArgs(0) == o && funTyArgs(1) == funTyArgs(2) && funTyArgs(2) == funTyArgs(3)
        } else false
      } else false
    }
  }

  protected[modules] object DomainConstraintInstanceControl {
    import leo.modules.calculus.{DomainConstraintInstances => Constraint}

    private final def constraintLiteral(l : Literal)(implicit s : GeneralState[AnnotatedClause]) : Option[Term] = {
      val left = l.left
      val right = l.right
      if(leo.datastructures.isVariableModuloEta(left) && right.freeVars.isEmpty) Some(right)
      else if(leo.datastructures.isVariableModuloEta(right) && left.freeVars.isEmpty) Some(left)
      else None
    }

    final def detectDomainConstraint(cl: AnnotatedClause)(implicit state: GeneralState[AnnotatedClause]): Boolean = {
      implicit val sig: Signature = state.signature
      val findResult = findDomainConstraint(cl)
        if (findResult.isEmpty) false
        else {
          val (domainType, domainObjects) = findResult.get
          Out.info(s"[Domain constraints] Detected constraint on ${domainType.pretty(sig)}")
          if (state.domainConstr.contains(domainType)) {
            Out.debug(s"[Domain constraints] Duplicated constraint on ${domainType.pretty(sig)}")
            if (state.domainConstr(domainType).size > domainObjects.size) {
              state.addDomainConstr(domainType, domainObjects)
            }
          } else {
            state.addDomainConstr(domainType, domainObjects)
          }
          Out.info(s"[Domain constraints] dom(${domainType.pretty(sig)}) ⊆ {${state.domainConstr(domainType).map(_.pretty(sig)).mkString(",")}}")
          true
        }
    }

    final def findDomainConstraint(cl: AnnotatedClause)(implicit s: GeneralState[AnnotatedClause]): Option[(Type, Set[Term])] = {
      if(cl.cl.implicitlyBound.size != 1) return None
      val lits = cl.cl.lits.iterator
      val ty = cl.cl.implicitlyBound.head._2
      var constrs: Set[Term] = Set.empty
      while(lits.hasNext){
        constraintLiteral(lits.next()) match {
          case None => return None
          case Some(t) => constrs += t
        }
      }
      Some((ty,constrs))
    }

    final def instanciateDomain(c : AnnotatedClause)
                               (implicit s : GeneralState[AnnotatedClause]) : Set[AnnotatedClause] = {
      if(s.runStrategy.domConstr == 0) {
        return Set(c)
      }
      val instatiatedClauses = Constraint.apply(c.cl, s.domainConstr, s.runStrategy.domConstr)(s.signature)
      val result = instatiatedClauses.map{ic =>
        if(ic != c.cl) {
          val ac = AnnotatedClause(ic, InferredFrom(Constraint, c), c.properties)
          val simpResult = SimplificationControl.shallowSimp(ac)(s.signature)
          simpResult
        } else {
          c
        }
      }
      // TODO Flag for removing
      result + c
    }

    final def  instanciateDomain(cls : Set[AnnotatedClause])
                                (implicit s : GeneralState[AnnotatedClause]) : Set[AnnotatedClause] = {
      cls.flatMap(instanciateDomain)
    }
  }

  protected[modules] object ChoiceControl {
    import leo.datastructures.ClauseAnnotation.FromSystem
    import leo.modules.calculus.{Choice => ChoiceRule}
    /* This is for the proof output: Generate a clause with the axiom of choice
    * for some type as parent to the instantiateChoice rule. */
    private var acMap: Map[Type, AnnotatedClause] = Map()
    final def axiomOfChoice(ty: Type): AnnotatedClause = acMap.getOrElse(ty, newACInstance(ty))

    final def newACInstance(ty: Type): AnnotatedClause = {
      import leo.datastructures.Term.{mkBound, mkTermApp, λ}
      import leo.modules.HOLSignature._
      val lit = Literal.mkLit(Exists(λ((ty ->: o) ->: ty)(
        Forall(λ(ty ->: o)(
          Impl(
            Exists(λ(ty)(
                mkTermApp(mkBound(ty ->: o, 2), mkBound(ty, 1))
            )),
            mkTermApp(
              mkBound(ty ->: o, 1),
              mkTermApp(
                mkBound((ty ->: o) ->: ty, 2),
                mkBound(ty ->: o, 1)
              )
            )
          )
        ))
      )), true)
      val res = AnnotatedClause(Clause(lit), Role_Axiom, FromSystem("axiom_of_choice"), ClauseAnnotation.PropNoProp)
      acMap = acMap + ((ty, res))
      res
    }
    /** Proof output end **/

    final def detectChoiceClause(cw: AnnotatedClause)(state: GeneralState[AnnotatedClause]): Boolean = {
      if (!state.runStrategy.choice) false
      else {
        leo.Out.trace(s"[Choice] Search for instance in ${cw.id}")
        val maybeChoiceFun = ChoiceRule.detectChoice(cw.cl)
        if (maybeChoiceFun.isDefined) {
          val choiceFun = maybeChoiceFun.get
          state.addChoiceFunction(choiceFun)
          leo.Out.debug(s"[Choice] Detected ${choiceFun.pretty(state.signature)}")
          true
        } else false
      }
    }




    private var choicePreds: Set[Term] = Set.empty

    final def instantiateChoice(cw: AnnotatedClause)(state: GeneralState[AnnotatedClause]): Set[AnnotatedClause] = {
      if (!state.runStrategy.choice) Set()
      else {
        val cl = cw.cl
        val choiceFuns = state.choiceFunctions
        val sig = state.signature
        Out.trace(s"[Choice] Searching for possible choice terms...")
        val candidates = ChoiceRule.canApply(cl, choiceFuns)(sig)
        if (candidates.nonEmpty) {
          Out.finest(s"[Choice] Found possible choice term.")
          var results: Set[AnnotatedClause] = Set()
          val candidateIt = candidates.iterator
          while(candidateIt.hasNext) {
            val candPredicate = candidateIt.next()
            if (!choicePreds.contains(candPredicate)) {
              // type is (alpha -> o), alpha is choice type
              val choiceType: Type = candPredicate.ty._funDomainType

              if (choiceFuns.contains(choiceType)) {
                // Instantiate with all registered choice functions
                val choiceFunsForChoiceType = choiceFuns(choiceType)
                val choiceFunIt = choiceFunsForChoiceType.iterator
                while (choiceFunIt.hasNext) {
                  val choiceFun = choiceFunIt.next()
                  val result0 = ChoiceRule(candPredicate, choiceFun)
                  val result = AnnotatedClause(result0, InferredFrom(ChoiceRule, axiomOfChoice(choiceType)))
                  results = results + result
                }
              } else {
                // No choice function registered, introduce one now
                val choiceFun = registerNewChoiceFunction(choiceType)
                val result0 = ChoiceRule(candPredicate, choiceFun)
                val result = AnnotatedClause(result0, InferredFrom(ChoiceRule, axiomOfChoice(choiceType)))
                results = results + result
              }
              choicePreds += candPredicate
            }
          }
          Out.finest(s"[Choice] Instantiate choice for terms: ${candidates.map(_.pretty(sig)).mkString(",")}")

//          Out.trace(s"[Choice] Collected (${choicePreds.size}):\n\t${choicePreds.map(_.pretty(sig)).mkString("\t\n")}")
          Out.trace(s"[Choice] Results: ${results.map(_.pretty(sig)).mkString(",")}")
          results
        } else Set()
      }
    }


    final def registerNewChoiceFunction(ty: Type): Term = {
      import leo.modules.HOLSignature.Choice
      Term.mkTypeApp(Choice, ty)
    }

    final def guessFuncSpec(cls: Set[AnnotatedClause])(state: LocalState): Set[AnnotatedClause] = {
      if (!state.runStrategy.funcspec) Set.empty
      else cls.flatMap(guessFuncSpec(_)(state))
    }

    final def guessFuncSpec(cw: AnnotatedClause)(state: LocalState): Set[AnnotatedClause] = {
      import leo.datastructures.Term.TermApp
      implicit val sig: Signature = state.signature
      leo.Out.finest(s"call guesFuncSpec on ${cw.id}")
      val cl = cw.cl
      val uniLits = cl.negLits.filter(_.uni)
      leo.Out.finest(s"call guesFuncSpec on ${uniLits.map(_.pretty(sig)).mkString("\n")}")
      var collectedSpecs: Map[Term, Seq[(Seq[Term], Term)]] = Map.empty.withDefaultValue(Seq.empty)
      val uniLitsIt = uniLits.iterator
      while (uniLitsIt.hasNext) {
        val uniLit = uniLitsIt.next()
        leo.Out.finest(s"check: ${uniLit.pretty(sig)}")
        val (l,r) = Literal.getSidesOrdered(uniLit, Literal.leftSide)
        val (flexSide, otherSide) = if (l.flexHead && l.isApp) (l,r) else (r,l)
        leo.Out.finest(s"flexSide: ${flexSide.pretty(sig)}")
        leo.Out.finest(s"otherSide: ${otherSide.pretty(sig)}")
        if (flexSide.flexHead && flexSide.isApp) {
          val maybeArgs = TermApp.unapply(flexSide)
          if (maybeArgs.isDefined) {
            val (hd, args) = maybeArgs.get
            assert(hd.isVariable)
            val alreadyCollected = collectedSpecs(hd)
            val alreadyCollected0 = alreadyCollected :+ (args, otherSide)
            collectedSpecs = collectedSpecs + (hd -> alreadyCollected0)
          }
        }
      }
      Out.finest(s"Collected specs:\n" +
        collectedSpecs.map {case (hd, spec) => hd.pretty + ":\n" + spec.map(s => s._1.map(_.pretty(sig)).mkString(",") + " = " + s._2.pretty(sig)).mkString("\t\n")}.mkString("\n\n"))
      var result: Set[AnnotatedClause] = Set.empty
      collectedSpecs.foreach {case (hd, specs) =>
        val a = SolveFuncSpec.apply(hd.ty, specs)(sig)
        val hdIdx = Term.Bound.unapply(hd).get._2
          result = result + AnnotatedClause(cl.substituteOrdered(Subst.singleton(hdIdx, a))(sig), FromSystem("choice instance"), cw.properties)
      }
      Out.trace(s"FunSpec result:\n\t${result.map(_.pretty(sig)).mkString("\n\t")}")

      result
    }
  }

  protected[modules] object SimplificationControl {
    import leo.datastructures.ClauseAnnotation.InferredFrom
    import scala.collection.mutable

    final def switchPolarity(cl: AnnotatedClause): AnnotatedClause = {
      val litsIt = cl.cl.lits.iterator
      var newLits: Seq[Literal] = Seq()
      var wasApplied = false
      while(litsIt.hasNext) {
        val lit = litsIt.next()
        if (PolaritySwitch.canApply(lit)) {
          wasApplied = true
          newLits = newLits :+ PolaritySwitch(lit)
        } else {
          newLits = newLits :+ lit
        }
      }
      if (wasApplied) {
        val result = AnnotatedClause(Clause(newLits), InferredFrom(PolaritySwitch, cl), cl.properties)
        Out.trace(s"Switch polarity: ${result.pretty}")
        result
      } else
        cl

    }

    /** Pre: Is only called on initial clauses, i.e. clauses are not equaltional and unit. */
    final def miniscope(cl: AnnotatedClause)(implicit sig: Signature): AnnotatedClause = {
      import leo.modules.calculus.Miniscope
      if (Clause.empty(cl.cl)) return cl

      assert(Clause.unit(cl.cl))
      assert(!cl.cl.lits.head.equational)

      val lit = cl.cl.lits.head
      val term = lit.left
      val resultterm = Miniscope.apply(term, lit.polarity)
      val result = if (term != resultterm)
          AnnotatedClause(Clause(Literal(resultterm, lit.polarity)), InferredFrom(Miniscope, cl), cl.properties)
        else
          cl
      Out.trace(s"Miniscope Result: ${result.pretty(sig)}")
      result
    }


    final def expandDefinitions(cl: AnnotatedClause)(implicit sig: Signature): AnnotatedClause = {
      if (cl.annotation.fromRule != null && cl.annotation.fromRule == DefExpSimp) cl
      else {
        assert(Clause.unit(cl.cl))
        val lit = cl.cl.lits.head
        assert(!lit.equational)
        val newleft = DefExpSimp(lit.left)(sig)
        val result = AnnotatedClause(Clause(Literal(newleft, lit.polarity)), InferredFrom(DefExpSimp, cl), cl.properties)
        Out.trace(s"Def expansion: ${result.pretty(sig)}")
        result
      }
    }

    final def liftEq(cl: AnnotatedClause)(implicit sig: Signature): AnnotatedClause = {
      val (cA_lift, posLift, negLift, lift_other) = LiftEq.canApply(cl.cl)
      if (cA_lift) {
        val result = AnnotatedClause(Clause(LiftEq(posLift, negLift, lift_other)(sig)), InferredFrom(LiftEq, cl), deleteProp(ClauseAnnotation.PropBoolExt,cl.properties))
        Out.trace(s"to_eq: ${result.pretty(sig)}")
        result
      } else
        cl
    }

    final def extPreprocessUnify(cls: Set[AnnotatedClause])(implicit state: State[AnnotatedClause]): Set[AnnotatedClause] = {
      import UnificationControl.doUnify0
      implicit val sig: Signature = state.signature
      var result: Set[AnnotatedClause] = Set.empty
      val clIt = cls.iterator

      while(clIt.hasNext) {
        val cl = clIt.next

        leo.Out.finest(s"[ExtPreprocessUnify] On ${cl.id}")
        leo.Out.finest(s"${cl.pretty(sig)}")
        var uniLits: Seq[Literal] = Vector.empty
        var nonUniLits: Seq[Literal] = Vector.empty
        var boolExtLits: Seq[Literal] = Vector.empty
        var nonBoolExtLits: Seq[Literal] = Vector.empty

        val litIt = cl.cl.lits.iterator

        while(litIt.hasNext) {
          val lit = litIt.next()
          if (!lit.polarity && lit.equational) uniLits = lit +: uniLits
          else nonUniLits = lit +: nonUniLits
          if (BoolExt.canApply(lit)) boolExtLits = lit +: boolExtLits
          else nonBoolExtLits = lit +: nonBoolExtLits
        }

        // (A) if unification literal is present, try to unify the set of unification literals as a whole
        // and add it to the solutions
        // (B) if also boolean extensionality literals present, add (BE/cnf) treated clause to result set, else
        // insert the original clause.
        if (uniLits.nonEmpty) result = result union doUnify0(cl, freshVarGen(cl.cl), uniLits.map(l => (l.left, l.right)), nonUniLits)(state)

        if (boolExtLits.isEmpty) {
          val (tySubst, res) = Simp.uniLitSimp(uniLits)(sig)
          if (res == uniLits) result = result + cl
          else {
            val newCl = AnnotatedClause(Clause(res ++ nonUniLits.map(_.substituteOrdered(Subst.id, tySubst))), InferredFrom(Simp, cl), cl.properties)
            val simpNewCl = Control.simp(newCl)
            result = result + cl + simpNewCl
          }
        } else {
          leo.Out.finest(s"Detecting Boolean extensionality literals, inserted expanded clauses...")
          val boolExtResult = BoolExt.apply(cl.cl, boolExtLits, nonBoolExtLits).map(AnnotatedClause(_, InferredFrom(BoolExt, cl),cl.properties | ClauseAnnotation.PropBoolExt))
          val cnf = CNFControl.cnfSet(boolExtResult)
          val lifted = cnf.map(Control.liftEq)
          val liftedIt = lifted.iterator
          while (liftedIt.hasNext) {
            val liftedCl = Control.simp(liftedIt.next())
            result = result + liftedCl
            val (liftedClUniLits, liftedClOtherLits) = liftedCl.cl.lits.partition(_.uni)
            val liftedUnified = doUnify0(cl, freshVarGen(liftedCl.cl), liftedClUniLits.map(l => (l.left, l.right)), liftedClOtherLits)(state)
            if (liftedUnified.isEmpty) {
              val (tySubst, res) = Simp.uniLitSimp(liftedClUniLits)(sig)
              if (res != liftedClUniLits) {
                val newCl = AnnotatedClause(Clause(res ++ liftedClOtherLits.map(_.substituteOrdered(Subst.id, tySubst))), InferredFrom(Simp, cl), cl.properties)
                val simpNewCl = Control.simp(newCl)
                result = result + simpNewCl
              }
            } else {
              result = result union liftedUnified
            }
          }
        }
      }
      result = Control.cnfSet(result)
      result = result.map(cl => Control.liftEq(Control.simp(cl)))
      leo.Out.finest(s"[ExtPreprocessUnify] Results:\n${result.map(_.pretty(sig)).mkString("\n")}")
      result
    }

    type ACSpec = Boolean
    final val ACSpec_Associativity: ACSpec = false
    final val ACSpec_Commutativity: ACSpec = true

    final def detectAC(cl: AnnotatedClause)(implicit sig: Signature): Boolean = {
      val findResult0 = findAC(cl)
      if (findResult0.nonEmpty) {
        val findResult = findResult0.get
        val key = findResult._1
        val acSpec = findResult._2
        val oldProp = sig(key).flag
        if (acSpec == ACSpec_Associativity) {
          Out.trace(s"[AC] Specification detected: ${cl.id} is an instance of A for ${sig(key).name}")
          sig(key).updateProp(addProp(Signature.PropAssociative, oldProp))
        } else {
          myAssert(acSpec == ACSpec_Commutativity)
          Out.trace(s"[AC] Specification detected: ${cl.id} is an instance of C for ${sig(key).name}")
          sig(key).updateProp(addProp(Signature.PropCommutative, oldProp))
        }
        true
      } else false
    }

    final def findAC(cl: AnnotatedClause): Option[(Signature.Key, Boolean)] = {
      if (Clause.demodulator(cl.cl)) {
        val lit = cl.cl.lits.head
        // Check if lit is an specification for commutativity
        if (lit.equational) {
          import leo.datastructures.Term.{Bound, Symbol, TermApp}
          val left = lit.left
          val right = lit.right
          left match {
            case TermApp(f@Symbol(key), Seq(v1@Bound(_, _), v2@Bound(_, _))) if v1 != v2 => // C case
              right match {
                case TermApp(`f`, Seq(`v2`, `v1`)) => Some((key, ACSpec_Commutativity))
                case _ => None
              }
            case TermApp(f@Symbol(key), Seq(TermApp(Symbol(key2), Seq(v1@Bound(_, _),v2@Bound(_, _))), v3@Bound(_, _)))
              if key == key2  && v1 != v2 && v1 != v3 && v2 != v3 => // A case 1
              right match {
                case TermApp(`f`, Seq(`v1`,TermApp(`f`, Seq(`v2`,`v3`)))) =>
                  Some((key, ACSpec_Associativity))
                case _ => None
              }
            case TermApp(f@Symbol(key), Seq(v1@Bound(_, _), TermApp(Symbol(key2), Seq(v2@Bound(_, _),v3@Bound(_, _)))))
              if key == key2  && v1 != v2 && v1 != v3 && v2 != v3 => // A case 2
              right match {
                case TermApp(`f`, Seq(TermApp(`f`, Seq(`v1`,`v2`)), `v3`)) =>
                  Some((key, ACSpec_Associativity))
                case _ => None
              }
            case _ => None
          }
        } else None
      } else None
    }

    type ParameterIndex = Int
    final def detectInjectivity(cl: AnnotatedClause)(implicit state: State[AnnotatedClause]): Unit = {
      implicit val sig: Signature = state.signature
      val maybeSpec = findInjectivitySpec(cl)
      if (maybeSpec.isDefined) {
        val (fun,paraPos) = maybeSpec.get
        leo.Out.finest(s"[Injectivity] Function ${sig(fun).name} is injective in its argument $paraPos")
        val funTy = sig(fun)._ty
        Out.finest(s"funTy: ${funTy.pretty(sig)}")
        val invFunType = generateInvType(funTy, paraPos)
        Out.finest(s"invFunType: ${invFunType.pretty(sig)}")
        val inverseFunction = sig.freshSkolemConst(invFunType)
        val invFunAxiom = generateInvAxiom(fun, paraPos, inverseFunction)
        val newAxiom = AnnotatedClause(invFunAxiom, ClauseAnnotation.FromSystem(s"tautology,[new_symbols(inverse(${sig(fun).name}),[${sig(inverseFunction).name}])]"))
        leo.Out.finest(s"[Injectivity] Generated axiom: ${newAxiom.pretty(sig)}")
        state.addUnprocessed(newAxiom)
      }
    }

    /**
      * If the function `f` has type `ty` and is injective in parameter index `paraPos`, i.e.
      * `f :: ty1 -> ty2 -> ... -> ty(paraPos)-> ... -> tyn`,
      * then the inverse function to `f`, call it `g`, has type
      * `g :: ty1 -> ty2 -> ... -> tyn -> ty(paraPos)`
      */
    private final def generateInvType(ty: Type, paraPos: Int)(implicit sig: Signature): Type = {
      val funTys = ty.funParamTypesWithResultType
      Out.finest(s"funTys: ${funTys.map(_.pretty(sig)).mkString(" , ")}")
      val pre = funTys.take(paraPos-1)
      val post = funTys.drop(paraPos)
      val ret = funTys(paraPos-1)
      Out.finest(s"pre: ${pre.map(_.pretty(sig)).mkString(" , ")}")
      Out.finest(s"post: ${post.map(_.pretty(sig)).mkString(" , ")}")
      Out.finest(s"ret: ${ret.pretty(sig)}")
      Type.mkFunType(pre ++ post, ret)
    }

    /**
      * `g arg1 arg2 ... arg(parapos-1) arg(parapos+1) ... argn f(arg1 arg2 ... arg(parapos) ... argn) = arg(paraPos)`
      */
    private final def generateInvAxiom(function: Signature.Key, parameterIndex: ParameterIndex,
                                       invFunction: Signature.Key)(implicit sig: Signature): Clause = {
      import Term.{mkTermApp, mkBound, mkAtom}
      val f = mkAtom(function) // The injective function
      val inv = mkAtom(invFunction) // the inverse function to f
      val fArgCount = f.ty.arity
      val (invArgTypes0,invResultType0) = inv.ty.splitFunParamTypesAt(fArgCount)
      Out.finest(s"invArgTypes0: ${invArgTypes0.map(_.pretty(sig)).mkString(" , ")}")
      Out.finest(s"invResultType0: ${invResultType0.pretty(sig)}")
      val invArgTypes = invArgTypes0.init.zipWithIndex
      val args0 = invArgTypes.map{case (ty, idx) => mkBound(ty, idx+1)}
      Out.finest(s"args0: ${args0.map(_.pretty(sig)).mkString(" , ")}")

      val (argnargPre,argnargPost) = args0.splitAt(parameterIndex-1)
      Out.finest(s"argnargPre: ${argnargPre.map(_.pretty(sig)).mkString(",")}")
      Out.finest(s"argnargPost: ${argnargPost.map(_.pretty(sig)).mkString(",")}")

      val argn = mkTermApp(f, (argnargPre :+ mkBound(invResultType0, args0.size+1)) ++ argnargPost)
      Out.finest(s"argn: ${argn.pretty(sig)}")
      val right = mkBound(invResultType0, args0.size +1)
      val left = mkTermApp(inv, args0 :+ argn)
      val lit = Literal.mkLit(left,right, true, true)
      Out.finest(s"lit: ${lit.pretty(sig)}")
      Clause(lit)
    }

    final def findInjectivitySpec(cl: AnnotatedClause)(implicit sig: Signature): Option[(Signature.Key, ParameterIndex)] = {
      import leo.datastructures.Term.{TermApp, Symbol}
      val lits = cl.cl.lits
      if (lits.size == 2) {
        val l1 = lits.head
        val l2 = lits.tail.head

        val (negLit, posLit) = if (l1.polarity) (l2, l1) else (l1, l2)
        if (!negLit.polarity && posLit.polarity) {
          if (negLit.equational && posLit.equational) {
            (negLit.left, negLit.right) match {
              case (TermApp(Symbol(idLeft), argsLeft), TermApp(Symbol(idRight), argsRight)) if idLeft == idRight && argsLeft.nonEmpty && argsRight.nonEmpty =>
                assert(argsLeft.size == argsRight.size)
                val leftVars = argsLeft.map(getVariableModuloEta(_))
                if (leftVars.forall(_ > 0)) {
                  val rightVars = argsRight.map(getVariableModuloEta(_))
                  if (rightVars.forall(_ > 0)) {
                    val posLitLeftVar = getVariableModuloEta(posLit.left)
                    if (posLitLeftVar > 0) {
                      val posLitRightVar = getVariableModuloEta(posLit.right)
                      if (posLitRightVar > 0) {
                        val argTuples = leftVars.zip(rightVars)
                        val possiblyIdx = argTuples.indexOf((posLitLeftVar, posLitRightVar))
                        if (possiblyIdx >= 0) {
                          Some((idLeft, possiblyIdx+1))
                        } else {
                          val possiblyIdx = argTuples.indexOf((posLitRightVar, posLitLeftVar))
                          if (possiblyIdx >= 0) {
                            Some((idLeft, possiblyIdx+1))
                          } else None
                        }
                      } else None
                    } else None
                  } else None
                } else None
              case _ => None
            }
          } else None
        } else None
      } else None
    }

    final def acSimp(cl: AnnotatedClause)(implicit sig: Signature): AnnotatedClause = {
      if (Configuration.isSet("acsimp")) {
        val acSymbols = sig.acSymbols
        Out.trace(s"[AC] Simp on ${cl.pretty(sig)}")
        val pre_result = ACSimp.apply(cl.cl,acSymbols)(sig)
        val result = if (pre_result == cl.cl) cl
        else AnnotatedClause(pre_result, InferredFrom(ACSimp, cl), cl.properties)
        Out.finest(s"[AC] Result: ${result.pretty(sig)}")
        result
      } else
        cl
    }


    final def cheapSimp(cl: AnnotatedClause)(implicit state: State[AnnotatedClause]): AnnotatedClause = {
      implicit val sig: Signature = state.signature
      Out.trace(s"[Simp] Processing ${cl.pretty(sig)}")
//      if (isPropSet(ClauseAnnotation.PropShallowSimplified, cl.properties) || isPropSet(ClauseAnnotation.PropFullySimplified, cl.properties))
//        cl
//      else {
        val simpResult = Simp(cl.cl)
        val result0 = if (simpResult == cl.cl) cl
        else AnnotatedClause(simpResult, InferredFrom(Simp, cl), addProp(ClauseAnnotation.PropShallowSimplified,cl.properties))
        val result = rewriteClause(result0)(state)
        Out.finest(s"[Simp] Result: ${result.pretty(sig)}")
        result
//      }
    }
    final def cheapSimpSet(clSet: Set[AnnotatedClause])(implicit state: State[AnnotatedClause]): Set[AnnotatedClause] = clSet.map(cheapSimp)

    final def simp(cl: AnnotatedClause)(implicit state: State[AnnotatedClause]): AnnotatedClause = {
      implicit val sig: Signature = state.signature
//      if (isPropSet(ClauseAnnotation.PropFullySimplified, cl.properties)) cl
//      else if (isPropSet(ClauseAnnotation.PropShallowSimplified, cl.properties)) simplifyReflect(cl)(state)
//      else {
        val result0 = cheapSimp(cl)(state)
        simplifyReflect(result0)(state)
//      }
    }
    final def simpSet(clSet: Set[AnnotatedClause])(implicit state: State[AnnotatedClause]): Set[AnnotatedClause] = clSet.map(simp)

    // This method sets the flag PropFullySimplified, since it is only called within simp or derived stuff.
    final private def simplifyReflect(cl: AnnotatedClause,
                                      posEqs: Map[Literal, AnnotatedClause],
                                      negEqs: Map[Literal, AnnotatedClause])
                                     (sig: Signature): AnnotatedClause = {
      Out.trace(s"[SimplifyReflect] Processing ${cl.id}")
      val usedUnits: mutable.Set[AnnotatedClause] = mutable.Set.empty
      var newLits: Seq[Literal] = Vector.empty
      val lits = cl.cl.lits.iterator
      while (lits.hasNext) {
        val lit = lits.next()
        if (lit.polarity) {
          if (!negSimplifyReflect0(cl.cl, lit, negEqs, usedUnits)) newLits = newLits :+ lit
        } else {
          if (!posSimplifyReflect0(cl.cl, lit, posEqs, usedUnits)) newLits = newLits :+ lit
        }
      }
      val result = if (usedUnits.isEmpty) cl else AnnotatedClause(Clause(newLits), InferredFrom(SimplifyReflect, Seq(cl) ++ usedUnits.toSeq), addProp(ClauseAnnotation.PropFullySimplified, cl.properties))
      Out.finest(s"[SimplifyReflect] Result: ${result.pretty(sig)}")
      result
    }
    final private def simplifyReflect(cl: AnnotatedClause)(implicit state: State[AnnotatedClause]): AnnotatedClause = {
      simplifyReflect(cl, state.posNonRewriteUnits, state.negNonRewriteUnits)(state.signature)
    }
    final private def posSimplifyReflect0(cl: Clause, lit: Literal, posUnits: Map[Literal, AnnotatedClause], usedUnits: mutable.Set[AnnotatedClause]): Boolean =  {
      assert(!lit.polarity)
      val posUnitsIt = posUnits.keysIterator
      while (posUnitsIt.hasNext) {
        val posUnit = posUnitsIt.next()
        assert(posUnit.polarity)
        if (SimplifyReflect.canApplyPos(cl, lit, posUnit)) {
          usedUnits += posUnits(posUnit)
          return true
        }
      }
      false
    }
    final private def negSimplifyReflect0(cl: Clause, lit: Literal, negUnits: Map[Literal, AnnotatedClause], usedUnits: mutable.Set[AnnotatedClause]): Boolean =  {
      assert(lit.polarity)
      val negUnitsIt = negUnits.keysIterator
      while (negUnitsIt.hasNext) {
        val negUnit = negUnitsIt.next()
        assert(!negUnit.polarity)
        if (SimplifyReflect.canApplyNeg(cl, lit, negUnit)) {
          usedUnits += negUnits(negUnit)
          return true
        }
      }
      false
    }

    final def shallowSimp(cl: AnnotatedClause)(implicit sig: Signature): AnnotatedClause = {
      Out.trace(s"[Simp] Shallow processing ${cl.id}")
      if (isPropSet(ClauseAnnotation.PropFullySimplified, cl.properties) || isPropSet(ClauseAnnotation.PropShallowSimplified, cl.properties)) {
        Out.finest(s"[Simp] [${cl.id}] already simplified, skipping.")
        cl
      } else {
        val simpresult = Simp.shallowSimp(cl.cl)
        val result = if (simpresult != cl.cl)
          AnnotatedClause(simpresult, InferredFrom(Simp, cl), addProp(ClauseAnnotation.PropShallowSimplified,cl.properties))
        else cl
        Out.trace(s"[Simp] Shallow result: ${result.pretty(sig)}")
        result
      }
    }
    final def shallowSimpSet(clSet: Set[AnnotatedClause])(implicit sig: Signature): Set[AnnotatedClause] = clSet.map(shallowSimp)

    final def detectUnit(cl: AnnotatedClause)(implicit state: State[AnnotatedClause]): Unit = {
      if (Clause.unit(cl.cl)) {
        if (Clause.rewriteRule(cl.cl)) {
          if (cl.cl.implicitlyBound.isEmpty && cl.cl.typeVars.isEmpty) {
            state.addGroundRewriteRule(cl)
            Out.trace(s"[SeqLoop] Clause ${cl.id} added as ground rewrite rule.")
          } else {
            if (PatternUnification.isPattern(cl.cl.lits.head.left) && PatternUnification.isPattern(cl.cl.lits.head.right)) {
              state.addNonGroundRewriteRule(cl)
              Out.trace(s"[SeqLoop] Clause ${cl.id} added as non-ground rewrite rule.")
            }

          }
        } else {
          val lit = cl.cl.lits.head
          if (lit.polarity) {
            assert(!lit.oriented)
            state.addPosNonRewriteUnits(cl)
            Out.trace(s"[SeqLoop] Clause ${cl.id} added as positive (non-rewrite) unit.")
          } else {
            if (!lit.equational) {
              // this means we can interpret [l=$true]^f as rewrite rule l -> $false
              if (cl.cl.implicitlyBound.isEmpty) {
                state.addGroundRewriteRule(cl)
                Out.trace(s"[SeqLoop] Clause ${cl.id} added as special Boolean ground rewrite rule.")
              } else {
                state.addNonGroundRewriteRule(cl)
                Out.trace(s"[SeqLoop] Clause ${cl.id} added as special Boolean non-ground rewrite rule.")
              }
            } else {
              state.addNegNonRewriteUnits(cl)
              Out.trace(s"[SeqLoop] Clause ${cl.id} added as negative (non-rewrite) unit.")
            }
          }
        }
      }
    }
    type RewriteTable = Map[Term, (Term, AnnotatedClause)]
    final def rewriteSimp(cw: AnnotatedClause)(implicit state: State[AnnotatedClause]): AnnotatedClause = {
      implicit val sig: Signature = state.signature
      Out.trace(s"[Rewriting] Processing ${cw.id}")
      Out.finest(s"[Rewriting] ${cw.pretty(sig)}")
      val plainSimp = simp(cw)
      Out.finest(s"[Rewriting] plain simp: ${plainSimp.pretty(sig)}")
      rewriteClause(plainSimp)(state)
    }
    private final def rewriteClause(cl: AnnotatedClause,groundRewriteRules: Set[AnnotatedClause],
                                    nonGroundRewriteRules: Set[AnnotatedClause])(sig: Signature): AnnotatedClause = {
      Out.finest(s"[Rewriting] On ${cl.id}")
      val rulesExist = groundRewriteRules.nonEmpty || nonGroundRewriteRules.nonEmpty
      Out.finest(s"[Rewriting] Rules existent? $rulesExist")
      if (!rulesExist) cl
      else {
        val groundRewriteTable: RewriteTable = groundRewriteRules.map{cl =>
          val lit = cl.cl.lits.head
          if (lit.polarity) {
            (lit.left, (lit.right, cl))
          } else {
            assert(!lit.equational)
            (lit.left, (LitFalse(), cl))
          }
        }.toMap
        val maxImplicitVar = Clause.maxImplicitlyBound(cl.cl)
        val maxTyVar = Clause.maxTypeVar(cl.cl)
        val nonGroundRewriteTable: RewriteTable = nonGroundRewriteRules.map{ cl =>
          val lit = cl.cl.lits.head
          if (lit.polarity) {
            (lit.left.lift(maxImplicitVar, maxTyVar), (lit.right.lift(maxImplicitVar, maxTyVar), cl))
          } else {
            assert(!lit.equational)
            (lit.left.lift(maxImplicitVar, maxTyVar), (LitFalse(), cl))
          }
        }.toMap
        val vargen = freshVarGen(cl.cl)
        val rewriteRulesUsed: mutable.Set[AnnotatedClause] = mutable.Set.empty
        leo.Out.finest(s"vargen in rewriteSimp: ${vargen.existingVars.toString()}")
        val newLits = cl.cl.lits.map(lit => rewriteLit(vargen, lit, groundRewriteTable, nonGroundRewriteTable, rewriteRulesUsed)(sig))
        val newCl = Clause(newLits)
        val result0 = if (rewriteRulesUsed.isEmpty) cl else {
          leo.Out.finest(s"Rewriting happend!")
          val newAnnotation = if (rewriteRulesUsed.exists(_.cl.lits.head.left.ty == HOLSignature.o))
            deleteProp(ClauseAnnotation.PropFullySimplified | ClauseAnnotation.PropShallowSimplified | ClauseAnnotation.PropFuncExt,cl.properties)
          else deleteProp(ClauseAnnotation.PropFullySimplified | ClauseAnnotation.PropShallowSimplified,cl.properties)
          AnnotatedClause(newCl, InferredFrom(RewriteSimp, Seq(cl) ++ rewriteRulesUsed.toSeq), newAnnotation)
        }
        val simpResult = Simp.shallowSimp(result0.cl)(sig)
        val result = if (simpResult == result0.cl) result0
        else AnnotatedClause(simpResult, InferredFrom(Simp, Seq(result0)), result0.properties)
        Out.debug(s"[Rewriting] Result: ${result.pretty(sig)}")
        result
      }
    }
    private final def rewriteClause(cl: AnnotatedClause)(state: State[AnnotatedClause]): AnnotatedClause = {
      rewriteClause(cl, state.groundRewriteRules, state.nonGroundRewriteRules)(state.signature)
    }
    private def rewriteLit(vargen: FreshVarGen, lit: Literal, groundRewriteTable: RewriteTable, nonGroundRewriteTable: RewriteTable, rewriteRulesUsed: mutable.Set[AnnotatedClause])(sig: Signature): Literal = {
      if (lit.equational) Literal.mkOrdered(rewriteTerm(vargen, lit.left, groundRewriteTable, nonGroundRewriteTable, rewriteRulesUsed)(sig), rewriteTerm(vargen, lit.right, groundRewriteTable, nonGroundRewriteTable, rewriteRulesUsed)(sig), lit.polarity)(sig)
      else Literal.apply(rewriteTerm(vargen, lit.left, groundRewriteTable, nonGroundRewriteTable, rewriteRulesUsed)(sig), lit.polarity)
    }
    private def rewriteTerm(vargen: FreshVarGen, term: Term, groundRewriteTable: RewriteTable, nonGroundRewriteTable: RewriteTable, rewriteRulesUsed: mutable.Set[AnnotatedClause], depth: Int = 0)(sig: Signature): Term = {
      import leo.datastructures.Term._
      import leo.datastructures.partitionArgs

      if (groundRewriteTable.contains(term)) {
        val (res, origin) = groundRewriteTable(term)
        leo.Out.finest(s"Yeah! replace ${term.pretty(sig)} by ${res.pretty(sig)}")
        rewriteRulesUsed += origin
        res
      } else {
        val toFind = nonGroundRewriteTable.keysIterator
        while (toFind.hasNext) {
          val template = toFind.next()
          if (template.ty == term.ty) {
            val vargen0 = vargen.copy
            vargen0.addVars(template.fv.toSeq)
            vargen0.lift(depth)
            leo.Out.finest(s"Try to match ...")
            val template0 = template.lift(depth)
            leo.Out.finest(template0.pretty(sig))
            leo.Out.finest(term.pretty(sig))
            val matchingResult = Matching(vargen0, template0, term)
            if (matchingResult.nonEmpty) {
              val (termSubst, typeSubst) = matchingResult.head
              val (replaceBy, origin) = nonGroundRewriteTable(template)
              val replaceBy0 = replaceBy.lift(depth)
              val result =  replaceBy0.substitute(termSubst, typeSubst)
              leo.Out.finest(s"Yeah! replace ${term.pretty(sig)} by ${result.pretty(sig)}")
              leo.Out.finest(s"via lhs ${template.pretty(sig)}")
              leo.Out.finest(s"via rhs ${replaceBy0.pretty(sig)}")
              leo.Out.finest(s"via subst ${termSubst.pretty}")
              if (term != result) {
                rewriteRulesUsed += origin
                return result
              } else {
                leo.Out.finest(s"...ignored")
              }
            }
          }
        }
        // only reachable if not rewritten so far
        term match {
          case Bound(_,_) | Symbol(_) => term
          case hd ∙ args =>
            val rewrittenHd = rewriteTerm(vargen, hd, groundRewriteTable, nonGroundRewriteTable, rewriteRulesUsed, depth)(sig)
            val (tyArgs, termArgs) = partitionArgs(args)

            val res0 = Term.mkTypeApp(rewrittenHd, tyArgs)
            Term.mkTermApp(res0, termArgs.map(t => rewriteTerm(vargen, t, groundRewriteTable, nonGroundRewriteTable, rewriteRulesUsed, depth)(sig)))
          case ty :::> body => /* term */ Term.mkTermAbs(ty, rewriteTerm(vargen, body, groundRewriteTable, nonGroundRewriteTable, rewriteRulesUsed, depth+1)(sig))
            // FIXME: Rewriting under lambda? What can go wrong? See SYO532^1.p
            // Found the error: inside lambdas, there are more (higher) variables that are already used
            // so the template needs to be lifted again. but then the vargen needs to be updated as well
            // Could we also leave the rules fixed and lift the term instead? But no....bound variables
            // are always from 1. we would need to lift, match und then lower again. ugly?
          case _ => term
        }
      }

    }

    final def rewritable(clauses: Set[AnnotatedClause], newClause: AnnotatedClause)(implicit state: State[AnnotatedClause]): (Set[AnnotatedClause],Set[AnnotatedClause]) = {
      leo.Out.finest(s"[Backward simplification]")
      val cl = newClause.cl
      if (Clause.rewriteRule(cl) || Clause.unit(cl)) {
        leo.Out.finest(s"[Backward simplification] New clause is unit ...")
        if (Clause.rewriteRule(cl)) {
          val (groundRules, nonGroundRules) = if (cl.implicitlyBound.isEmpty) (Set(newClause), Set[AnnotatedClause]()) else (Set[AnnotatedClause](), Set(newClause))
          val clausesIt = clauses.iterator
          var result: Set[AnnotatedClause] = Set.empty
          var affected: Set[AnnotatedClause] = Set.empty
          while (clausesIt.hasNext) {
            val cl = clausesIt.next()
            val rewriteResult = rewriteClause(cl, groundRules, nonGroundRules)(state.signature)
            if (rewriteResult != cl) {
              result = result + rewriteResult
              affected = affected + cl
            }
          }
          (result,affected)
        } else if (!cl.lits.head.polarity && !cl.lits.head.equational) {
          val (groundRules, nonGroundRules) = if (cl.implicitlyBound.isEmpty) (Set(newClause), Set[AnnotatedClause]()) else (Set[AnnotatedClause](), Set(newClause))
          val clausesIt = clauses.iterator
          var result: Set[AnnotatedClause] = Set.empty
          var affected: Set[AnnotatedClause] = Set.empty
          while (clausesIt.hasNext) {
            val cl = clausesIt.next()
            val rewriteResult = rewriteClause(cl, groundRules, nonGroundRules)(state.signature)
            if (rewriteResult != cl) {
              result = result + rewriteResult
              affected = affected + cl
            }
          }
          (result, affected)
        }
        else {
          val lit = cl.lits.head
          val (posEqs, negEqs) = if (lit.polarity) (Map(lit -> newClause), Map[Literal, AnnotatedClause]()) else (Map[Literal, AnnotatedClause](), Map(lit -> newClause))
          val clausesIt = clauses.iterator
          var result: Set[AnnotatedClause] = Set.empty
          var affected: Set[AnnotatedClause] = Set.empty
          while (clausesIt.hasNext) {
            val cl = clausesIt.next()
            val simpresult = simplifyReflect(cl, posEqs, negEqs)(state.signature)
            if (simpresult != cl) {
              result = result + simpresult
              affected = affected + cl
            }
          }
          (result,affected)
        }
      } else (Set.empty, Set.empty)
    }
  }

  protected[modules] object DefinedEqualityProcessing {
    import leo.datastructures.ClauseAnnotation._
    import leo.modules.output.ToTPTP

    final def convertDefinedEqualities(clSet: Set[AnnotatedClause])(implicit sig: Signature): Set[AnnotatedClause] = {
      val replaceLeibniz = !Configuration.isSet("nleq")
      val replaceAndrews = !Configuration.isSet("naeq")
      if (replaceLeibniz || replaceAndrews) {
        var newClauses: Set[AnnotatedClause] = Set.empty
        val clSetIt = clSet.iterator
        while (clSetIt.hasNext) {
          val cl = clSetIt.next()
          var cur_c = cl
          if (replaceLeibniz) {
            cur_c = convertLeibniz0(cur_c)(sig)
          }
          if (replaceAndrews) {
            cur_c = convertAndrews0(cur_c)(sig)
          }
          if (cur_c.cl != cl.cl) {
            newClauses = newClauses + cur_c
          }
        }
        newClauses
      } else Set.empty
    }

    // Leibniz Equalities
    final def convertLeibnizEqualities(cl: AnnotatedClause)(implicit sig: Signature): AnnotatedClause = {
      if (Configuration.isSet("nleq")) cl
      else convertLeibniz0(cl)(sig)
    }
    @inline private final def convertLeibniz0(cl: AnnotatedClause)(sig: Signature): AnnotatedClause = {
      val (cA_leibniz, leibTermMap) = ReplaceLeibnizEq.canApply(cl.cl)(sig)
      if (cA_leibniz) {
        Out.trace(s"Replace Leibniz equalities in ${cl.id}")
        val (resCl, subst) = ReplaceLeibnizEq(cl.cl, leibTermMap)(sig)
        val res = AnnotatedClause(resCl, InferredFrom(ReplaceLeibnizEq, Seq((cl, ToTPTP(subst, cl.cl.implicitlyBound)(sig)))), cl.properties | ClauseAnnotation.PropNeedsUnification)
        Out.finest(s"Result: ${res.pretty(sig)}")
        res
      } else
        cl
    }

    // Andrews Equalities
    final def convertAndrewsEqualities(cl: AnnotatedClause)(implicit sig: Signature): AnnotatedClause = {
      if (Configuration.isSet("naeq")) cl
      else convertAndrews0(cl)(sig)
    }
    @inline private final def convertAndrews0(cl: AnnotatedClause)(sig: Signature): AnnotatedClause = {
      val (cA_Andrews, andrewsTermMap) = ReplaceAndrewsEq.canApply(cl.cl)
      if (cA_Andrews) {
        Out.trace(s"Replace Andrews equalities in ${cl.id}")
        val (resCl, subst) = ReplaceAndrewsEq(cl.cl, andrewsTermMap)(sig)
        val res = AnnotatedClause(resCl, InferredFrom(ReplaceAndrewsEq, Seq((cl, ToTPTP(subst, cl.cl.implicitlyBound)(sig)))), cl.properties | ClauseAnnotation.PropNeedsUnification)
        Out.finest(s"Result: ${res.pretty(sig)}")
        res
      } else
        cl
    }
  }


  ////////////////////////////////////////////////////////
  // Utility for inferenceControl
  ///////////////////////////////////////////////////////

  /**
    * Creates an iterator over the clause `cl` which iterates over the maximal sides (or both sides if not orientable)
    * of each literal inside `cl`.
    *
    * @param cl The clause which literals are iterated.
    * @param onlyMax If `onlyMax` is true, only maximal literals are considered.
    * @param onlyPositive If `onlyPositive` is true, only positive literals are considered..
    * @param alsoFlexheads If `alsoFlexHeads` is true, not only positive literals but also literals with a flexible head
    *                      are considered during iteration. `alsoFlexHeads` has no effect if `onlyPositive` is `false`.
    */
  protected final class LiteralSideIterator(cl: Clause, onlyMax: Boolean, onlyPositive: Boolean, alsoFlexheads: Boolean)(implicit sig: Signature) extends Iterator[inferenceControl.WithConfiguration] {
    import Literal.{leftSide, rightSide}

    private val maxLits = cl.maxLits
    private var litIndex = 0
    private var lits = cl.lits
    private var side = leftSide

    def hasNext: Boolean = {
      if (lits.isEmpty) false
      else {
        val hd = lits.head
        if ((!onlyPositive || hd.polarity || (alsoFlexheads && hd.flexHead)) &&
          (!onlyMax || maxLits.contains(hd))) true
        else {
          litIndex = litIndex + 1
          lits = lits.tail
          hasNext
        }
      }
    }

    def next(): inferenceControl.WithConfiguration = {
      if (hasNext) {
        assert(!onlyPositive || lits.head.polarity || (alsoFlexheads && lits.head.flexHead))
        assert(!onlyMax || maxLits.contains(lits.head))
        val res = (litIndex, lits.head, side)
        if (lits.head.oriented || side == rightSide) { // Flexheads are always oriented since they are not equational
          litIndex += 1
          lits = lits.tail
          side = leftSide
        } else {
          side = rightSide
        }
        res
      } else {
        throw new NoSuchElementException
      }
    }
  }

}


package redundancyControl {
  import leo.modules.control.Control.LocalFVState

  object RedundancyControl {
    /** Returns true iff cl is redundant wrt to processed. */
    final def redundant(cl: AnnotatedClause, processed: Set[AnnotatedClause])(implicit state: LocalFVState): Boolean = {
      import leo.datastructures.Clause.trivial
      if (trivial(cl.cl)) {
        Out.debug(s"[Redundancy] ${cl.id} is trivial.")
        true
      } else if (processed.exists(_.cl == cl.cl)) {
        Out.debug(s"[Redundancy] Already contained in processed set: ${cl.id}")
        true
      } else if (SubsumptionControl.isSubsumed(cl, processed)) true
      // TODO: Do e.g. AC tautology deletion? maybe restructure later.
      else false
    }
  }

  object SubsumptionControl {
    import leo.datastructures.FixedLengthTrie
    import leo.modules.calculus.Subsumption
    import leo.modules.indexing.{ClauseFeature, FVIndex, FeatureVector}

    /** Main function called for deciding if cl is subsumed by (any clause within) `by`.
      * This function simply check for subsumption (see
      * [[leo.modules.calculus.Subsumption]]) or might call indexing pre-filters and then check those results
      * for the subsumption relation. */
    final def isSubsumed(cl: AnnotatedClause, by: Set[AnnotatedClause])(implicit state : Control.LocalFVState): Boolean = {
      Out.trace(s"[Subsumption] Test [${cl.id}] for subsumption")
      // Current implementation checks feature-vector index for a pre-filter.
      // testFowardSubsumptionFVI also applies the "indeed subsumes"-relation check internally.
      val res = testForwardSubsumptionFVI(cl)
      if (res.nonEmpty)
        Out.debug(s"[Subsumption] [${cl.id}] subsumed by ${res.map(_.id).mkString(",")}")
      res.nonEmpty
    }

    /** Test for subsumption using the feature vector index as a prefilter, then run
      * "trivial" subsumption check using [[leo.modules.calculus.Subsumption]]. */
    final def testForwardSubsumptionFVI(cl: AnnotatedClause)(implicit state : Control.LocalFVState): Set[AnnotatedClause] = {
      val index = state.fVIndex.index
      val clFV = FVIndex.featureVector(state.fVIndex.clauseFeatures, cl)
      testForwardSubsumptionFVI0(index, clFV, 0, cl)
    }
    final private def testForwardSubsumptionFVI0(index: FixedLengthTrie[ClauseFeature, AnnotatedClause],
                                                 clauseFeatures: FeatureVector,
                                                 featureIndex: Int,
                                                 cl: AnnotatedClause): Set[AnnotatedClause] = {
      if (index.isLeaf) {
        testSubsumption(cl, index.valueSet)
      } else {
        var curFeatureValue = 0
        val clFeatureValue = clauseFeatures(featureIndex)
        while (curFeatureValue <= clFeatureValue) {
          val subtrie = index.subTrie(Seq(curFeatureValue))
          if (subtrie.isDefined) {
            val subtrie0 = subtrie.get.asInstanceOf[FixedLengthTrie[ClauseFeature, AnnotatedClause]]
            val result = testForwardSubsumptionFVI0(subtrie0, clauseFeatures, featureIndex+1, cl)
            if (result.nonEmpty)
              return result
          }
          curFeatureValue += 1
        }
        Set()
      }
    }

    /** Test for subsumption using the feature vector index as a prefilter, then run
      * "trivial" subsumption check using [[leo.modules.calculus.Subsumption]]. */
    final def testBackwardSubsumptionFVI(cl: AnnotatedClause)(implicit state : Control.LocalFVState): Set[AnnotatedClause] = {
      val index = state.fVIndex.index
      val clFV = FVIndex.featureVector(state.fVIndex.clauseFeatures, cl)
      testBackwardSubsumptionFVI0(index, clFV, 0, cl)
    }
    final private def testBackwardSubsumptionFVI0(index: FixedLengthTrie[ClauseFeature, AnnotatedClause],
                                                  clauseFeatures: FeatureVector,
                                                  featureIndex: Int,
                                                  cl: AnnotatedClause): Set[AnnotatedClause] = {
      if (index.isLeaf) {
        testBackwardSubsumption(cl, index.valueSet)
      } else {
        var result: Set[AnnotatedClause] = Set()
        var curFeatureValue = clauseFeatures(featureIndex)
        val maxFeatureValue = index.keySet.max
        while (curFeatureValue <= maxFeatureValue) {
          val subtrie = index.subTrie(Seq(curFeatureValue))
          if (subtrie.isDefined) {
            val subtrie0 = subtrie.get.asInstanceOf[FixedLengthTrie[ClauseFeature, AnnotatedClause]]
            val localresult = testBackwardSubsumptionFVI0(subtrie0, clauseFeatures, featureIndex+1, cl)
            result = result union localresult
          }
          curFeatureValue += 1
        }
        result
      }
    }

    /** Check for subsumption of cl by any clause in `withSet` by subsumption rule in [[leo.modules.calculus.Subsumption]]. */
    private final def testSubsumption(cl: AnnotatedClause, withSet: Set[AnnotatedClause]): Set[AnnotatedClause] = {
      withSet.filter {cw =>
        leo.Out.finest(s"[Subsumption] Test subsumes(${cw.id},${cl.id})")
        Configuration.SUBSUMPTION_METHOD.subsumes(cw.cl, cl.cl)}
    }

    /** Check for subsumption of any clause in `withSet` by `cl` by subsumption rule in [[leo.modules.calculus.Subsumption]]. */
    private final def testBackwardSubsumption(cl: AnnotatedClause, withSet: Set[AnnotatedClause]): Set[AnnotatedClause] =
    withSet.filter(cw => Configuration.SUBSUMPTION_METHOD.subsumes(cl.cl, cw.cl))
  }
}

package indexingControl {

  import leo.modules.control.Control.LocalFVState

  object IndexingControl {
    /** Initiate all index structures. This is
      * merely a delegator/distributor to all known indexes such
      * as feature vector index, subsumption index etc.
      * @note method may change in future (maybe more arguments will be needed). */
    final def initIndexes(initClauses: Set[AnnotatedClause])(implicit state: Control.LocalFVState): Unit = {
      FVIndexControl.init(initClauses)(state)
//      FOIndexControl.foIndexInit()
    }
    /** Insert cl to all relevant indexes used. This is
      * merely a delegator/distributor to all known indexes such
      * as feature vector index, subsumption index etc.*/
    final def insertIndexed(cl: AnnotatedClause)(implicit state: LocalFVState): Unit = {
      FVIndexControl.insert(cl)
//      FOIndexControl.index.insert(cl) // FIXME There seems to be some error in recognizing real TFF clauses, i.e. some are falsely added
      // TODO: more indexes ...
    }
    /** Remove cl from all relevant indexes used. This is
      * merely a delegator/distributor to all known indexes such
      * as feature vector index, subsumption index etc.*/
    final def removeFromIndex(cl: AnnotatedClause)(implicit state: LocalFVState): Unit = {
      FVIndexControl.remove(cl)
//      FOIndexControl.index.remove(cl)
      // TODO: more indexes ...
    }

    final def resetIndexes(state: State[AnnotatedClause]): Unit = {
      state.fVIndex.reset()
      state.resetCash()
      leo.datastructures.Term.reset()
      leo.datastructures.Type.clear()
    }


    private var decendantMap: Map[Long, Set[AnnotatedClause]] = Map.empty
    final def descendants(cls: Set[AnnotatedClause]): Set[AnnotatedClause] = {
      var result: Set[AnnotatedClause] = Set.empty
      val clsIt = cls.iterator
      while (clsIt.hasNext) {
        val cl = clsIt.next()
        result = result union decendantMap(cl.id)
      }
      result
    }

    final def updateDescendants(taken: AnnotatedClause, generated: Set[AnnotatedClause]): Unit = {
      decendantMap = decendantMap + (taken.id -> generated)
      val generatedIt = generated.iterator
      while (generatedIt.hasNext) {
        val cl = generatedIt.next()
        var parents = cl.annotation.parents
        var found = false
        assert(parents.nonEmpty)
        while (!found) {
          if (parents.size == 1) {
            if (parents.head == taken) found = true
            else parents = parents.head.annotation.parents
          } else if (parents.size == 2) {
            val p1 = parents.head; val p2 = parents.tail.head
            assert(p1.id == taken.id || p2.id == taken.id)
            if (p1.id == taken.id) {
              // cl is descendant of p2
              assert(decendantMap.isDefinedAt(p2.id))
              decendantMap = decendantMap + (p2.id -> (decendantMap(p2.id) + cl))
            } else {
              // p2 == taken
              // cl is descendant of p1
              assert(decendantMap.isDefinedAt(p1.id))
              decendantMap = decendantMap + (p1.id -> (decendantMap(p1.id) + cl))
            }
            found = true
          } else found = true
        }
      }
    }
  }

  object FVIndexControl {
    import leo.datastructures.Clause
    import leo.modules.indexing.{CFF, FVIndex}


    final def init(initClauses: Set[AnnotatedClause])(implicit state: LocalFVState): Unit = {
      implicit val sig = state.signature
      assert(!state.fVIndex.initialized)

      val symbs = sig.allUserConstants.toVector
      val featureFunctions: Seq[CFF] = Vector(FVIndex.posLitsFeature(_), FVIndex.negLitsFeature(_)) ++
        symbs.flatMap {symb => Seq(FVIndex.posLitsSymbolCountFeature(symb,_:Clause),
          FVIndex.posLitsSymbolDepthFeature(symb,_:Clause), FVIndex.negLitsSymbolCountFeature(symb,_:Clause), FVIndex.negLitsSymbolDepthFeature(symb,_:Clause))}

      var initFeatures: Seq[Set[Int]] = Vector.empty
      val featureFunctionIt = featureFunctions.iterator
      var i = 0
      while (featureFunctionIt.hasNext) {
        val cff = featureFunctionIt.next()
        val res = initClauses.map {cw => {cff(cw.cl)}}
        initFeatures = res +: initFeatures
        i = i+1
      }
      Out.trace(s"init Features: ${initFeatures.toString()}")
      val sortedFeatures = initFeatures.zipWithIndex.sortBy(_._1.size).take(state.fVIndex.maxFeatures)
      Out.trace(s"sorted Features: ${sortedFeatures.toString()}")
      state.fVIndex.features = sortedFeatures.map {case (_, idx) => featureFunctions(idx)}
      state.fVIndex.initialized = true
    }

    final def insert(cl: AnnotatedClause)(implicit state : LocalFVState): Unit = {
      assert(state.fVIndex.initialized)
      val featureVector = FVIndex.featureVector(state.fVIndex.features, cl)
      state.fVIndex.index.insert(featureVector, cl)
    }

    final def insert(cls: Set[AnnotatedClause])(implicit state : LocalFVState): Unit = {
      assert(state.fVIndex.initialized)
      val clIt = cls.iterator
      while(clIt.hasNext) {
        val cl = clIt.next()
        insert(cl)
      }
    }

    final def remove(cl: AnnotatedClause)(implicit state : LocalFVState): Unit = {
      assert(state.fVIndex.initialized)
      val featureVector = FVIndex.featureVector(state.fVIndex.features, cl)
      state.fVIndex.index.remove(featureVector, cl)
    }

    final def remove(cls: Set[AnnotatedClause])(implicit state : LocalFVState): Unit = {
      assert(state.fVIndex.initialized)
      val clIt = cls.iterator
      while(clIt.hasNext) {
        val cl = clIt.next()
        remove(cl)
      }
    }
  }

  object FOIndexControl {
    import leo.modules.indexing.FOIndex
    private var foIndex: FOIndex = _

    final def foIndexInit(): Unit  = {
      if (foIndex == null) foIndex = FOIndex()
    }

    final def index: FOIndex = foIndex
  }

  object RelevanceFilterControl {
    import leo.datastructures.tptp.Commons.AnnotatedFormula
    import leo.modules.relevance_filter._

    final def getRelevantAxioms(input: Seq[AnnotatedFormula], conjectures: Seq[AnnotatedFormula])(sig: Signature): Seq[AnnotatedFormula] = {
      if (Configuration.NO_AXIOM_SELECTION) input
      else {
        if (input.isEmpty) input
        else if (Configuration.isSet("relevance-passmark") || Configuration.isSet("relevance-aging")) {
          val passmark = Configuration.valueOf("relevance-passmark").getOrElse(Seq(Configuration.DEFAULT_PASSMARK.toString)).head.toDouble
          val aging = Configuration.valueOf("relevance-aging").getOrElse(Seq(Configuration.DEFAULT_AGING.toString)).head.toDouble
          getRelevantAxioms0(input, conjecture,
            passmark, aging)(sig)
        } else {
          val noAx = input.size
          if (noAx < 15) {
            // dont filter here
            input
<<<<<<< HEAD
          } else if (noAx < 20) {  // 10 - 19
            getRelevantAxioms0(input, conjecture,
              0.50, 2.35)(sig)
          } else if (noAx < 50) { // 20 - 49
            getRelevantAxioms0(input, conjecture,
              0.56, 2.35)(sig)
          } else if (noAx < 100) { // 50 - 99
            getRelevantAxioms0(input, conjecture,
              0.58, 2.35)(sig)
          } else if (noAx < 200) { // 100 - 199
            getRelevantAxioms0(input, conjecture,
              0.60, 2.35)(sig)
          } else if (noAx < 500) { // 200 - 499
            getRelevantAxioms0(input, conjecture,
              0.62, 2.35)(sig)
          } else if (noAx < 1000) { // 500 - 999
            getRelevantAxioms0(input, conjecture,
              0.64, 2.35)(sig)
          } else if (noAx < 2000) { // 1000 - 1999
            getRelevantAxioms0(input, conjecture,
              0.68, 2.35)(sig)
          } else { // 2000 -
            getRelevantAxioms0(input, conjecture,
              0.73, 2.35)(sig)
=======
          } else if (noAx < 20) {
            getRelevantAxioms0(input, conjectures,
              0.54, 2.35)(sig)
          } else if (noAx < 100) {
            getRelevantAxioms0(input, conjectures,
              0.56, 2.35)(sig)
          } else if (noAx < 200) {
            getRelevantAxioms0(input, conjectures,
              0.58, 2.35)(sig)
          } else if (noAx < 500) {
            getRelevantAxioms0(input, conjectures,
              0.6, 2.35)(sig)
          } else if (noAx < 1000) {
            getRelevantAxioms0(input, conjectures,
              0.64, 2.35)(sig)
          } else {
            getRelevantAxioms0(input, conjectures,
              0.66, 2.35)(sig)
>>>>>>> 417b77e7
          }
        }
      }
    }

    final def getRelevantAxioms0(input: Seq[AnnotatedFormula], conjectures: Seq[AnnotatedFormula],
                                 passmark: Double, aging: Double)(sig: Signature): Seq[AnnotatedFormula] = {
      var result: Seq[AnnotatedFormula] = Vector.empty
      var round : Int = 0

      leo.Out.finest(s"Conjecture(s): ${conjectures.map(_.toString).mkString(",")}")
      // val conjSymbols = PreFilterSet.useFormula(conjecture)
      val conjSymbols = conjectures.flatMap(c => PreFilterSet.useFormula(c)).toSet
      leo.Out.finest(s"Symbols in conjecture: ${conjSymbols.mkString(",")}")
      val firstPossibleCandidates = PreFilterSet.getCommonFormulas(conjSymbols)
      var taken: Iterable[AnnotatedFormula] = firstPossibleCandidates.filter(f => RelevanceFilter(passmark)(aging)(round)(f))
      round += 1

      while (taken.nonEmpty) {
        // From SeqFilter:
        // Take all formulas (save the newly touched symbols
        val newsymbs : Iterable[String] = taken.flatMap(f => PreFilterSet.useFormula(f))
        taken.foreach(f => result = f +: result)
        // Obtain all formulas, that have a
        val possibleCandidates : Iterable[AnnotatedFormula] = PreFilterSet.getCommonFormulas(newsymbs)
        // Take the new formulas
        taken = possibleCandidates.filter(f => RelevanceFilter(passmark)(aging)(round)(f))
        round += 1
      }
      result
    }

    final def relevanceFilterAdd(formula: AnnotatedFormula)(sig: Signature): Unit = {
      PreFilterSet.addNewFormula(formula)
    }
  }
}

package  externalProverControl {
  import leo.datastructures.Clause
  import leo.modules.external.Capabilities.Language
  import leo.modules.output.SuccessSZS
  import leo.modules.prover.State.LastCallStat

  object ExtProverControl {
    import leo.modules.external._
    import leo.modules.output.{SZS_Error, SZS_GaveUp, SZS_Unknown, SZS_Unsatisfiable}

    type S = State[AnnotatedClause]
    private final val prefix: String = "[ExtProver]"

    private var openCalls: Set[S] = Set.empty // keep track of states with open ext. prover calls
    private var callFacade : AsyncTranslation = new SequentialTranslationImpl

    final def registerAsyncTranslation(translation : AsyncTranslation) : Unit = {
      callFacade = translation
    }

    final def registerExtProver(provers: Seq[(String, String)])(implicit state: S): Unit = {
      import leo.modules.external.ExternalProver
      Configuration.ATPS.foreach { case (name, path) =>
        try {
          val p = ExternalProver.createProver(name, path)
          state.addExternalProver(p)
          leo.Out.info(s"$name registered as external prover.")
        } catch {
          case e: NoSuchMethodException => leo.Out.warn(e.getMessage)
        }
      }

      if(Configuration.CONCURRENT_TRANSLATE) {
        val maxTrans = Configuration.ATP_MAX_JOBS
        val asyncTrans = new PrivateThreadPoolTranslationImpl(maxTrans)
        registerAsyncTranslation(asyncTrans)
      }

      state.setLastCallStat(new MixedInfoLastCallStat)
    }

    final def openCallsExistGlobally: Boolean = openCalls.nonEmpty  // TODO check open translations?
    final def openCallsExist(implicit state: S): Boolean = state.openExtCalls.nonEmpty || state.getTranslations > 0

    final def submit(clauses: Set[AnnotatedClause], state: State[AnnotatedClause], force: Boolean = false): Unit = {
      callFacade.call(clauses, state, force)
    }

    final def despairSubmit(startTime: Long, timeout: Float)(implicit state: S): Unit = {
      import leo.modules.prover.{endplay, extCallInference}
      if ((state.szsStatus == SZS_GaveUp || state.szsStatus == SZS_Unknown) && System.currentTimeMillis() - startTime <= 1000 * timeout && Configuration.ATPS.nonEmpty) {
        if (!ExtProverControl.openCallsExist) {
          Control.submit(state.processed, state, force = true)
          Out.info(s"[ExtProver] We still have time left, try a final call to external provers...")
        } else Out.info(s"[ExtProver] External provers still running, waiting for termination within timeout...")
        var wait = true
        while (wait && System.currentTimeMillis() - startTime <= 1000 * timeout && ExtProverControl.openCallsExist) {
          Out.finest(s"[ExtProver] Check for answer")
          val extRes = Control.checkExternalResults(state)
          if (extRes.nonEmpty) {
            Out.debug(s"[ExtProver] Got answer(s)! ${extRes.map(_.szsStatus.pretty).mkString(",")}")
            val unSatAnswers = extRes.filter(_.szsStatus == SZS_Unsatisfiable)
            if (unSatAnswers.nonEmpty) {
              val extRes0 = unSatAnswers.head
              wait = false
              val emptyClause = AnnotatedClause(Clause.empty, extCallInference(extRes0.proverName, extRes0.problem))
              endplay(emptyClause, state)
            } else if (System.currentTimeMillis() - startTime <= 1000 * timeout && ExtProverControl.openCallsExist) {
              Out.info(s"[ExtProver] Still waiting ...")
              Thread.sleep(5000)
            }
          } else {
            if (System.currentTimeMillis() - startTime <= 1000 * timeout && ExtProverControl.openCallsExist) {
              Out.info(s"[ExtProver] Still waiting ...")
              Thread.sleep(5000)
            }
          }

        }
        if (wait) Out.info(s"No helpful answer from external systems within timeout. Terminating ...")
        else Out.info(s"Helpful answer from external systems within timeout. Terminating ...")
      }
    }

    final def checkExternalResults(state: State[AnnotatedClause]): Seq[TptpResult[AnnotatedClause]] = {
      if (state.externalProvers.isEmpty) Seq.empty
      else {
        leo.Out.debug(s"[ExtProver]: Checking for finished jobs ...")
        var results: Seq[TptpResult[AnnotatedClause]] = Vector.empty

        val proversIt = synchronized(state.openExtCalls.iterator)
        while (proversIt.hasNext) {
          val (prover, openCalls0) = proversIt.next()
          var finished: Set[Future[TptpResult[AnnotatedClause]]] = Set.empty
          val openCallsIt = openCalls0.iterator
          while (openCallsIt.hasNext) {
            val openCall = openCallsIt.next()
            if (openCall.isCompleted) {
              leo.Out.debug(s"[ExtProver]: Job finished (${prover.name}).")
              finished = finished + openCall
              val result = openCall.value.get
              val resultSZS = result.szsStatus
              leo.Out.debug(s"[ExtProver]: Result ${resultSZS.pretty}")
              if (resultSZS == SZS_Error) leo.Out.warn(result.error.mkString("\n"))
              if (helpfulAnswer(result)) {
                results = results :+ result
              }
            }
          }
          synchronized {
            state.removeOpenExtCalls(prover, finished)

            var curJobs = if (state.openExtCalls.isDefinedAt(prover)) state.openExtCalls(prover).size else 0
            while (curJobs < Configuration.ATP_MAX_JOBS && state.queuedCallExists(prover)) {
              val problem = state.nextQueuedCall(prover)
              submit1(prover, problem, state)
              curJobs = curJobs +1
            }

            if (state.openExtCalls.isEmpty) openCalls = openCalls - state
          }
        }
        results
      }
    }


    final def checkExternalResults(): Map[S, Seq[TptpResult[AnnotatedClause]]] =
      openCalls.map(state => (state, checkExternalResults(state))).toMap


    final def sequentialSubmit(clauses: Set[AnnotatedClause], state: State[AnnotatedClause], force: Boolean = false): Unit = {
      if (state.externalProvers.nonEmpty) {
        if (shouldRun(realProblem(clauses)(state), state) || force) {
          leo.Out.debug(s"[ExtProver]: Starting jobs ...")
          state.lastCall.calledNow(realProblem(clauses)(state))(state)
          val openCallState = state.openExtCalls
          state.externalProvers.foreach(prover =>
            if (openCallState.isDefinedAt(prover)) {
              if (openCallState(prover).size < Configuration.ATP_MAX_JOBS) {
                submit1(prover, clauses, state)
              }  else {
                state.enqueueCall(prover, clauses)
              }
            } else {
              submit1(prover, clauses, state)
            }
          )
        }
      }
    }

    final def uncheckedSequentialSubmit(clauses: Set[AnnotatedClause], state: State[AnnotatedClause], force : Boolean = false): Unit = {
      if (state.externalProvers.nonEmpty) {
        leo.Out.debug(s"[ExtProver]: Starting jobs ...")
        state.lastCall.calledNow(realProblem(clauses)(state))(state)
        val openCallState = state.openExtCalls
        state.externalProvers.foreach(prover =>
          if (openCallState.isDefinedAt(prover)) {
            if (openCallState(prover).size < Configuration.ATP_MAX_JOBS) {
              submit1(prover, clauses, state)
            }  else {
              state.enqueueCall(prover, clauses)
            }
          } else {
            submit1(prover, clauses, state)
          }
        )
      }
    }


    final def submitSingleProver(prover : TptpProver[AnnotatedClause],
                                 clauses: Set[AnnotatedClause],
                                 state: State[AnnotatedClause]) : Unit = {
      leo.Out.debug(s"[ExtProver]: Starting job ${prover.name}")
      state.lastCall.calledNow(realProblem(clauses)(state))(state)
      submit0(prover, clauses, state)
    }

    private def submit0(prover: TptpProver[AnnotatedClause],
                        clauses: Set[AnnotatedClause], state: S): Unit = {
      val openCallState = state.openExtCalls
      if (openCallState.isDefinedAt(prover)) {
        if (openCallState(prover).size < Configuration.ATP_MAX_JOBS) {
          submit1(prover, clauses, state)
        }  else {
          state.enqueueCall(prover, clauses)
        }
      } else {
        submit1(prover, clauses, state)
      }
    }

    private def submit0All(clauses: Set[AnnotatedClause], state: S): Unit = {
      val openCallState = state.openExtCalls
      state.externalProvers.foreach(prover =>
        if (openCallState.isDefinedAt(prover)) {
          if (openCallState(prover).size < Configuration.ATP_MAX_JOBS) {
            submit1(prover, clauses, state)
          } else {
            state.enqueueCall(prover, clauses)
          }
        } else {
          submit1(prover, clauses, state)
        }
      )
    }

    private def submit1(prover: TptpProver[AnnotatedClause],
                        clauses: Set[AnnotatedClause], state: S): Unit = {
      val problem = realProblem(clauses)(state)
      val futureResult = callProver(prover,problem, Configuration.ATP_TIMEOUT(prover.name), state, state.signature)
      if (futureResult != null) {
        state.addOpenExtCall(prover, futureResult)
        openCalls = openCalls + state
      }
      leo.Out.debug(s"[ExtProver]: ${prover.name} started.")
    }

    @inline private def realProblem(problem: Set[AnnotatedClause])(state: S): Set[AnnotatedClause] = {
      state.initialProblem union problem
    }

    final def callProver(prover: TptpProver[AnnotatedClause],
                                 problem: Set[AnnotatedClause], timeout : Int,
                                 state: State[AnnotatedClause], sig: Signature): Future[TptpResult[AnnotatedClause]] = {
      import leo.modules.encoding._
      import leo.modules.external.Capabilities._
      // Check what the provers speaks, translate only to first-order if necessary
      val proverCaps = prover.capabilities
      val extraArgs0 = Configuration.ATP_ARGS(prover.name)
      val extraArgs = if (extraArgs0 == "") Seq.empty else extraArgs0.split(" ").toSeq
      if (proverCaps.contains(THF)) {
        val preparedProblem = prepareProblem(problem, THF)(sig)
        callProver0(prover, problem, preparedProblem.map(_.cl), sig, THF, timeout, extraArgs)
      } else if (proverCaps.contains(TFF)) {
        Out.finest(s"Translating problem ...")
        val preparedProblem = prepareProblem(problem, TFF)(sig)
        try {
          val lambdaElim = Configuration.LAMBDA_ELIM_STRATEGY
          val (translatedProblem, auxDefs, translatedSig) =
            if (supportsFeature(proverCaps, TFF)(Polymorphism))
              Encoding(preparedProblem.map(_.cl), EP_None, lambdaElim,  PolyNative)(sig)
            else
              Encoding(preparedProblem.map(_.cl), EP_None, lambdaElim,  MonoNative)(sig)
          callProver0(prover, problem, translatedProblem union auxDefs, translatedSig, TFF, timeout, extraArgs)
        } catch {
          case e: Exception =>
            Out.warn(s"Translation of external proof obligation failed for some reason.")
            Out.debug(e.toString)
            null
        }
      } else if (proverCaps.contains(FOF)) {
        Out.warn(s"$prefix Untyped first-order cooperation currently not supported.")
        null
      } else {
        Out.warn(s"$prefix Prover ${prover.name} input syntax not supported.")
        null
      }
    }

    private def callProver0(prover: TptpProver[AnnotatedClause],
                            referenceProblem: Set[AnnotatedClause], problem: Set[Clause],
                            sig: Signature, language: Capabilities.Language, timeout: Int,
                            extraArgs: Seq[String]): Future[TptpResult[AnnotatedClause]] = {
      try {
        prover.call(referenceProblem, problem, sig, language, timeout, extraArgs)
      } catch {
        case e: Exception => Out.warn(e.toString); null
      }
    }

    /** Prepare a problem that is given as a set of clauses (i.e. clauses from the
      * processed set or so) and rework them into a set of clauses suitable for
      * giving to an external prover. This may include
      * (1) deletion of clauses that seem irrelevant
      * (2) addition of clauses whose information is represented elsewhere inside Leo
      * (3) (satisfiability-preserving) modification of clauses if reasonable.
      *
      * Concretely, this method enriches the problem with axioms
      * about some signature constants (choice ...).
      * if goal language first-order. */
    final def prepareProblem(problem: Set[AnnotatedClause], goalLanguage: Language)(implicit sig: Signature): Set[AnnotatedClause] = {
      import leo.datastructures.ClauseAnnotation
      import ClauseAnnotation.{NoAnnotation, PropNoProp}
      import leo.datastructures.Role_Axiom
      val extraAxioms = leo.modules.external.generateSpecialAxioms(sig)
      extraAxioms.map(AnnotatedClause(_, Role_Axiom, NoAnnotation, PropNoProp)) union problem
    }

    final def killExternals(): Unit = {
      callFacade.killAll()
    }

    final def sequentialKillExternals(): Unit = {
      Out.info(s"Killing All external provers ...")
      openCalls.foreach {state => sequentialKillExternals(state) }
    }

    final def sequentialKillExternals(state : State[AnnotatedClause]) : Unit = {
      state.openExtCalls.foreach { case (_, futures) =>
        futures.foreach(_.kill())
      }
    }

    @inline final def shouldRun(problem: Set[AnnotatedClause], state: State[AnnotatedClause]): Boolean = state.lastCall.shouldCall(problem)(state)

    class MixedInfoLastCallStat extends State.LastCallStat[AnnotatedClause] {
      override def shouldCall(problem: Set[AnnotatedClause])(implicit state: State[AnnotatedClause]): Boolean = {
        if (state.openExtCalls.isEmpty && lastLoopCount < state.noProofLoops && problem != lastProblem) {
          true
        } else {
          if (state.noProofLoops - lastLoopCount >= Configuration.ATP_CALL_INTERVAL && problem != lastProblem) {
            true
          }
          else {
            if (System.currentTimeMillis() - lastTime > (Configuration.DEFAULT_ATP_TIMEOUT*1000)/2 && problem != lastProblem) {
              true
            }
            else false
          }
        }
      }

      override def fresh: LastCallStat[AnnotatedClause] = new MixedInfoLastCallStat
    }

    final private def helpfulAnswer(result: TptpResult[AnnotatedClause]): Boolean = {
      result.szsStatus match {
        case _:SuccessSZS => true
        case _ => false
      }
    }
  }
}

package schedulingControl {
  import leo.modules.agent.multisearch.EquiScheduleImpl
  import leo.modules.control.Control.{RunConfiguration, RunSchedule}

  object StrategyControl {
    import leo.modules.prover.RunStrategy._
    val MINTIME = 80
    val STRATEGIES: Seq[RunStrategy] = Seq( s1, s1a ) //, s3bb, s2, s1b, s6, s3b )

    final def strategyList: Seq[RunStrategy] = {
      if (Configuration.isSet("strategies")) {
        val inputString0 = Configuration.valueOf("strategies")
        if (inputString0.isDefined) {
          val inputString = inputString0.get
          val input = inputString.head
          val inputAsList = input.split(",").iterator
          var result: Seq[RunStrategy] = Seq.empty
          while (inputAsList.hasNext) {
            val sName = inputAsList.next()
            val s0 = RunStrategy.byName(sName)
            result = result :+ s0
          }
          result
        } else STRATEGIES
      } else STRATEGIES
    }

    /**
      * Given a time `globalTimeout`, return a [[RunSchedule]]
      * in which for each [[RunStrategy]] `r` it holds that
      * {{{timeout  of r = MINTIME * share + extraTime}}}
      *
      * @see [[leo.modules.control.schedulingControl.StrategyControl.MINTIME]]
      */
    final def generateRunStrategies(globalTimeout: Int, extraTime: Int = 0): RunSchedule = {
      val to = Configuration.TIMEOUT
      if (to == 0) {
        // unlimited resources, dont schedule...i guess?
        Iterable((defaultStrategy,0))
      } else {
        val strategyIt = strategyList.iterator
        var remainingTime = globalTimeout
        var result: Seq[RunConfiguration] = Vector.empty
        var shareSum: Float = 0
        while (strategyIt.hasNext) {
          val strategy = strategyIt.next()
          val proportionalTimeOfStrategy = (strategy.share * MINTIME).toInt + extraTime

          if (proportionalTimeOfStrategy <= remainingTime) {
            result = result :+ (strategy, proportionalTimeOfStrategy)
            remainingTime = remainingTime - proportionalTimeOfStrategy
            shareSum = shareSum + strategy.share
          } else {
	    if (result.isEmpty) {
	       return Iterable((strategy, remainingTime))
	    } else {
              // distribute remaining time
              val remainingTime0 = remainingTime
              result = result.map {case (s,time) =>
              	  val extraTime = (remainingTime0 * (s.share / shareSum)).floor.toInt
              	  (s, time+extraTime)
              }
	    }
          }
        }
        Iterable(result:_*)
      }
    }

    final def defaultStrategy: RunStrategy = {
      // currently: ignore meta-knowledge from state and just return standard strategy
      RunStrategy.defaultStrategy
    }

    final def calculateExtraTime(noAxioms: Int): Int = {
      0
//      if (noAxioms < 200) 0
//      else if (noAxioms < 500) 5
//      else if (noAxioms < 1000) 20
//      else 30
    }
  }

  object ParStrategyControl {
    import leo.modules.agent.multisearch.Schedule
    //TODO  Mintime is set in Schedule!!! Move here
    val STRATEGIES: Seq[RunStrategy] = StrategyControl.STRATEGIES // TODO Own strategies? Reorder?


    final def generateRunStrategies(): Schedule = {
      val to = Configuration.TIMEOUT
      if (to == 0) {
        // unlimited resources, dont schedule...i guess?
        new EquiScheduleImpl(Seq(defaultStrategy))
      } else {
        new EquiScheduleImpl(STRATEGIES)
      }
    }


    final def defaultStrategy: RunStrategy = {
      RunStrategy.defaultStrategy
    }
  }
}<|MERGE_RESOLUTION|>--- conflicted
+++ resolved
@@ -2609,58 +2609,37 @@
         else if (Configuration.isSet("relevance-passmark") || Configuration.isSet("relevance-aging")) {
           val passmark = Configuration.valueOf("relevance-passmark").getOrElse(Seq(Configuration.DEFAULT_PASSMARK.toString)).head.toDouble
           val aging = Configuration.valueOf("relevance-aging").getOrElse(Seq(Configuration.DEFAULT_AGING.toString)).head.toDouble
-          getRelevantAxioms0(input, conjecture,
+          getRelevantAxioms0(input, conjectures,
             passmark, aging)(sig)
         } else {
           val noAx = input.size
           if (noAx < 15) {
             // dont filter here
             input
-<<<<<<< HEAD
-          } else if (noAx < 20) {  // 10 - 19
-            getRelevantAxioms0(input, conjecture,
+          } else if (noAx < 20) {  // 15 - 19
+            getRelevantAxioms0(input, conjectures,
               0.50, 2.35)(sig)
           } else if (noAx < 50) { // 20 - 49
-            getRelevantAxioms0(input, conjecture,
+            getRelevantAxioms0(input, conjectures,
               0.56, 2.35)(sig)
           } else if (noAx < 100) { // 50 - 99
-            getRelevantAxioms0(input, conjecture,
+            getRelevantAxioms0(input, conjectures,
               0.58, 2.35)(sig)
           } else if (noAx < 200) { // 100 - 199
-            getRelevantAxioms0(input, conjecture,
+            getRelevantAxioms0(input, conjectures,
               0.60, 2.35)(sig)
           } else if (noAx < 500) { // 200 - 499
-            getRelevantAxioms0(input, conjecture,
+            getRelevantAxioms0(input, conjectures,
               0.62, 2.35)(sig)
           } else if (noAx < 1000) { // 500 - 999
-            getRelevantAxioms0(input, conjecture,
+            getRelevantAxioms0(input, conjectures,
               0.64, 2.35)(sig)
           } else if (noAx < 2000) { // 1000 - 1999
-            getRelevantAxioms0(input, conjecture,
+            getRelevantAxioms0(input, conjectures,
               0.68, 2.35)(sig)
           } else { // 2000 -
-            getRelevantAxioms0(input, conjecture,
+            getRelevantAxioms0(input, conjectures,
               0.73, 2.35)(sig)
-=======
-          } else if (noAx < 20) {
-            getRelevantAxioms0(input, conjectures,
-              0.54, 2.35)(sig)
-          } else if (noAx < 100) {
-            getRelevantAxioms0(input, conjectures,
-              0.56, 2.35)(sig)
-          } else if (noAx < 200) {
-            getRelevantAxioms0(input, conjectures,
-              0.58, 2.35)(sig)
-          } else if (noAx < 500) {
-            getRelevantAxioms0(input, conjectures,
-              0.6, 2.35)(sig)
-          } else if (noAx < 1000) {
-            getRelevantAxioms0(input, conjectures,
-              0.64, 2.35)(sig)
-          } else {
-            getRelevantAxioms0(input, conjectures,
-              0.66, 2.35)(sig)
->>>>>>> 417b77e7
           }
         }
       }
