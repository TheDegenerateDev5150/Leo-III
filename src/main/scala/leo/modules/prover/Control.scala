--- conflicted
+++ resolved
@@ -390,67 +390,7 @@
         }
       }
     }
-
-<<<<<<< HEAD
-      if (tyUnifiedResult != null) {
-        val uniLit = tyUnifiedResult.cl.lits.last
-        val otherLits = tyUnifiedResult.cl.lits.init
-        val (uniEqLeft,uniEqRight) = UnificationControl.getUniTaskFromLit(uniLit)
-        assert(uniEqLeft.ty == uniEqRight.ty)
-
-        val unifiedResult = if (isPattern(uniEqLeft) && isPattern(uniEqRight)) {
-          Out.finest(s"[Paramod] Unification constraint is pattern. Solving directly...")
-          // solve directly
-          val vargen = freshVarGen(tyUnifiedResult.cl)
-          val result = PatternUni.apply(vargen, Vector((uniEqLeft, uniEqRight)), otherLits)(sig)
-          if (result.isEmpty) {
-//            Out.finest(s"[Paramod] Not unifiable, dropping clause. ")
-//            val (simpsubst, asd) = Simp.uniLitSimp(uniEqLeft, uniEqRight)
-//            AnnotatedClause(Clause(otherLits.map(_.substituteOrdered(Subst.id, simpsubst)) ++ asd), InferredFrom(Simp, tyUnifiedResult))
-            Out.finest(s"[Paramod] Not unifiable.")
-            tyUnifiedResult
-          } else {
-            import leo.Configuration.{TERM_ORDERING => ord}
-            Out.finest(s"[Paramod] Unifiable! ")
-            val (resultClause, (termSubst, typeSubst)) = result.get
-            val withTermSubst = withTerm.substitute(termSubst, typeSubst)
-            val otherTermSubst = otherTerm.substitute(termSubst, typeSubst)
-            val cmpResult = ord.compare(otherTermSubst, withTermSubst)(sig)
-            leo.Out.finest(s"Checking Ordering restrictions ...")
-            leo.Out.finest(s"withTerm: ${withTerm.pretty(sig)}")
-            leo.Out.finest(s"otherTerm: ${otherTerm.pretty(sig)}")
-            leo.Out.finest(s"withTerm': ${withTermSubst.pretty(sig)}")
-            leo.Out.finest(s"otherTerm': ${otherTermSubst.pretty(sig)}")
-            leo.Out.finest(s"compare(otherTerm',withTerm') = ${Orderings.pretty(cmpResult)}")
-
-
-            if (Configuration.isSet("noOrdCheck1") || cmpResult != CMP_GT) {
-              val restrictedTermSubst = termSubst.restrict(i => shiftedIntoClause.implicitlyBound.exists(_._1 == i))
-              val intoClauseSubst = shiftedIntoClause.substitute(restrictedTermSubst, typeSubst)
-              val intoLitSubst = intoClauseSubst(intoIndex)
-              leo.Out.finest(s"intoClause: ${shiftedIntoClause.pretty(sig)}")
-              leo.Out.finest(s"maxLits = \n\t${shiftedIntoClause.maxLits(sig).map(_.pretty(sig)).mkString("\n\t")}")
-              leo.Out.finest(s"intoClauseSubst: ${intoClauseSubst.pretty(sig)}")
-              leo.Out.finest(s"intoLitSubst: ${intoLitSubst.pretty(sig)}")
-              leo.Out.finest(s"maxLits = \n\t${intoClauseSubst.maxLits(sig).map(_.pretty(sig)).mkString("\n\t")}")
-              myAssert(Clause.wellTyped(intoClauseSubst))
-              myAssert(Literal.wellTyped(intoLitSubst))
-              if (Configuration.isSet("noOrdCheck2") || !intoLitSubst.polarity || intoClauseSubst.maxLits(sig).contains(intoLitSubst)) { // FIXME: Approx. of selection strategy
-                val restrictedTermSubst = termSubst.restrict(i => withWrapper.cl.implicitlyBound.exists(_._1 == i))
-                val withClauseSubst = withWrapper.cl.substitute(restrictedTermSubst, typeSubst)
-                leo.Out.finest(s"withClauseSubst: ${withClauseSubst.pretty(sig)}")
-                val withLitSubst = withClauseSubst(withIndex)
-                leo.Out.finest(s"withLitSubst: ${withLitSubst.pretty(sig)}")
-                myAssert(Clause.wellTyped(withClauseSubst))
-                myAssert(Literal.wellTyped(withLitSubst))
-                if (Configuration.isSet("noOrdCheck3") || withClauseSubst.maxLits(sig).contains(withLitSubst)) {
-//                  if (tyUnifiedResult.id == 153) System.exit(0)
-                  AnnotatedClause(resultClause, InferredFrom(PatternUni, Seq((tyUnifiedResult, ToTPTP(termSubst, tyUnifiedResult.cl.implicitlyBound)(sig)))), leo.datastructures.deleteProp(ClauseAnnotation.PropNeedsUnification,tyUnifiedResult.properties | ClauseAnnotation.PropUnified))
-                } else {
-                  leo.Out.finest(s"[Paramod] Dropped due to ordering restrictions (#3).")
-                  null
-                }
-=======
+    
     private final def singleParamod1(withWrapper: AnnotatedClause,
                                      withClause: Clause,
                                      withIndex: Int,
@@ -483,9 +423,11 @@
         vargen.addVars(withClause.implicitlyBound)
         val result = PatternUni.apply(vargen, Vector((uniEqLeft, uniEqRight)), otherLits)(sig)
         if (result.isEmpty) {
-          Out.finest(s"[Paramod] Not unifiable, dropping clause. ")
-          val (simpsubst, asd) = Simp.uniLitSimp(uniEqLeft, uniEqRight)
-          AnnotatedClause(Clause(otherLits.map(_.substituteOrdered(Subst.id, simpsubst)) ++ asd), InferredFrom(Simp, intermediateClause))
+//          Out.finest(s"[Paramod] Not unifiable, dropping clause. ")
+//          val (simpsubst, asd) = Simp.uniLitSimp(uniEqLeft, uniEqRight)
+//          AnnotatedClause(Clause(otherLits.map(_.substituteOrdered(Subst.id, simpsubst)) ++ asd), InferredFrom(Simp, intermediateClause))
+          Out.finest(s"[Paramod] Not unifiable.")
+          intermediateClause
         } else {
           import leo.Configuration.{TERM_ORDERING => ord}
           Out.finest(s"[Paramod] Unifiable! ")
@@ -528,7 +470,6 @@
               myAssert(Literal.wellTyped(withLitSubst))
               if (Configuration.isSet("noOrdCheck3") || withClauseSubst.maxLits(sig).contains(withLitSubst)) {
                 AnnotatedClause(resultClause, InferredFrom(PatternUni, Seq((intermediateClause, ToTPTP(termSubst, intermediateClause.cl.implicitlyBound)(sig)))), leo.datastructures.deleteProp(ClauseAnnotation.PropNeedsUnification,intermediateClause.properties | ClauseAnnotation.PropUnified))
->>>>>>> ba1c523e
               } else {
                 leo.Out.finest(s"[Paramod] Dropped due to ordering restrictions (#3).")
                 null
