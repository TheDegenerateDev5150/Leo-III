package leo.modules.prover

import leo.datastructures._
import leo.modules.{FVState, FVStateImpl, GeneralState, Proof}
import leo.modules.external.{Future, TptpProver, TptpResult}
import leo.modules.prover.State.LastCallStat

import scala.ref.WeakReference

/**
  * Created by lex on 20.02.16.
  */
trait State[T <: ClauseProxy] extends FVState[T] with StateStatistics {
  def initUnprocessed(): Unit
  def unprocessedLeft: Boolean
  def unprocessed: Set[T]
  def nextUnprocessed: T
  def addUnprocessed(unprocessed: T): Unit
  def addUnprocessed(unprocessed: Set[T]): Unit
  def removeUnprocessed(unprocessed: Set[T]): Unit
  def processed: Set[T]
  def addProcessed(cl: T): Unit
  def removeProcessed(cls: Set[T]): Unit

  def proof: Proof
  def setProof(proof: Proof): Unit

  def rewriteRules: Set[T]
  def addRewriteRule(cl: T): Unit
  def nonRewriteUnits: Set[T]
  def addNonRewriteUnit(cl: T): Unit
  def removeUnits(cls: Set[T]): Unit

  def openExtCalls: Map[TptpProver[T], Set[Future[TptpResult[T]]]]
  def removeOpenExtCalls(prover: TptpProver[T], calls: Set[Future[TptpResult[T]]]): Unit
  def addOpenExtCall(prover: TptpProver[T], call: Future[TptpResult[T]]): Unit
  def nextQueuedCall(prover: TptpProver[T]): Set[T]
  def queuedCallExists(prover: TptpProver[T]): Boolean
  def enqueueCall(prover: TptpProver[T], problem: Set[T]): Unit

  def incTranslations : Int
  def decTranslations : Int
  def getTranslations : Int

  def lastCall: LastCallStat[T]
  def setLastCallStat(lcs: LastCallStat[T]): Unit

  def copy : State[T]

  protected[prover] def queues(): MultiPriorityQueue[T]
<<<<<<< HEAD
=======
  protected[prover] def clauseCache: Map[Long, WeakReference[T]]
>>>>>>> d22dd715
}

trait StateStatistics {
  // Statistics
  def noProofLoops: Long
  def incProofLoopCount(): Unit
  def noProcessedCl: Int
  def incTrivialCl(): Unit
  def noTrivialCl: Int
  def incForwardSubsumedCl(): Unit
  def incForwardSubsumedCl(n: Int): Unit
  def noForwardSubsumedCl: Int
  def incBackwardSubsumedCl(): Unit
  def incBackwardSubsumedCl(n: Int): Unit
  def noBackwardSubsumedCl: Int
  def incDescendantsDeleted(n: Int): Unit
  def noDescendantsDeleted: Int
  def incGeneratedCl(by: Int): Unit
  def noGeneratedCl: Int
  def incParamod(by: Int): Unit
  def noParamod: Int
  def incFactor(by: Int): Unit
  def noFactor: Int
  def choiceFunctionCount: Int
  def choiceInstantiations: Int
  def incChoiceInstantiations(n: Int): Unit
}

object State {
  def fresh[T <: ClauseProxy](sig: Signature): State[T] = new StateImpl[T](sig)

  abstract class LastCallStat[T <: ClauseProxy] {
    private var lastLoopCount0: Long = 0
    private var lastProcessedSize0: Int = 0
    private var lastTime0: Long = 0
    private var lastProblem0: Set[T] = _

    def lastLoopCount: Long = lastLoopCount0
    def lastProcessedSize: Int = lastProcessedSize0
    def lastTime: Long = lastTime0
    def lastProblem: Set[T] = if (lastProblem0 == null) Set.empty else lastProblem0

    def shouldCall(problem: Set[T])(implicit state: State[T]): Boolean

    def calledNow(problem: Set[T])(implicit state: State[T]): Unit = {
      lastLoopCount0 = state.noProofLoops
      lastProcessedSize0 = state.noProcessedCl
      lastTime0 = System.currentTimeMillis()
      lastProblem0 = problem
    }

    def fresh: LastCallStat[T]
  }
}

protected[prover] class StateImpl[T <: ClauseProxy](initSignature: Signature) extends FVStateImpl[T](initSignature) with State[T]{
  private var current_processed: Set[T] = Set()
  private var current_rewriterules: Set[T] = Set()
  private var current_nonRewriteUnits: Set[T] = Set()

  private final val sig: Signature = initSignature
  private final val mpq: MultiPriorityQueue[T] = MultiPriorityQueue.empty
  def queues: MultiPriorityQueue[T] = mpq
<<<<<<< HEAD

=======
  var clauseCache: Map[Long, WeakReference[T]] = Map.empty
>>>>>>> d22dd715
  private var openExtCalls0: Map[TptpProver[T], Set[Future[TptpResult[T]]]] = Map.empty
  private var queuedTranslations : Int = 0
  private var extCallStat: LastCallStat[T] = _
  private var queuedExtCalls0: Map[TptpProver[T], Vector[Set[T]]] = Map.empty

  private var proof0: Proof = _

  def proof: Proof = proof0
  def setProof(proof: Proof): Unit = {proof0 = proof}

  def openExtCalls: Map[TptpProver[T], Set[Future[TptpResult[T]]]] = openExtCalls0
  def lastCall: LastCallStat[T] = extCallStat
  def setLastCallStat(lcs: LastCallStat[T]): Unit = {extCallStat = lcs}
  def removeOpenExtCalls(prover: TptpProver[T], calls: Set[Future[TptpResult[T]]]): Unit = {
    if (openExtCalls0.isDefinedAt(prover)) {
      val openCalls = openExtCalls0(prover)
      val newCalls = openCalls diff calls
      if (newCalls.isEmpty) openExtCalls0 = openExtCalls0 - prover
      else openExtCalls0 = openExtCalls0 + (prover -> newCalls)
    }
  }
  def addOpenExtCall(prover: TptpProver[T], call: Future[TptpResult[T]]): Unit = {
    if (openExtCalls0.isDefinedAt(prover)) {
      val openCalls = openExtCalls0(prover)
      openExtCalls0 = openExtCalls0 + (prover -> openCalls.+(call))
    } else {
      openExtCalls0 = openExtCalls0 + (prover -> Set(call))
    }
  }



  override def incTranslations: Int = synchronized{
    queuedTranslations += 1
    queuedTranslations
  }

  override def decTranslations: Int = synchronized{
    queuedTranslations -= 1
    queuedTranslations
  }

  override def getTranslations: Int = synchronized{
    queuedTranslations
  }

  type Pick = Boolean
  val HEAD: Pick = false
  val TAIL: Pick = true

  var lastPick: Pick = HEAD

  def nextQueuedCall(prover: TptpProver[T]): Set[T] = {
    if (queuedExtCalls0.isDefinedAt(prover)) {
      val list = queuedExtCalls0(prover)
      if (list.isEmpty) throw new NoSuchElementException("nextQueueCall on empty queueExtCalls entry")
      else {
        val (result, newList) = if (lastPick == HEAD) {
          lastPick = TAIL
          (list.last, list.init)
        } else {
          lastPick = HEAD
          (list.head, list.tail)
        }
        queuedExtCalls0 = queuedExtCalls0 + (prover -> newList)
        result
      }
    } else {
      throw new NoSuchElementException("nextQueueCall on empty queueExtCalls")
    }
  }
  def queuedCallExists(prover: TptpProver[T]): Boolean = {
    if (queuedExtCalls0.isDefinedAt(prover)) {
      queuedExtCalls0(prover).nonEmpty
    } else false
  }
  def enqueueCall(prover: TptpProver[T], problem: Set[T]): Unit = {
    if (queuedExtCalls0.isDefinedAt(prover)) {
      val list = queuedExtCalls0(prover)
      val list0 = list :+ problem
      queuedExtCalls0 = queuedExtCalls0 + (prover -> list0)
    } else {
      queuedExtCalls0 = queuedExtCalls0 + (prover -> Vector(problem))
    }
  }


  override final def copy: State[T] = {
    val state = new StateImpl[T](initSignature.copy)
    state.current_szs = current_szs
    state.conjecture0 = conjecture0
    state.negConjecture0 = negConjecture0
    state.current_processed = current_processed
    state.current_rewriterules = current_rewriterules
    state.current_nonRewriteUnits = current_nonRewriteUnits
    state.derivationCl = derivationCl
    state.current_externalProvers = current_externalProvers
    state.runStrategy0 = runStrategy0
    state.symbolsInConjecture0 = symbolsInConjecture0
    state.choiceFunctions0 = choiceFunctions0
    state.initialProblem0 = initialProblem0
    state.poly = poly
    state.current_externalProvers = current_externalProvers
    state.timeout0 = timeout0
    state.domainConstr0 = domainConstr0
    if (lastCall != null) state.extCallStat = lastCall.fresh
    state
  }

  override final def copyGeneral : GeneralState[T] = {
    val state = new StateImpl[T](sig)
    state.current_szs = current_szs
    state.conjecture0 = conjecture0
    state.negConjecture0 = negConjecture0
    state.current_processed = current_processed
    state.current_rewriterules = current_rewriterules
    state.current_nonRewriteUnits = current_nonRewriteUnits
    state.derivationCl = derivationCl
    state.current_externalProvers = current_externalProvers
    state.runStrategy0 = runStrategy0
    state.symbolsInConjecture0 = symbolsInConjecture0
    state.choiceFunctions0 = choiceFunctions0
    state.initialProblem0 = initialProblem0
    state.poly = poly
    state.current_externalProvers = current_externalProvers
    state.timeout0 = timeout0
    state.domainConstr0 = domainConstr0
    state
  }
  override def copyFVState: FVState[T] = copy

  final def initUnprocessed(): Unit = {
    import leo.datastructures.ClauseProxyOrderings._
    val conjSymbols: Set[Signature.Key] = symbolsInConjecture0
    mpq.addPriority(litCount_conjRelSymb(conjSymbols, 0.005f, 100, 50).asInstanceOf[Ordering[T]])
//    mpq.addPriority(goals_SymbWeight(100,20).asInstanceOf[Ordering[T]])
    mpq.addPriority(goals_litCount_SymbWeight(100,20).asInstanceOf[Ordering[T]])
    mpq.addPriority(nongoals_litCount_SymbWeight(100,20).asInstanceOf[Ordering[T]])
    mpq.addPriority(conjRelSymb(conjSymbols, 0.005f, 100, 50).asInstanceOf[Ordering[T]])
    mpq.addPriority(sos_conjRelSymb(conjSymbols, 0.05f, 2, 1).asInstanceOf[Ordering[T]])
    mpq.addPriority(oldest_first.asInstanceOf[Ordering[T]])
  }
  final def unprocessedLeft: Boolean = !mpq.isEmpty
  final def unprocessed: Set[T] = {
    if (mpq == null) leo.Out.comment("MPQ null")
    mpq.toSet
  }
  final private val prio_weights = Seq(6,3,1,5,2,1)
  private var cur_prio = 0
  private var cur_weight = 0
  final def nextUnprocessed: T = {
    leo.Out.trace(s"[###] Selecting with priority $cur_prio: element $cur_weight")
    leo.Out.trace(s"[###] mpq.priorities ${mpq.priorityCount}")
    if (cur_weight > prio_weights(cur_prio)-1) {
      leo.Out.trace(s"[###] limit exceeded (limit: ${prio_weights(cur_prio)}) (cur_weight: ${cur_weight})")
      cur_weight = 0
      cur_prio = (cur_prio + 1) % mpq.priorityCount
      leo.Out.trace(s"[###] cur_prio set to ${cur_prio}")
    }
    val result = mpq.dequeue(cur_prio)
    cur_weight = cur_weight+1
    result
  }

  final def addUnprocessed(cl: T): Unit = {mpq.insert(cl); clauseCache += (cl.id -> WeakReference(cl))}
  final def addUnprocessed(cls: Set[T]): Unit = {mpq.insert(cls); cls.foreach {cl => clauseCache += (cl.id -> WeakReference(cl))}}
  final def removeUnprocessed(cls: Set[T]): Unit = {mpq.remove(cls)}

  final def processed: Set[T] = current_processed
  final def addProcessed(cl: T): Unit = { current_processed = current_processed + cl }
  final def removeProcessed(cls: Set[T]): Unit = {current_processed = current_processed -- cls}

  final def rewriteRules: Set[T] = current_rewriterules
  final def addRewriteRule(cl: T): Unit = {current_rewriterules = current_rewriterules + cl}
  final def nonRewriteUnits: Set[T] = current_nonRewriteUnits
  final def addNonRewriteUnit(cl: T): Unit = {current_nonRewriteUnits = current_nonRewriteUnits + cl}
  final def removeUnits(cls: Set[T]): Unit = {
    current_rewriterules = current_rewriterules diff cls
    current_nonRewriteUnits = current_nonRewriteUnits diff cls
  }

  // Statistics
  private var generatedCount: Int = 0
  private var loopCount: Int = 0
  private var rewriteCount: Long = 0L
  private var trivialCount: Int = 0
  private var forwardSubsumedCount: Int = 0
  private var backwardSubsumedCount: Int = 0
  private var descendantsDeleted: Int = 0
  private var factorCount: Int = 0
  private var paramodCount: Int = 0
  private var choiceInstantiations0: Int = 0

  final def noProofLoops: Long = loopCount
  final def noProcessedCl: Int = processed.size
  final def noGeneratedCl: Int = generatedCount
  final def noTrivialCl: Int = trivialCount
  final def noParamod: Int = paramodCount
  final def noFactor: Int = factorCount
  final def noForwardSubsumedCl: Int = forwardSubsumedCount
  final def noBackwardSubsumedCl: Int = backwardSubsumedCount
  final def noDescendantsDeleted: Int = descendantsDeleted
  final def choiceInstantiations: Int = choiceInstantiations0

  final def incProofLoopCount(): Unit = {loopCount += 1}
  final def incGeneratedCl(by: Int): Unit = {generatedCount += by}
  final def incTrivialCl(): Unit = {trivialCount += 1}
  final def incParamod(by: Int): Unit = {paramodCount += by}
  final def incFactor(by: Int): Unit = {factorCount += by}
  final def incForwardSubsumedCl(): Unit = {forwardSubsumedCount += 1}
  final def incBackwardSubsumedCl(): Unit = {backwardSubsumedCount += 1}
  final def incForwardSubsumedCl(n: Int): Unit = {forwardSubsumedCount += n}
  final def incBackwardSubsumedCl(n: Int): Unit = {backwardSubsumedCount += n}
  final def incDescendantsDeleted(n: Int): Unit = {descendantsDeleted += n}
  final def incChoiceInstantiations(n: Int): Unit = {choiceInstantiations0 += n}

  // Pretty
  override final def pretty: String = s"State SZS: ${szsStatus.pretty}, #processed: $noProcessedCl"
}

class FVIndex {
  import leo.modules.indexing.{CFF, FVIndex}

  val maxFeatures: Int = 100
  var initialized = false
  var features: Seq[CFF] = Vector.empty
  var index = FVIndex()
  def clauseFeatures: Seq[CFF] = features

  protected[modules] final def reset(): Unit = {
    initialized = false
    features = Vector.empty
    index = FVIndex()
  }
}<|MERGE_RESOLUTION|>--- conflicted
+++ resolved
@@ -48,10 +48,7 @@
   def copy : State[T]
 
   protected[prover] def queues(): MultiPriorityQueue[T]
-<<<<<<< HEAD
-=======
   protected[prover] def clauseCache: Map[Long, WeakReference[T]]
->>>>>>> d22dd715
 }
 
 trait StateStatistics {
@@ -115,11 +112,7 @@
   private final val sig: Signature = initSignature
   private final val mpq: MultiPriorityQueue[T] = MultiPriorityQueue.empty
   def queues: MultiPriorityQueue[T] = mpq
-<<<<<<< HEAD
-
-=======
   var clauseCache: Map[Long, WeakReference[T]] = Map.empty
->>>>>>> d22dd715
   private var openExtCalls0: Map[TptpProver[T], Set[Future[TptpResult[T]]]] = Map.empty
   private var queuedTranslations : Int = 0
   private var extCallStat: LastCallStat[T] = _
