package leo.modules.prover

import leo.datastructures._
import leo.modules.{FVState, FVStateImpl, GeneralState, Proof}
import leo.modules.external.{Future, TptpProver, TptpResult}
import leo.modules.prover.State.LastCallStat

/**
  * Created by lex on 20.02.16.
  */
<<<<<<< HEAD
trait State[T <: ClauseProxy] extends FVState[T] with StateStatistics {
  /////////////////////
  // Unprocessed/processed management
  /////////////////////
  /** Initialize the collection of unprocessed clauses.
    * This must be called exactly once prior to any other method on unprocessed clauses.*/
=======
trait State[T <: ClauseProxy] extends FVState[T] {
>>>>>>> 83a43d6a
  def initUnprocessed(): Unit
  /** Returns true if the collection of unprocessed clauses is not empty.
    *
    * @note This method should be used instead
    * of {{{unprocessed.nonEmpty}}}. */
  def unprocessedLeft: Boolean
  /** A set representation of the current collection of unprocessed clauses.
    * May be expensive to call since it involved an iteration of various underlying
    * structures.
    *
    * @note Do not use this method to check if there are unprocessed clauses left,
    * i.e. do not use `unprocessed.nonEmpty` or similar. Use [[leo.modules.prover.State#unprocessedLeft]] instead.*/
  def unprocessed: Set[T]
  /** Returns the heuristically chosen 'best' next clause. The heuristic is chosen by the implementation. */
  def nextUnprocessed: T
  /** Add `unprocessed` to the collection of unprocessed clauses. */
  def addUnprocessed(unprocessed: T): Unit
  /** Add all of `unprocessed` to the collection of unprocessed clauses. */
  def addUnprocessed(unprocessed: Set[T]): Unit
  /** Remove `unprocessed` from the collection of unprocessed clauses. */
  def removeUnprocessed(unprocessed: Set[T]): Unit

  /** Add `cl` to the hot list. Clauses on the hot list may be
    * chosen with a higher priority than any other unprocessed clauses by
    * [[leo.modules.prover.State#nextUnprocessed]].
    * Precondition: `cl` is an unprocessed clause within the underlying collection. */
  def addToHotList(cl: T): Unit
  def addToHotList(cls: Set[T]): Unit
  /** Returns the current hot list. */
  def hotList: Seq[T]

  /** The set of processed clauses. Note that clauses might be
    * removed if e.g. shown to be subsumed by other clauses. */
  def processed: Set[T]
  /** The `cl` to the set of processed clauses. */
  def addProcessed(cl: T): Unit
  /** Remove all in `cls` from the set of processed clauses. */
  def removeProcessed(cls: Set[T]): Unit

  /////////////////////
  // Special clauses
  /////////////////////
  def rewriteRules: Set[T]
  def addRewriteRule(cl: T): Unit
  def nonRewriteUnits: Set[T]
  def addNonRewriteUnit(cl: T): Unit
  def removeUnits(cls: Set[T]): Unit

  /////////////////////
  // Further utility
  /////////////////////
  /** Returns, if existent, a derivation of the empty clause.
    * Results equals `null` if no proof found so far. */
  def proof: Proof
  def setProof(proof: Proof): Unit
  @deprecated("I dont know what this actually does and when you are allowed to call it. Please avoid it." +
    "Or specify it. And implement it.", "Leo III 1.1")
  def copy : State[T]

  /////////////////////
  // Handling of external calls
  /////////////////////
  def openExtCalls: Map[TptpProver[T], Set[Future[TptpResult[T]]]]
  def removeOpenExtCalls(prover: TptpProver[T], calls: Set[Future[TptpResult[T]]]): Unit
  def addOpenExtCall(prover: TptpProver[T], call: Future[TptpResult[T]]): Unit
  def nextQueuedCall(prover: TptpProver[T]): Set[T]
  def queuedCallExists(prover: TptpProver[T]): Boolean
  def enqueueCall(prover: TptpProver[T], problem: Set[T]): Unit

  def lastCall: LastCallStat[T]
  def setLastCallStat(lcs: LastCallStat[T]): Unit

  def incTranslations : Int
  def decTranslations : Int
  def getTranslations : Int
}

object State {
  def fresh[T <: ClauseProxy](sig: Signature): State[T] = new StateImpl[T](sig)

  abstract class LastCallStat[T <: ClauseProxy] {
    private var lastLoopCount0: Long = 0
    private var lastProcessedSize0: Int = 0
    private var lastTime0: Long = 0
    private var lastProblem0: Set[T] = _

    def lastLoopCount: Long = lastLoopCount0
    def lastProcessedSize: Int = lastProcessedSize0
    def lastTime: Long = lastTime0
    def lastProblem: Set[T] = if (lastProblem0 == null) Set.empty else lastProblem0

    def shouldCall(problem: Set[T])(implicit state: State[T]): Boolean

    def calledNow(problem: Set[T])(implicit state: State[T]): Unit = {
      lastLoopCount0 = state.noProofLoops
      lastProcessedSize0 = state.noProcessedCl
      lastTime0 = System.currentTimeMillis()
      lastProblem0 = problem
    }

    def fresh: LastCallStat[T]
  }
}

protected[prover] class StateImpl[T <: ClauseProxy](final val sig: Signature) extends FVStateImpl[T](sig) with State[T]{
  import scala.collection.mutable
  /////////// internal fields ///////////////
  /////////////////////
  // Unprocessed/processed management
  /////////////////////
  private final val currentProcessed: mutable.Set[T] = mutable.Set.empty
  protected[prover] final val mpq: MultiPriorityQueue[T] = MultiPriorityQueue.empty
  final private val prio_weights = Seq(4,2,1,2,1)
  protected[prover] var cur_prio = 0
  private var cur_weight = 0
  private val hotlist0: mutable.Queue[T] = mutable.Queue.empty
  /////////////////////
  // Special clauses
  /////////////////////
  private final val currentRewriteRules: mutable.Set[T] = mutable.Set.empty
  private final val currentNonRewriteUnits: mutable.Set[T] = mutable.Set.empty
  /////////////////////
  // Further utility
  /////////////////////
  private var proof0: Proof = _
  /////////////////////
  // Handling of external calls
  /////////////////////
  private var openExtCalls0: Map[TptpProver[T], Set[Future[TptpResult[T]]]] = Map.empty
  private var queuedTranslations : Int = 0
  private var extCallStat: LastCallStat[T] = _
  private var queuedExtCalls0: Map[TptpProver[T], Vector[Set[T]]] = Map.empty

  /////////// Methods ///////////////
  /////////////////////
  // Unprocessed/processed management
  /////////////////////
  final def initUnprocessed(): Unit = {
    import leo.datastructures.ClauseProxyOrderings._
    val conjSymbols: Set[Signature.Key] = symbolsInConjecture0
    mpq.addPriority(litCount_conjRelSymb(conjSymbols, 0.005f, 10, 3).asInstanceOf[Ordering[T]])
    mpq.addPriority(goals_SymbWeight(100,20).asInstanceOf[Ordering[T]])
    mpq.addPriority(nongoals_SymbWeight(100,20).asInstanceOf[Ordering[T]])
    mpq.addPriority(sos_conjRelSymb(conjSymbols, 0.05f, 2, 1).asInstanceOf[Ordering[T]])
    mpq.addPriority(oldest_first.asInstanceOf[Ordering[T]])
  }
  final def unprocessedLeft: Boolean = !mpq.isEmpty
  final def unprocessed: Set[T] = mpq.toSet

  final def nextUnprocessed: T = {
    if (hotlist0.isEmpty) {
      leo.Out.trace(s"[###] Selecting with priority $cur_prio: element $cur_weight")
      leo.Out.trace(s"[###] mpq.priorities ${mpq.priorityCount}")
      if (cur_weight > prio_weights(cur_prio)-1) {
        leo.Out.trace(s"[###] limit exceeded (limit: ${prio_weights(cur_prio)}) (cur_weight: ${cur_weight})")
        cur_weight = 0
        cur_prio = (cur_prio + 1) % mpq.priorityCount
        leo.Out.trace(s"[###] cur_prio set to ${cur_prio}")
      }
      val result = mpq.dequeue(cur_prio)
      cur_weight = cur_weight+1
      result
    } else {
      leo.Out.trace(s"[###] Take from hotlist")
      val result = hotlist0.dequeue()
      mpq.remove(result)
      result
    }
  }

  final def addUnprocessed(cl: T): Unit = {mpq.insert(cl)}
  final def addUnprocessed(cls: Set[T]): Unit = {mpq.insert(cls)}
  final def removeUnprocessed(cls: Set[T]): Unit = {mpq.remove(cls)}

  final def processed: Set[T] = currentProcessed.toSet
  final def addProcessed(cl: T): Unit = { currentProcessed += cl }
  final def removeProcessed(cls: Set[T]): Unit = {currentProcessed --= cls}

  final def rewriteRules: Set[T] = currentRewriteRules.toSet
  final def addRewriteRule(cl: T): Unit = {currentRewriteRules += cl}
  final def nonRewriteUnits: Set[T] = currentNonRewriteUnits.toSet
  final def addNonRewriteUnit(cl: T): Unit = {currentNonRewriteUnits += cl}
  final def removeUnits(cls: Set[T]): Unit = {
    currentRewriteRules --= cls
    currentNonRewriteUnits --= cls
  }
  /////////////////////
  // Special clauses
  /////////////////////
  def addToHotList(cl: T): Unit = {hotlist0.+=(cl)}
  def addToHotList(cls: Set[T]): Unit = {hotlist0 ++= cls}
  def hotList: Seq[T] = hotlist0.toSeq
  /////////////////////
  // Further utility
  /////////////////////
  def proof: Proof = proof0
  def setProof(proof: Proof): Unit = {proof0 = proof}

  override final def copy: State[T] = {
    val state = new StateImpl[T](sig.copy)
    state.current_szs = current_szs
    state.conjecture0 = conjecture0
    state.negConjecture0 = negConjecture0
    //    state.currentProcessed = ??? //current_processed
//    state.current_rewriterules = current_rewriterules
//    state.current_nonRewriteUnits = current_nonRewriteUnits
    state.derivationCl = derivationCl
    state.current_externalProvers = current_externalProvers
    state.runStrategy0 = runStrategy0
    state.symbolsInConjecture0 = symbolsInConjecture0
    state.choiceFunctions0 = choiceFunctions0
    state.initialProblem0 = initialProblem0
    state.poly = poly
    state.current_externalProvers = current_externalProvers
    state.timeout0 = timeout0
    state.domainConstr0 = domainConstr0
    if (lastCall != null) state.extCallStat = lastCall.fresh
    state
  }
  override final def copyGeneral : GeneralState[T] = {
    val state = new StateImpl[T](sig)
    state.current_szs = current_szs
    state.conjecture0 = conjecture0
    state.negConjecture0 = negConjecture0
    //    state.current_processed = ??? // current_processed
//    state.current_rewriterules = current_rewriterules
//    state.current_nonRewriteUnits = current_nonRewriteUnits
    state.derivationCl = derivationCl
    state.current_externalProvers = current_externalProvers
    state.runStrategy0 = runStrategy0
    state.symbolsInConjecture0 = symbolsInConjecture0
    state.choiceFunctions0 = choiceFunctions0
    state.initialProblem0 = initialProblem0
    state.poly = poly
    state.current_externalProvers = current_externalProvers
    state.timeout0 = timeout0
    state.domainConstr0 = domainConstr0
    state
  }
  override def copyFVState: FVState[T] = copy

  /////////////////////
  // Handling of external calls
  /////////////////////
  def openExtCalls: Map[TptpProver[T], Set[Future[TptpResult[T]]]] = openExtCalls0
  def lastCall: LastCallStat[T] = extCallStat
  def setLastCallStat(lcs: LastCallStat[T]): Unit = {extCallStat = lcs}
  def removeOpenExtCalls(prover: TptpProver[T], calls: Set[Future[TptpResult[T]]]): Unit = {
    if (openExtCalls0.isDefinedAt(prover)) {
      val openCalls = openExtCalls0(prover)
      val newCalls = openCalls diff calls
      if (newCalls.isEmpty) openExtCalls0 = openExtCalls0 - prover
      else openExtCalls0 = openExtCalls0 + (prover -> newCalls)
    }
  }
  def addOpenExtCall(prover: TptpProver[T], call: Future[TptpResult[T]]): Unit = {
    if (openExtCalls0.isDefinedAt(prover)) {
      val openCalls = openExtCalls0(prover)
      openExtCalls0 = openExtCalls0 + (prover -> openCalls.+(call))
    } else {
      openExtCalls0 = openExtCalls0 + (prover -> Set(call))
    }
  }

  override def incTranslations: Int = synchronized{
    queuedTranslations += 1
    queuedTranslations
  }
  override def decTranslations: Int = synchronized{
    queuedTranslations -= 1
    queuedTranslations
  }
  override def getTranslations: Int = synchronized{
    queuedTranslations
  }

  type Pick = Boolean
  val HEAD: Pick = false
  val TAIL: Pick = true

  var lastPick: Pick = HEAD

  def nextQueuedCall(prover: TptpProver[T]): Set[T] = {
    if (queuedExtCalls0.isDefinedAt(prover)) {
      val list = queuedExtCalls0(prover)
      if (list.isEmpty) throw new NoSuchElementException("nextQueueCall on empty queueExtCalls entry")
      else {
        val (result, newList) = if (lastPick == HEAD) {
          lastPick = TAIL
          (list.last, list.init)
        } else {
          lastPick = HEAD
          (list.head, list.tail)
        }
        queuedExtCalls0 = queuedExtCalls0 + (prover -> newList)
        result
      }
    } else {
      throw new NoSuchElementException("nextQueueCall on empty queueExtCalls")
    }
  }
  def queuedCallExists(prover: TptpProver[T]): Boolean = {
    if (queuedExtCalls0.isDefinedAt(prover)) {
      queuedExtCalls0(prover).nonEmpty
    } else false
  }
  def enqueueCall(prover: TptpProver[T], problem: Set[T]): Unit = {
    if (queuedExtCalls0.isDefinedAt(prover)) {
      val list = queuedExtCalls0(prover)
      val list0 = list :+ problem
      queuedExtCalls0 = queuedExtCalls0 + (prover -> list0)
    } else {
      queuedExtCalls0 = queuedExtCalls0 + (prover -> Vector(problem))
    }
  }

<<<<<<< HEAD
  // Statistics
  private var generatedCount: Int = 0
  private var loopCount: Int = 0
  private var rewriteCount: Long = 0L
  private var trivialCount: Int = 0
  private var forwardSubsumedCount: Int = 0
  private var backwardSubsumedCount: Int = 0
  private var descendantsDeleted: Int = 0
  private var factorCount: Int = 0
  private var paramodCount: Int = 0
  private var choiceInstantiations0: Int = 0

  final def noProofLoops: Long = loopCount
  final def noProcessedCl: Int = processed.size
  final def noGeneratedCl: Int = generatedCount
  final def noTrivialCl: Int = trivialCount
  final def noParamod: Int = paramodCount
  final def noFactor: Int = factorCount
  final def noForwardSubsumedCl: Int = forwardSubsumedCount
  final def noBackwardSubsumedCl: Int = backwardSubsumedCount
  final def noDescendantsDeleted: Int = descendantsDeleted
  final def choiceInstantiations: Int = choiceInstantiations0

  final def incProofLoopCount(): Unit = {loopCount += 1}
  final def incGeneratedCl(by: Int): Unit = {generatedCount += by}
  final def incTrivialCl(): Unit = {trivialCount += 1}
  final def incParamod(by: Int): Unit = {paramodCount += by}
  final def incFactor(by: Int): Unit = {factorCount += by}
  final def incForwardSubsumedCl(): Unit = {forwardSubsumedCount += 1}
  final def incBackwardSubsumedCl(): Unit = {backwardSubsumedCount += 1}
  final def incForwardSubsumedCl(n: Int): Unit = {forwardSubsumedCount += n}
  final def incBackwardSubsumedCl(n: Int): Unit = {backwardSubsumedCount += n}
  final def incDescendantsDeleted(n: Int): Unit = {descendantsDeleted += n}
  final def incChoiceInstantiations(n: Int): Unit = {choiceInstantiations0 += n}
=======

  override final def copy: State[T] = {
    val state = new StateImpl[T](initSignature.copy)
    state.current_szs = current_szs
    state.conjecture0 = conjecture0
    state.negConjecture0 = negConjecture0
    state.current_processed = current_processed
    state.current_rewriterules = current_rewriterules
    state.current_nonRewriteUnits = current_nonRewriteUnits
    state.derivationCl = derivationCl
    state.current_externalProvers = current_externalProvers
    state.runStrategy0 = runStrategy0
    state.symbolsInConjecture0 = symbolsInConjecture0
    state.choiceFunctions0 = choiceFunctions0
    state.initialProblem0 = initialProblem0
    state.poly = poly
    state.current_externalProvers = current_externalProvers
    state.timeout0 = timeout0
    state.domainConstr0 = domainConstr0
    if (lastCall != null) state.extCallStat = lastCall.fresh
    state
  }

  override final def copyGeneral : GeneralState[T] = {
    val state = new StateImpl[T](sig)
    state.current_szs = current_szs
    state.conjecture0 = conjecture0
    state.negConjecture0 = negConjecture0
    state.current_processed = current_processed
    state.current_rewriterules = current_rewriterules
    state.current_nonRewriteUnits = current_nonRewriteUnits
    state.derivationCl = derivationCl
    state.current_externalProvers = current_externalProvers
    state.runStrategy0 = runStrategy0
    state.symbolsInConjecture0 = symbolsInConjecture0
    state.choiceFunctions0 = choiceFunctions0
    state.initialProblem0 = initialProblem0
    state.poly = poly
    state.current_externalProvers = current_externalProvers
    state.timeout0 = timeout0
    state.domainConstr0 = domainConstr0
    state
  }
  override def copyFVState: FVState[T] = copy

  final def initUnprocessed(): Unit = {
    import leo.datastructures.ClauseProxyOrderings._
    val conjSymbols: Set[Signature.Key] = symbolsInConjecture0
    mpq.addPriority(litCount_conjRelSymb(conjSymbols, 0.005f, 100, 50).asInstanceOf[Ordering[T]])
    mpq.addPriority(goals_SymbWeight(100,20).asInstanceOf[Ordering[T]])
    mpq.addPriority(goals_litCount_SymbWeight(100,20).asInstanceOf[Ordering[T]])
    mpq.addPriority(nongoals_litCount_SymbWeight(100,20).asInstanceOf[Ordering[T]])
    mpq.addPriority(conjRelSymb(conjSymbols, 0.005f, 100, 50).asInstanceOf[Ordering[T]])
    mpq.addPriority(sos_conjRelSymb(conjSymbols, 0.05f, 2, 1).asInstanceOf[Ordering[T]])
    mpq.addPriority(oldest_first.asInstanceOf[Ordering[T]])
  }
  final def unprocessedLeft: Boolean = !mpq.isEmpty
  final def unprocessed: Set[T] = {
    if (mpq == null) leo.Out.comment("MPQ null")
    mpq.toSet
  }
  final private val prio_weights = Seq(10,1,1,2,10,2,1)
  private var cur_prio = 0
  private var cur_weight = 0
  final def nextUnprocessed: T = {
    leo.Out.trace(s"[###] Selecting with priority $cur_prio: element $cur_weight")
    leo.Out.trace(s"[###] mpq.priorities ${mpq.priorityCount}")
    if (cur_weight > prio_weights(cur_prio)-1) {
      leo.Out.trace(s"[###] limit exceeded (limit: ${prio_weights(cur_prio)}) (cur_weight: ${cur_weight})")
      cur_weight = 0
      cur_prio = (cur_prio + 1) % mpq.priorityCount
      leo.Out.trace(s"[###] cur_prio set to ${cur_prio}")
    }
    val result = mpq.dequeue(cur_prio)
    cur_weight = cur_weight+1
    result
  }

  final def addUnprocessed(cl: T): Unit = {mpq.insert(cl); clauseCache += (cl.id -> WeakReference(cl))}
  final def addUnprocessed(cls: Set[T]): Unit = {mpq.insert(cls); cls.foreach {cl => clauseCache += (cl.id -> WeakReference(cl))}}
  final def removeUnprocessed(cls: Set[T]): Unit = {mpq.remove(cls)}

  final def processed: Set[T] = current_processed
  final def addProcessed(cl: T): Unit = { current_processed = current_processed + cl }
  final def removeProcessed(cls: Set[T]): Unit = {current_processed = current_processed -- cls}

  final def rewriteRules: Set[T] = current_rewriterules
  final def addRewriteRule(cl: T): Unit = {current_rewriterules = current_rewriterules + cl}
  final def nonRewriteUnits: Set[T] = current_nonRewriteUnits
  final def addNonRewriteUnit(cl: T): Unit = {current_nonRewriteUnits = current_nonRewriteUnits + cl}
  final def removeUnits(cls: Set[T]): Unit = {
    current_rewriterules = current_rewriterules diff cls
    current_nonRewriteUnits = current_nonRewriteUnits diff cls
  }

  final override def noProcessedCl: Int = processed.size
>>>>>>> 83a43d6a

  // Pretty
  override final def pretty: String = s"State SZS: ${szsStatus.pretty}, #processed: $noProcessedCl"
}

class FVIndex {
  import leo.modules.indexing.{CFF, FVIndex}

  val maxFeatures: Int = 100
  var initialized = false
  var features: Seq[CFF] = Vector.empty
  var index = FVIndex()
  def clauseFeatures: Seq[CFF] = features

  protected[modules] final def reset(): Unit = {
    initialized = false
    features = Vector.empty
    index = FVIndex()
  }
}<|MERGE_RESOLUTION|>--- conflicted
+++ resolved
@@ -1,23 +1,19 @@
 package leo.modules.prover
 
 import leo.datastructures._
-import leo.modules.{FVState, FVStateImpl, GeneralState, Proof}
+import leo.modules._
 import leo.modules.external.{Future, TptpProver, TptpResult}
 import leo.modules.prover.State.LastCallStat
 
 /**
   * Created by lex on 20.02.16.
   */
-<<<<<<< HEAD
-trait State[T <: ClauseProxy] extends FVState[T] with StateStatistics {
+trait State[T <: ClauseProxy] extends FVState[T] {
   /////////////////////
   // Unprocessed/processed management
   /////////////////////
   /** Initialize the collection of unprocessed clauses.
     * This must be called exactly once prior to any other method on unprocessed clauses.*/
-=======
-trait State[T <: ClauseProxy] extends FVState[T] {
->>>>>>> 83a43d6a
   def initUnprocessed(): Unit
   /** Returns true if the collection of unprocessed clauses is not empty.
     *
@@ -172,10 +168,10 @@
       leo.Out.trace(s"[###] Selecting with priority $cur_prio: element $cur_weight")
       leo.Out.trace(s"[###] mpq.priorities ${mpq.priorityCount}")
       if (cur_weight > prio_weights(cur_prio)-1) {
-        leo.Out.trace(s"[###] limit exceeded (limit: ${prio_weights(cur_prio)}) (cur_weight: ${cur_weight})")
+        leo.Out.trace(s"[###] limit exceeded (limit: ${prio_weights(cur_prio)}) (cur_weight: $cur_weight)")
         cur_weight = 0
         cur_prio = (cur_prio + 1) % mpq.priorityCount
-        leo.Out.trace(s"[###] cur_prio set to ${cur_prio}")
+        leo.Out.trace(s"[###] cur_prio set to $cur_prio")
       }
       val result = mpq.dequeue(cur_prio)
       cur_weight = cur_weight+1
@@ -333,141 +329,7 @@
       queuedExtCalls0 = queuedExtCalls0 + (prover -> Vector(problem))
     }
   }
-
-<<<<<<< HEAD
-  // Statistics
-  private var generatedCount: Int = 0
-  private var loopCount: Int = 0
-  private var rewriteCount: Long = 0L
-  private var trivialCount: Int = 0
-  private var forwardSubsumedCount: Int = 0
-  private var backwardSubsumedCount: Int = 0
-  private var descendantsDeleted: Int = 0
-  private var factorCount: Int = 0
-  private var paramodCount: Int = 0
-  private var choiceInstantiations0: Int = 0
-
-  final def noProofLoops: Long = loopCount
-  final def noProcessedCl: Int = processed.size
-  final def noGeneratedCl: Int = generatedCount
-  final def noTrivialCl: Int = trivialCount
-  final def noParamod: Int = paramodCount
-  final def noFactor: Int = factorCount
-  final def noForwardSubsumedCl: Int = forwardSubsumedCount
-  final def noBackwardSubsumedCl: Int = backwardSubsumedCount
-  final def noDescendantsDeleted: Int = descendantsDeleted
-  final def choiceInstantiations: Int = choiceInstantiations0
-
-  final def incProofLoopCount(): Unit = {loopCount += 1}
-  final def incGeneratedCl(by: Int): Unit = {generatedCount += by}
-  final def incTrivialCl(): Unit = {trivialCount += 1}
-  final def incParamod(by: Int): Unit = {paramodCount += by}
-  final def incFactor(by: Int): Unit = {factorCount += by}
-  final def incForwardSubsumedCl(): Unit = {forwardSubsumedCount += 1}
-  final def incBackwardSubsumedCl(): Unit = {backwardSubsumedCount += 1}
-  final def incForwardSubsumedCl(n: Int): Unit = {forwardSubsumedCount += n}
-  final def incBackwardSubsumedCl(n: Int): Unit = {backwardSubsumedCount += n}
-  final def incDescendantsDeleted(n: Int): Unit = {descendantsDeleted += n}
-  final def incChoiceInstantiations(n: Int): Unit = {choiceInstantiations0 += n}
-=======
-
-  override final def copy: State[T] = {
-    val state = new StateImpl[T](initSignature.copy)
-    state.current_szs = current_szs
-    state.conjecture0 = conjecture0
-    state.negConjecture0 = negConjecture0
-    state.current_processed = current_processed
-    state.current_rewriterules = current_rewriterules
-    state.current_nonRewriteUnits = current_nonRewriteUnits
-    state.derivationCl = derivationCl
-    state.current_externalProvers = current_externalProvers
-    state.runStrategy0 = runStrategy0
-    state.symbolsInConjecture0 = symbolsInConjecture0
-    state.choiceFunctions0 = choiceFunctions0
-    state.initialProblem0 = initialProblem0
-    state.poly = poly
-    state.current_externalProvers = current_externalProvers
-    state.timeout0 = timeout0
-    state.domainConstr0 = domainConstr0
-    if (lastCall != null) state.extCallStat = lastCall.fresh
-    state
-  }
-
-  override final def copyGeneral : GeneralState[T] = {
-    val state = new StateImpl[T](sig)
-    state.current_szs = current_szs
-    state.conjecture0 = conjecture0
-    state.negConjecture0 = negConjecture0
-    state.current_processed = current_processed
-    state.current_rewriterules = current_rewriterules
-    state.current_nonRewriteUnits = current_nonRewriteUnits
-    state.derivationCl = derivationCl
-    state.current_externalProvers = current_externalProvers
-    state.runStrategy0 = runStrategy0
-    state.symbolsInConjecture0 = symbolsInConjecture0
-    state.choiceFunctions0 = choiceFunctions0
-    state.initialProblem0 = initialProblem0
-    state.poly = poly
-    state.current_externalProvers = current_externalProvers
-    state.timeout0 = timeout0
-    state.domainConstr0 = domainConstr0
-    state
-  }
-  override def copyFVState: FVState[T] = copy
-
-  final def initUnprocessed(): Unit = {
-    import leo.datastructures.ClauseProxyOrderings._
-    val conjSymbols: Set[Signature.Key] = symbolsInConjecture0
-    mpq.addPriority(litCount_conjRelSymb(conjSymbols, 0.005f, 100, 50).asInstanceOf[Ordering[T]])
-    mpq.addPriority(goals_SymbWeight(100,20).asInstanceOf[Ordering[T]])
-    mpq.addPriority(goals_litCount_SymbWeight(100,20).asInstanceOf[Ordering[T]])
-    mpq.addPriority(nongoals_litCount_SymbWeight(100,20).asInstanceOf[Ordering[T]])
-    mpq.addPriority(conjRelSymb(conjSymbols, 0.005f, 100, 50).asInstanceOf[Ordering[T]])
-    mpq.addPriority(sos_conjRelSymb(conjSymbols, 0.05f, 2, 1).asInstanceOf[Ordering[T]])
-    mpq.addPriority(oldest_first.asInstanceOf[Ordering[T]])
-  }
-  final def unprocessedLeft: Boolean = !mpq.isEmpty
-  final def unprocessed: Set[T] = {
-    if (mpq == null) leo.Out.comment("MPQ null")
-    mpq.toSet
-  }
-  final private val prio_weights = Seq(10,1,1,2,10,2,1)
-  private var cur_prio = 0
-  private var cur_weight = 0
-  final def nextUnprocessed: T = {
-    leo.Out.trace(s"[###] Selecting with priority $cur_prio: element $cur_weight")
-    leo.Out.trace(s"[###] mpq.priorities ${mpq.priorityCount}")
-    if (cur_weight > prio_weights(cur_prio)-1) {
-      leo.Out.trace(s"[###] limit exceeded (limit: ${prio_weights(cur_prio)}) (cur_weight: ${cur_weight})")
-      cur_weight = 0
-      cur_prio = (cur_prio + 1) % mpq.priorityCount
-      leo.Out.trace(s"[###] cur_prio set to ${cur_prio}")
-    }
-    val result = mpq.dequeue(cur_prio)
-    cur_weight = cur_weight+1
-    result
-  }
-
-  final def addUnprocessed(cl: T): Unit = {mpq.insert(cl); clauseCache += (cl.id -> WeakReference(cl))}
-  final def addUnprocessed(cls: Set[T]): Unit = {mpq.insert(cls); cls.foreach {cl => clauseCache += (cl.id -> WeakReference(cl))}}
-  final def removeUnprocessed(cls: Set[T]): Unit = {mpq.remove(cls)}
-
-  final def processed: Set[T] = current_processed
-  final def addProcessed(cl: T): Unit = { current_processed = current_processed + cl }
-  final def removeProcessed(cls: Set[T]): Unit = {current_processed = current_processed -- cls}
-
-  final def rewriteRules: Set[T] = current_rewriterules
-  final def addRewriteRule(cl: T): Unit = {current_rewriterules = current_rewriterules + cl}
-  final def nonRewriteUnits: Set[T] = current_nonRewriteUnits
-  final def addNonRewriteUnit(cl: T): Unit = {current_nonRewriteUnits = current_nonRewriteUnits + cl}
-  final def removeUnits(cls: Set[T]): Unit = {
-    current_rewriterules = current_rewriterules diff cls
-    current_nonRewriteUnits = current_nonRewriteUnits diff cls
-  }
-
-  final override def noProcessedCl: Int = processed.size
->>>>>>> 83a43d6a
-
+  
   // Pretty
   override final def pretty: String = s"State SZS: ${szsStatus.pretty}, #processed: $noProcessedCl"
 }
