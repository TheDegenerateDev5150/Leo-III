--- conflicted
+++ resolved
@@ -72,17 +72,13 @@
   def apply(name : String, key : Signature#Key) : Output = new Output {
     def output : String = {
       val constant = Signature.get.apply(key)
-<<<<<<< HEAD
-      if(constant.ty.isEmpty) // Ask Alex, tType is throwen away, such that no type becomes kind.
-        return (s"thf($name, ${Role_Type.pretty}, ${constant.name}: "+"$tType).")
-=======
       val cname = {if (constant.name.startsWith("'") && constant.name.endsWith("'")) {
         "'" + constant.name.substring(1, constant.name.length-1).replaceAll("\\\\", """\\\\""").replaceAll("\\'", """\\'""") + "'"
       } else {
         constant.name
       }}
-      if(constant.ty.isEmpty) return ""
->>>>>>> 810fecb7
+      if(constant.ty.isEmpty)
+        return (s"thf($name, ${Role_Type.pretty}, ${cname}: "+"$tType).")
       else
         return s"thf(${name}, ${Role_Type.pretty}, ${cname}: ${toTPTP(constant._ty)})."
     }
