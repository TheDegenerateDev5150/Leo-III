package leo.modules.output

import leo.datastructures._
import leo.datastructures.impl.Signature
import Term._
import leo.datastructures.Type._
import leo.datastructures._
import scala.annotation.tailrec
import leo.datastructures.blackboard.AnnotatedClause


/**
 * Translation module that takes internal terms or types and translates them
 * to a TPTP representation (in THF format).
 * Translation can be done directly into a string by method `output`
 * or indirect into a `Output` object by the apply method.
 *
 * @see [[Term]], [[leo.datastructures.blackboard.AnnotatedClause]]
 * @author Alexander Steen
 * @since 07.11.2014
 */
object ToTPTP extends Function1[AnnotatedClause, Output] with Function3[String, Clause, Role, Output] {

  /** Return an `Output` object that contains the TPTP representation of the given
    * `FormulaStore`.*/
<<<<<<< HEAD
  def apply(f: AnnotatedClause): Output = new Output {
    def output = toTPTP(f.name, f.clause.term, f.role)
  }
=======
  def apply(f: FormulaStore): Output = apply(f.name, f.clause, f.role)


>>>>>>> 2af28503
  /** Return an `Output` object that contains the TPTP representation of the given
    * information triple.*/
  def apply(name: String, c: Clause, role: Role): Output = new Output {
    val t : Term = if(role == Role_Definition) definitionToTerm(c) else c.term
    def output = toTPTP(name, t, role)
  }
  private def definitionToTerm(c : Clause) : Term = {
    if(c.lits.size != 1) return c.term
    val l = c.lits.head
    if(!l.polarity) return c.term
    if(!l.left.isAtom) {
      ===(l.right, l.left)
    } else {
      ===(l.left, l.right)
    }
  }

  def apply(name: String, t: Term, role: Role): Output = new Output {
    def output = toTPTP(name, t, role)
  }

<<<<<<< HEAD
  def apply(formulas : Set[AnnotatedClause]): Seq[Output] = {
=======
  def apply(formulas : Seq[FormulaStore], withDefinitions : Boolean = true) : Seq[Output] = {
>>>>>>> 2af28503
    var out: List[Output] = List.empty[Output]
    var defn : List[Output] = List.empty[Output]
    Signature.get.allUserConstants foreach { k =>
      val (t,d) = constantToTPTP(k)
      out = t :: out
      if(withDefinitions) d.fold(()){d1 => defn = d1 :: defn}
    }
    if(withDefinitions) out = defn ++ out           // Important, since the definition has to be made after the type declaration
    formulas foreach {formula =>
      out = ToTPTP(formula) :: out}
    out.reverse
  }

<<<<<<< HEAD
  def withAnnotation(cl: ClauseProxy): Output = new Output {
    def output = toTPTP(cl.id, cl.cl.term, cl.role, cl.annotation)
=======
  def apply(formulas : Set[FormulaStore]) : Seq[Output] = apply(formulas.toSeq)

  def withAnnotation(f: FormulaStore): Output = new Output {
    def output = toTPTP(f.name, f.clause.term, f.role, f.annotation)
>>>>>>> 2af28503
  }

  /**
   * Returns a TPTP conform definition of a constant. The type is always
   * returned and, if existant, also the definition.
   *
   * @param k is the Key of the constant
   * @return A definition for the constant.
   */
  private def constantToTPTP(k : Signature#Key) : (Output, Option[Output]) = {
    val constant = Signature.get.apply(k)
    (constant.defn) match {
      case Some(defn) => (ToTPTP(s"${constant.name}_type", k), Some(ToTPTP(s"${constant.name}_def", ===(mkAtom(k),defn), Role_Definition)))
      case (None) => (ToTPTP(s"${constant.name}_type", k), None)
    }
  }

  /**
   * Returns an Output suitable in a type definition.
   */
  def apply(name : String, key : Signature#Key) : Output = new Output {
    def output : String = {
      val constant = Signature.get.apply(key)
      val cname = {if (constant.name.startsWith("'") && constant.name.endsWith("'")) {
        "'" + constant.name.substring(1, constant.name.length-1).replaceAll("\\\\", """\\\\""").replaceAll("\\'", """\\'""") + "'"
      } else {
        constant.name
      }}
      if(constant.ty.isEmpty)
        return (s"thf($name, ${Role_Type.pretty}, ${cname}: "+"$tType).")
      else
        return s"thf(${name}, ${Role_Type.pretty}, ${cname}: ${toTPTP(constant._ty)})."
    }
  }

  /** Translate the `FormulaStore` into a TPTP String in THF format. */
  def output(cl: ClauseProxy) = toTPTP(cl.id, cl.cl.term, cl.role)
  /** Translate the term information triple into a TPTP String. */
  def output(name: String, t: Clause, role: Role) = toTPTP(name, t.term, role)

  // Extra output function for types only (not sure if needed somewhere)
  /** Return an `Output` object that contains the TPTP representation of the given type.*/
  def apply(ty: Type): Output = new Output {
    def output = toTPTP(ty)
  }
  /** Translate the type to a TPTP String in THF format. */
  def output(ty: Type) = toTPTP(ty)

  ///////////////////////////////
  // Translation of other data structures
  ///////////////////////////////

  def apply(subst: Subst): Output = new Output {
    override def output: String = {
      if (subst.length == 0) {
        ""
      } else {
        val sb = new StringBuilder
        var i = 1
        var max = subst.length
        while (i < max) {
          val erg = subst.substBndIdx(i)
          sb.append(s"bind(${i}, $$thf(${erg.pretty})),")
          i = i+1
        }
        sb.append(s"bind(${max}, $$thf(${subst.substBndIdx(max).pretty}))")
        sb.toString()
      }
    }
  }

  ///////////////////////////////
  // Translation of THF formula
  ///////////////////////////////
  // TODO: Fixme write translation from clause
  private def toTPTP(name: String, t: Term, role: Role, clauseAnnotation: ClauseAnnotation = ClauseAnnotation.NoAnnotation): String = clauseAnnotation match {
    case ClauseAnnotation.NoAnnotation => s"thf($name, ${role.pretty}, (${toTPTP0(t, Seq.empty)}))."
    case other => s"thf($name, ${role.pretty}, (${toTPTP0(t, Seq.empty)}),${other.pretty})."
  }

  private def toTPTP0(t: Term, bVars: Seq[(String, Type)]): String = "("+{
    val sig = Signature.get
    t match {
      // Constant symbols
      case Symbol(id) => {
        val name = sig(id).name
        if (name.startsWith("'") && name.endsWith("'")) {
          "'" + name.substring(1, name.length-1).replaceAll("\\\\", """\\\\""").replaceAll("\\'", """\\'""") + "'"
        } else {
          name
        }
      }
      // Give Bound variables names
      case m@MetaVar(_,scope) => "sV"+scope
      case Bound(ty, scope) => bVars(scope-1)._1
      // Unary connectives
      case Not(t2) => s"${sig(Not.key).name} (${toTPTP0(t2, bVars)})"
      case Forall(_) => val (bVarTys, body) = collectForall(t)
                        val newBVars = makeBVarList(bVarTys, bVars.length)
                        s"${sig(Forall.key).name} [${newBVars.map({case (s,t) => s"$s:${toTPTP(t)}"}).mkString(",")}]: (${toTPTP0(body, newBVars.reverse ++ bVars)})"
      case Exists(_) => val (bVarTys, body) = collectExists(t)
                        val newBVars = makeBVarList(bVarTys, bVars.length)
                        s"${sig(Exists.key).name} [${newBVars.map({case (s,t) => s"$s:${toTPTP(t)}"}).mkString(",")}]: (${toTPTP0(body, newBVars.reverse ++ bVars)})"
      // Binary connectives
      case t1 ||| t2 => s"${toTPTP0(t1, bVars)} ${sig(|||.key).name} ${toTPTP0(t2, bVars)}"
      case t1 === t2 => s"${toTPTP0(t1, bVars)} ${sig(===.key).name} ${toTPTP0(t2, bVars)}"
      case t1 & t2 => s"${toTPTP0(t1, bVars)} ${sig(&.key).name} ${toTPTP0(t2, bVars)}"
      case t1 Impl t2 => s"${toTPTP0(t1, bVars)} ${sig(Impl.key).name} ${toTPTP0(t2, bVars)}"
      case t1 <= t2  => s"${toTPTP0(t1, bVars)} ${sig(<=.key).name} ${toTPTP0(t2, bVars)}"
      case t1 <=> t2 => s"${toTPTP0(t1, bVars)} ${sig(<=>.key).name} ${toTPTP0(t2, bVars)}"
      case t1 ~& t2 => s"${toTPTP0(t1, bVars)} ${sig(~&.key).name} ${toTPTP0(t2, bVars)}"
      case t1 ~||| t2 => s"${toTPTP0(t1, bVars)} ${sig(~|||.key).name} ${toTPTP0(t2, bVars)}"
      case t1 <~> t2 => s"${toTPTP0(t1, bVars)} ${sig(<~>.key).name} ${toTPTP0(t2, bVars)}"
      case t1 !=== t2 => s"${toTPTP0(t1, bVars)} ${sig(!===.key).name} ${toTPTP0(t2, bVars)}"
      // General structure
      case _ :::> _ => val (bVarTys, body) = collectLambdas(t)
                       val newBVars = makeBVarList(bVarTys, bVars.length)
                       s"^ [${newBVars.map({case (s,t) => s"$s:${toTPTP(t)}"}).mkString(",")}]: (${toTPTP0(body, newBVars.reverse ++ bVars)})"
      case f ∙ args => args.foldLeft(toTPTP0(f, bVars))({case (str, arg) => s"($str @ ${toTPTP0(arg.fold(identity, _ => throw new IllegalArgumentException), bVars)})"})
      // Others should be invalid
      case _ => throw new IllegalArgumentException("Unexpected term format during toTPTP conversion")
    }
  }+")"

  ///////////////////////////////
  // Translation of THF types
  ///////////////////////////////


  private def toTPTP(ty: Type): String = ty match {
    case BaseType(id) => Signature.get(id).name
    case BoundType(scope) => throw new IllegalArgumentException("TPTP THF backward translation of polymorphic types not supported yet")
    case t1 -> t2 => s"(${toTPTP(t1)} > ${toTPTP(t2)})"
    case t1 * t2 => s"(${toTPTP(t1)} * ${toTPTP(t2)})"
    case t1 + t2 => s"(${toTPTP(t1)} + ${toTPTP(t2)})"
    case ∀(t) => throw new IllegalArgumentException("TPTP THF backward translation of polymorphic types not supported yet")
    /**s"${Signature.get(Forall.key).name} []: ${toTPTP(t)}"*/
  }


  ///////////////////////////////
  // Utility methods
  ///////////////////////////////

  /** Gather consecutive all-quantifications (nameless). */
  private def collectForall(t: Term): (Seq[Type], Term) = {
    collectForall0(Seq.empty, t)
  }
  @tailrec
  private def collectForall0(vars: Seq[Type], t: Term): (Seq[Type], Term) = {
    t match {
      case Forall(ty :::> b) => collectForall0(vars :+ ty, b)
      case Forall(_) => throw new IllegalArgumentException("Unexcepted body term in all quantification decomposition.")
      case _ => (vars, t)
    }
  }
  /** Gather consecutive exist-quantifications (nameless). */
  private def collectExists(t: Term): (Seq[Type], Term) = {
    collectExists0(Seq.empty, t)
  }
  @tailrec
  private def collectExists0(vars: Seq[Type], t: Term): (Seq[Type], Term) = {
    t match {
      case Exists(ty :::> b) => collectExists0(vars :+ ty, b)
      case Exists(_) => throw new IllegalArgumentException("Unexcepted body term in existsl quantification decomposition.")
      case _ => (vars, t)
    }
  }

  /** Gather consecutive lambda-abstractions (nameless). */
  private def collectLambdas(t: Term): (Seq[Type], Term) = {
    collectLambdas0(Seq.empty, t)
  }
  @tailrec
  private def collectLambdas0(vars: Seq[Type], t: Term): (Seq[Type], Term) = {
    t match {
      case ty :::> b => collectLambdas0(vars :+ ty, b)
      case _ => (vars, t)
    }
  }

  private def makeBVarList(tys: Seq[Type], offset: Int): Seq[(String, Type)] = Stream.from(offset).zip(tys).map({case (i,t) => (intToName(i), t)})


  // Convert i-th variable to a variable name corresponding to ASCII transformation `intToName`
  // 0 ---> "A"
  // 1 ---> "B"
  // 25 ---> "Z"
  // 26 ---> "ZA"
  // etc.

  private val asciiA = 65
  private val asciiZ = 90
  private val range = asciiZ - asciiA // range 0,1,....

  private def intToName(i: Int): String = i match {
    case n if n <= range => s"${intToChar(i)}"
    case n if n > range => s"Z${intToName(i-range-1)}"
  }

  private def intToChar(i: Int): Char = i match {
    case n if n <= range => (n + asciiA).toChar
    case _ => throw new IllegalArgumentException
  }

}<|MERGE_RESOLUTION|>--- conflicted
+++ resolved
@@ -23,15 +23,10 @@
 
   /** Return an `Output` object that contains the TPTP representation of the given
     * `FormulaStore`.*/
-<<<<<<< HEAD
+
   def apply(f: AnnotatedClause): Output = new Output {
     def output = toTPTP(f.name, f.clause.term, f.role)
   }
-=======
-  def apply(f: FormulaStore): Output = apply(f.name, f.clause, f.role)
-
-
->>>>>>> 2af28503
   /** Return an `Output` object that contains the TPTP representation of the given
     * information triple.*/
   def apply(name: String, c: Clause, role: Role): Output = new Output {
@@ -53,33 +48,22 @@
     def output = toTPTP(name, t, role)
   }
 
-<<<<<<< HEAD
   def apply(formulas : Set[AnnotatedClause]): Seq[Output] = {
-=======
-  def apply(formulas : Seq[FormulaStore], withDefinitions : Boolean = true) : Seq[Output] = {
->>>>>>> 2af28503
     var out: List[Output] = List.empty[Output]
     var defn : List[Output] = List.empty[Output]
     Signature.get.allUserConstants foreach { k =>
       val (t,d) = constantToTPTP(k)
       out = t :: out
-      if(withDefinitions) d.fold(()){d1 => defn = d1 :: defn}
-    }
-    if(withDefinitions) out = defn ++ out           // Important, since the definition has to be made after the type declaration
+      d.fold(()){d1 => defn = d1 :: defn}
+    }
+    out = defn ++ out           // Important, since the definition has to be made after the type declaration
     formulas foreach {formula =>
       out = ToTPTP(formula) :: out}
     out.reverse
   }
 
-<<<<<<< HEAD
   def withAnnotation(cl: ClauseProxy): Output = new Output {
     def output = toTPTP(cl.id, cl.cl.term, cl.role, cl.annotation)
-=======
-  def apply(formulas : Set[FormulaStore]) : Seq[Output] = apply(formulas.toSeq)
-
-  def withAnnotation(f: FormulaStore): Output = new Output {
-    def output = toTPTP(f.name, f.clause.term, f.role, f.annotation)
->>>>>>> 2af28503
   }
 
   /**
