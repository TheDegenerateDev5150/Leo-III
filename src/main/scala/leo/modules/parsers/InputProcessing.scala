package leo.modules.parsers

import scala.language.implicitConversions

import leo.datastructures.tptp.Commons._
import leo.datastructures.tptp.Commons.{Term => TPTPTerm}
import leo.datastructures.internal.{Signature, Term, Type, Kind, LitTrue}
import leo.datastructures.internal.HOLBinaryConnective
import leo.datastructures.internal.HOLUnaryConnective

import Term.{mkAtom,λ,Λ, mkBound,mkTermApp, mkTypeApp}
import Type.{mkFunType,mkType,∀,mkVarType, typeKind,mkProdType, mkUnionType}
import leo.datastructures.tptp.Commons.THFAnnotated
import leo.datastructures.tptp.Commons.TPIAnnotated
import leo.datastructures.tptp.Commons.TFFAnnotated

/**
 * Processing module from TPTP input.
 * Declarations are inserted into the given Signature,
 * terms are returned in internal term representation.
 *
 * @author Alexander Steen
 * @since 18.06.2014
 */
object InputProcessing {
  // (Formula name, Term, Formula Role)
  type Result = (String, Term, String)

  // Types for replacing bound variables by de bruijn indices
  type TermVarReplaces = Map[Variable, (Type, Int)] // varname -> (vartype, position in list)
  type TypeVarReplaces = Map[Variable, (Kind, Int)]
  type Replaces = (TermVarReplaces, TypeVarReplaces)
  def noRep: Replaces = (Map.empty, Map.empty)
  /**
   * Assumptions:
   * - To guarantee coherence, the processing is invoked in the right order (i.e. included files are parsed an processed before all
   * following tptp statements)
   *
   * Side effects: All declarations that are not representable as term (e.g. type declarations, subtype declarations) are
   * inserted into the signature `sig` while processing.
   *
   * @param sig The signature declarations are inserted into
   * @param input The TPTP formula to process/translate
   * @return A List of tuples (name, term, role) of translated terms
   */
  def processAll(sig: Signature)(input: Seq[AnnotatedFormula]): Seq[Result] = {
    input.map({case f => process(sig)(f) match {
      case None      => (f.name, LitTrue(), f.role)
      case Some(res) => res
    }})
  }

  def process(sig: Signature)(input: AnnotatedFormula): Option[Result] = {
    input match {
      case _:TPIAnnotated => processTPI(sig)(input.asInstanceOf[TPIAnnotated])
      case _:THFAnnotated => processTHF(sig)(input.asInstanceOf[THFAnnotated])
      case _:TFFAnnotated => processTFF(sig)(input.asInstanceOf[TFFAnnotated])
      case _:FOFAnnotated => processFOF(sig)(input.asInstanceOf[FOFAnnotated])
      case _:CNFAnnotated => processCNF(sig)(input.asInstanceOf[CNFAnnotated])
    }
  }


  //////////////////////////
  // TPI Formula processing
  //////////////////////////

  def processTPI(sig: Signature)(input: TPIAnnotated): Option[Result] = ???


  //////////////////////////
  // THF Formula processing
  //////////////////////////

  def processTHF(sig: Signature)(input: THFAnnotated): Option[Result] = {
    import leo.datastructures.tptp.thf.{Sequent, Logical, Typed, Term}

    input.formula match {
      case Logical(lf) if input.role == "definition" => {
                                                          val (defName, defDef) = processTHFDef(sig)(lf)
<<<<<<< HEAD
                                                          sig.addDefined(defName, defDef, defDef.ty)
=======
                                                          if (sig.exists(defName)) {
                                                            val meta = sig(defName)
                                                            if (meta.isUninterpreted && meta._ty == defDef.ty) {
                                                              sig.addDefinition(meta.key, defDef)
                                                            } else {
                                                              println("Old type: " + meta._ty.pretty)
                                                              println("Symbol: " + defName)
                                                              println("Def:" +defDef.pretty)
                                                              println("Type of def: "+defDef.ty.pretty)
                                                              throw new IllegalArgumentException("Symbol "+defName + " already defined; incompatible re-definition.")
                                                            }
                                                          } else {
                                                            sig.addDefined(defName, defDef, defDef.ty)
                                                          }
>>>>>>> 93e450be
                                                          None
                                                        }
      case Logical(Typed(Term(Func(atom, _)),ty)) if input.role == "type" => {
                                                        convertTHFType(sig)(ty, noRep) match {
                                                          case Left(ty) => sig.addUninterpreted(atom, ty)
                                                          case Right(k) => sig.addTypeConstructor(atom, k)
                                                        }
                                                        None
                                                      }
      case Logical(lf)                               => Some((input.name, processTHF0(sig)(lf, noRep), input.role))
      case Sequent(_,_)                              => throw new IllegalArgumentException("Processing of THF sequents not implemented")
    }
  }

  import leo.datastructures.tptp.thf.{LogicFormula => THFLogicFormula}
  protected[parsers] def processTHFDef(sig: Signature)(input: THFLogicFormula): (String, Term) = {
    import leo.datastructures.tptp.thf.{Binary, Term, Eq}
    input match {
<<<<<<< HEAD
      case Binary(Term(Func(name, Seq())), Eq, right) => (name, processTHF0(sig)(input, noRep))
=======
      case Binary(Term(Func(name, Seq())), Eq, right) => (name, processTHF0(sig)(right, noRep))
>>>>>>> 93e450be
      case _                                        => throw new IllegalArgumentException("Malformed thf definition: "+input.toString)
    }
  }

  protected[parsers] def processTHF0(sig: Signature)(input: THFLogicFormula, replaces: Replaces): Term = {
    import leo.datastructures.tptp.thf.{Typed, Binary, Unary, Quantified, Connective, Term, BinType, Subtype, Cond, Let}

    input match {
      case Typed(f, ty) => processTHF0(sig)(f,replaces) // TODO: What to do with type information?
      case Binary(left, conn, right) => processTHFBinaryConn(conn).apply(processTHF0(sig)(left, replaces),processTHF0(sig)(right, replaces))
      case Unary(conn, f) => processTHFUnaryConn(conn).apply(processTHF0(sig)(f, replaces))
      case Quantified(q, vars, matrix) => {
        val quantifier = processTHFUnaryConn(q)
        val processedVars = vars.map(_ match {
          case (name, None) => (name, Left(sig.i)) // $i is assumed when no type is given
          case (name, Some(ty)) => (name, convertTHFType(sig)(ty, replaces))
        })
        val newReplaces = processedVars.foldRight(replaces)({case (vari,repl) => vari match {
          case (name, Left(ty)) => (repl._1.+((name,(ty, repl._1.size+1))), repl._2)
          case (name, Right(k)) => (repl._1, repl._2.+((name,(k, repl._2.size+1))))
        }})
        mkPolyQuantified(quantifier, processedVars, processTHF0(sig)(matrix, newReplaces))
      }
      case Connective(c) => c.fold(processTHFBinaryConn(_),processTHFUnaryConn(_))
      case Term(t) => processTerm(sig)(t, replaces)
      case BinType(binTy) => throw new IllegalArgumentException("Binary Type formulae should not appear on top-level")
      case Subtype(left,right) => ???
      case Cond(c, thn, els) => {
        import leo.datastructures.internal.IF_THEN_ELSE
        IF_THEN_ELSE(processTHF0(sig)(c, replaces),processTHF0(sig)(thn, replaces),processTHF0(sig)(els, replaces))
      }
      case Let(binding, in) => ???
    }
  }

  import leo.datastructures.tptp.thf.{BinaryConnective => THFBinaryConnective}
  protected[parsers] def processTHFBinaryConn(conn: THFBinaryConnective): HOLBinaryConnective = {
    import leo.datastructures.tptp.thf.{Eq => THFEq, Neq => THFNeq, <=> => THFEquiv, Impl => THFImpl, <= => THFIf, <~> => THFNiff, ~| => THFNor, ~& => THFNand, | => THFOr, & => THFAnd, App => THFApp}
    import leo.datastructures.internal.{<=> => equiv, Impl => impl, <= => i_f, ||| => or, & => and, ~||| => nor, ~& => nand, <~> => niff, ===, !===}
    import leo.datastructures.internal.@@@

    conn match {
      case THFEq => ===
      case THFNeq => !===
      case THFEquiv => equiv
      case THFImpl  => impl
      case THFIf    => i_f
      case THFOr    => or
      case THFAnd   => and
      case THFNor   => nor
      case THFNand  => nand
      case THFNiff  => niff
      case THFApp   => @@@
    }
  }

  import leo.datastructures.tptp.thf.{UnaryConnective => THFUnaryConnective}
  protected[parsers] def processTHFUnaryConn(conn: THFUnaryConnective): HOLUnaryConnective = {
    import leo.datastructures.tptp.thf.{~ => THFNot, !! => THFAllComb, ?? => THFExistsComb}
    import leo.datastructures.internal.{Not => not, Forall => forall, Exists => exists}

    conn match {
      case THFNot => not
      case THFAllComb => forall
      case THFExistsComb => exists
    }
  }

  import leo.datastructures.tptp.thf.{Quantifier => THFQuantifier}
  protected[parsers] def processTHFUnaryConn(conn: THFQuantifier): HOLUnaryConnective = {
    import leo.datastructures.tptp.thf.{? => THFAll, ! => THFExists, ^ => THFLambda, @+ => THFChoice, @- => THFDesc}
    import leo.datastructures.internal.{Forall, Exists}

    conn match {
      case THFAll => Forall
      case THFExists => Exists
      case THFLambda => new HOLUnaryConnective { // little hack here, to simulate a lambda, the apply function is the identity
                                                 // this is because the mkPolyQuantified will apply a new abstraction
        val key: Signature#Key = Integer.MIN_VALUE // just for fun!
        override def apply(arg: Term) = arg
      }

      case THFChoice => ???
      case THFDesc => ???

      case _ => throw new IllegalArgumentException("Illegal quantifier symbol:" +conn.toString)
    }
  }

  protected[parsers] def convertTHFType(sig: Signature)(typ: THFLogicFormula, replaces: Replaces): Either[Type, Kind] = {
    import leo.datastructures.tptp.thf.{Quantified, Term, BinType}

    typ match {
      case Quantified(q, vars, matrix) => {
        import leo.datastructures.tptp.thf.{!> => THFTyForAll, ?* => THFTyExists}

        q match {
          case THFTyForAll => {
            val processedVars = vars.map(_ match {
              case (name, None) => (name, Right(typeKind)) // * is assumed when no type is given
              case (name, Some(ty)) => (name, convertTHFType(sig)(ty, replaces))
            })
            require(processedVars.forall(_._2.isRight), "Only '$tType' as type assertion is allowed for type variables in quantified types")
            val newReplaces = processedVars.foldRight(replaces)({case (vari,repl) => vari match {
              case (name, Left(ty)) => (repl._1.+((name,(ty, repl._1.size+1))), repl._2)
              case (name, Right(k)) => (repl._1, repl._2.+((name,(k, repl._2.size+1))))
            }})
            processedVars.foldRight(convertTHFType(sig)(matrix,newReplaces).left.get)({case (_,b) => ∀(b)}) // NOTE: this is only allowed on top-level
            // the body of quantification must be a type.
            // TODO: better error treating
          }
          case THFTyExists => ???
          case _ => throw new IllegalArgumentException("Illegal quantifier on type level: " + typ.toString)
        }
      }
      case Term(t) => {
        t match {
          case Func(ty, List()) => mkType(sig(ty).key) // Base type
//          case Func(ty, args)   => ???
          case DefinedFunc(ty, List()) =>  mkType(sig(ty).key) // defined type
          case SystemFunc(ty, List()) =>  mkType(sig(ty).key) // system type
          case Var(name) =>  mkVarType(replaces._2.size - replaces._2(name)._2)
          case _ => throw new IllegalArgumentException("malformed/unsupported term type expression: "+typ.toString)
        }
      }
      case BinType(binTy) => {
        import leo.datastructures.tptp.thf.{->, *, +}
        binTy match {
          case ->(tys) => {
            val converted = tys.map(convertTHFType(sig)(_, replaces))
            // as for TFF, we consider only types here. this may change in future
            require(converted.forall(_.isLeft), "Function constructor only applicable on types at the moment")
            mkFunType(converted.map(_.left.get))
          }
          case *(tys) => {
            val converted = tys.map(convertTHFType(sig)(_, replaces))
            // TODO: we consider only types here, is this correct?
            require(converted.forall(_.isLeft), "Sum constructor only allowed on types")
            mkProdType(converted.map(_.left.get))
          }
          case +(tys) => {
            val converted = tys.map(convertTHFType(sig)(_, replaces))
            // TODO: we consider only types here, is this correct?
            require(converted.forall(_.isLeft), "Union constructor only allowed on types")
            mkUnionType(converted.map(_.left.get))
          }
        }
      } //arrow type etc
      case _ => throw new IllegalArgumentException("malformed type expression: "+typ.toString)
    }
  }

  //////////////////////////
  // TFF Formula processing
  //////////////////////////

  def processTFF(sig: Signature)(input: TFFAnnotated): Option[Result] = {
    import leo.datastructures.tptp.tff.{Logical, TypedAtom, Sequent}

    input.formula match {
      // Logical formulae can either be terms (axioms, conjecture, ...) or definitions.
      case Logical(lf) if input.role == "definition" => {
                                                          val (defName, defDef) = processTFFDef(sig)(lf)
                                                          sig.addDefined(defName, defDef, defDef.ty)
                                                          None
                                                        }
      case Logical(lf) => Some((input.name, processTFF0(sig)(lf, noRep), input.role))
      // Typed Atoms are top-level declarations, put them into signature
      case TypedAtom(atom, ty) => {
        convertTFFType(sig)(ty, noRep) match {
          case Left(ty) => sig.addUninterpreted(atom, ty)
          case Right(k) => sig.addTypeConstructor(atom, k) // TODO: constructors get own method and symbol type!
        }
        None
      }
      // Sequents
      case Sequent(_, _) => throw new IllegalArgumentException("Processing of TFF sequents not yet implemented")
    }


  }

  import leo.datastructures.tptp.tff.{LogicFormula => TFFLogicFormula}
  // Formula definitions
  protected[parsers] def processTFFDef(sig: Signature)(input: TFFLogicFormula): (String, Term) = {
    import leo.datastructures.tptp.tff.Atomic
    input match {
      case Atomic(Equality(Func(name, Nil),right)) => (name, processTerm(sig)(right, noRep))  // TODO Is this the right term to construct equalities in tff?
      case _ => throw new IllegalArgumentException("Malformed definition")
    }
  }

  // Ordinary terms
  protected[parsers] def processTFF0(sig: Signature)(input: TFFLogicFormula, replaces: Replaces): Term = {
    import leo.datastructures.tptp.tff.{Binary, Quantified, Unary, Inequality, Atomic, Cond, Let}
    input match {
      case Binary(left, conn, right) => processTFFBinaryConn(conn).apply(processTFF0(sig)(left,replaces),processTFF0(sig)(right,replaces))
      case Quantified(q, vars, matrix) => {
        val quantifier = processTFFUnary(q)
        val processedVars = vars.map(_ match {
          case (name, None) => (name, Left(sig.i)) // $i is assumed when no type is given
          case (name, Some(ty)) => (name, convertTFFType(sig)(ty, replaces))
        })
        val newReplaces = processedVars.foldRight(replaces)({case (vari,repl) => vari match {
          case (name, Left(ty)) => (repl._1.+((name,(ty, repl._1.size+1))), repl._2)
          case (name, Right(k)) => (repl._1, repl._2.+((name,(k, repl._2.size+1))))
        }})
        mkPolyQuantified(quantifier, processedVars, processTFF0(sig)(matrix, newReplaces))
      }
      case Unary(conn, formula) => processTFFUnary(conn).apply(processTFF0(sig)(formula,replaces))
      case Inequality(left, right) => {
        val (l,r) = (processTerm(sig)(left, replaces),processTerm(sig)(right, replaces))
        import leo.datastructures.internal.{===, Not}
        Not(===(l,r))
      }
      case Atomic(atomic) => processAtomicFormula(sig)(atomic, replaces)
      case Cond(cond, thn, els) => {
        import leo.datastructures.internal.IF_THEN_ELSE
        IF_THEN_ELSE(processTFF0(sig)(cond, replaces),processTFF0(sig)(thn, replaces),processTFF0(sig)(els, replaces))
      }
      case Let(binding, in) => ???
    }
  }

  import leo.datastructures.tptp.tff.{BinaryConnective => TFFBinaryConnective}
  protected[parsers] def processTFFBinaryConn(conn: TFFBinaryConnective): HOLBinaryConnective = {
    import leo.datastructures.tptp.tff.{<=> => TFFEquiv, Impl => TFFImpl, <= => TFFIf, | => TFFOr, & => TFFAnd, ~| => TFFNor, ~& => TFFNand, <~> => TFFNiff}
    import leo.datastructures.internal.{<=> => equiv, Impl => impl, <= => i_f, ||| => or, & => and, ~||| => nor, ~& => nand, <~> => niff}

    conn match {
      case TFFEquiv => equiv
      case TFFImpl  => impl
      case TFFIf    => i_f
      case TFFOr    => or
      case TFFAnd   => and
      case TFFNor   => nor
      case TFFNand  => nand
      case TFFNiff  => niff
    }
  }

  import leo.datastructures.tptp.tff.{UnaryConnective => TFFUnaryConnective}
  protected[parsers] def processTFFUnary(conn: TFFUnaryConnective): HOLUnaryConnective = {
    import leo.datastructures.tptp.tff.{Not => TFFNot}
    import leo.datastructures.internal.{Not => not}
    conn match {
      case TFFNot => not
    }
  }

  import leo.datastructures.tptp.tff.{Quantifier => TFFQuantifier}
  protected[parsers] def processTFFUnary(conn: TFFQuantifier): HOLUnaryConnective = {
    import leo.datastructures.tptp.tff.{! => TFFAll, ? => TFFAny}
    import leo.datastructures.internal.{Forall => forall, Exists => exists}
    conn match {
      case TFFAll => forall
      case TFFAny => exists
    }
  }

  // Type processing
  import leo.datastructures.tptp.tff.{Type => TFFType}
  type TFFBoundTyReplaces = Seq[Variable]
  protected[parsers] def convertTFFType(sig: Signature)(tffType: TFFType, replace: Replaces): Either[Type,Kind] = {
    import leo.datastructures.tptp.tff.{AtomicType,->,*,QuantifiedType}
    tffType match {
      // "AtomicType" constructs: Type variables, Base types, type kinds, or type/kind applications
      case AtomicType(ty, List()) if ty.charAt(0).isUpper => mkVarType(replace._2.size - replace._2(ty)._2)  // Type Variable
      case AtomicType(ty, List()) if ty == "$tType" => typeKind // kind *
      case AtomicType(ty, List())  => mkType(sig.meta(ty).key)  // Base type
      case AtomicType(_, _) => throw new IllegalArgumentException("Processing of applied types not implemented yet") // TODO
      // Function type / kind
      case ->(tys) => { // Tricky here: It might be functions of "sort" * -> [], * -> *, [] -> [], [] -> *
                        // We only plan to support variant 1 (polymorphism),2 (constructors), 3 (ordinary functions) in a medium time range (4 is dependent type)
                        // Case 1 is captured by 'case QuantifiedType' due to TFF1's syntax
                        // So, only consider case 3 for now, but keep case 2 in mind
        val convertedTys = tys.map(convertTFFType(sig)(_, replace))
        require(convertedTys.forall(_.isLeft), "Constructors are not yet supported, but kind found inside a function: " +tffType.toString) // TODO
        mkFunType(convertedTys.map(_.left.get)) // since we only want case 3
      }
      // Product type / kind
      case *(tys) => {
        val converted = tys.map(convertTFFType(sig)(_, replace))
        // TODO: we consider only types here, is this correct?
        require(converted.forall(_.isLeft), "Sum constructor only allowed on types")
        mkProdType(converted.map(_.left.get))
      }
      // Quantified type
      case QuantifiedType(vars, body) => {
        val processedVars = vars.map(_ match {
          case (name, None) => (name, Right(typeKind)) // * is assumed when no type is given
          case (name, Some(ty)) => (name, convertTFFType(sig)(ty, replace))
        })
        require(processedVars.forall(_._2.isRight), "Only '$tType' as type assertion is allowed for type variables in quantified types")
        val newReplaces = processedVars.foldRight(replace)({case (vari,repl) => vari match {
          case (name, Left(ty)) => (repl._1.+((name,(ty, repl._1.size+1))), repl._2)
          case (name, Right(k)) => (repl._1, repl._2.+((name,(k, repl._2.size+1))))
        }})
        processedVars.foldRight(convertTFFType(sig)(body,newReplaces).left.get)({case (_,b) => ∀(b)}) // NOTE: this is only allowed on top-level
        // the body of quantification must be a type.
        // TODO: better error treating
      }
    }
  }

  implicit def kindToTypeOrKind(k: Kind): Either[Type, Kind] = Right(k)
  implicit def typeToTypeOrKind(ty: Type): Either[Type, Kind] = Left(ty)

  //////////////////////////
  // FOF Formula processing
  //////////////////////////

  def processFOF(sig: Signature)(input: FOFAnnotated): Option[Result] = {
    import leo.datastructures.tptp.fof.{Logical, Sequent}
    input.formula match {
//      case Logical(lf) if input.role == "definition" => {  // TODO: Commented out -- how do definitions look like in FOF? See COM021+1.p, RNG126+1.p
//                                                          val (defName, defDef) = processFOFDef(sig)(lf)
//                                                          sig.addDefined(defName, defDef, defDef.ty)
//                                                          None
//                                                        }
      case Logical(lf) => Some((input.name, processFOF0(sig)(lf, noRep), input.role))
      case Sequent(_,_) => throw new IllegalArgumentException("Processing of fof sequents not yet implemented.")
    }
  }

  import leo.datastructures.tptp.fof.{LogicFormula => FOFLogicalFormula}
  protected[parsers] def processFOFDef(sig: Signature)(input: FOFLogicalFormula): (String, Term) = {
    import leo.datastructures.tptp.fof.Atomic
    input match {
      case Atomic(Equality(Func(name, Nil),right)) => (name, processTerm(sig)(right, noRep))  // TODO See above TODO
      case _ => throw new IllegalArgumentException("Malformed definition")
    }
  }

  protected[parsers] def processFOF0(sig: Signature)(input: FOFLogicalFormula, replaces: Replaces): Term = {
    import leo.datastructures.tptp.fof.{Binary, Unary, Quantified, Atomic, Inequality}
    input match {
      case Binary(left, conn, right) => processFOFBinaryConn(conn).apply(processFOF0(sig)(left, replaces),processFOF0(sig)(right, replaces))
      case Unary(conn, f) => processFOFUnary(conn).apply(processFOF0(sig)(f, replaces))
      case Quantified(q, varList, matrix) => {
        val quantifier = processFOFUnary(q)
        val processedVars = varList.map((_, sig.i))
        val newReplaces = processedVars.foldRight(replaces)({case (vari,repl) => vari match {
          case (name, ty) => (repl._1.+((name,(ty, repl._1.size+1))), repl._2)
        }})
        mkPolyQuantifiedFOF(quantifier, processedVars, processFOF0(sig)(matrix, newReplaces))
      }
      case Atomic(atomic) => processAtomicFormula(sig)(atomic, replaces)
      case Inequality(left,right) => {
        val (l,r) = (processTerm(sig)(left, replaces),processTerm(sig)(right, replaces))
        import leo.datastructures.internal.{!===}
        !===(l,r)
      }
    }
  }

  import leo.datastructures.tptp.fof.{BinaryConnective => FOFBinaryConnective}
  protected[parsers] def processFOFBinaryConn(conn: FOFBinaryConnective): HOLBinaryConnective = {
    import leo.datastructures.tptp.fof.{<=> => FOFEquiv, Impl => FOFImpl, <= => FOFIf, | => FOFOr, & => FOFAnd, ~| => FOFNor, ~& => FOFNand, <~> => FOFNiff}
    import leo.datastructures.internal.{<=> => equiv, Impl => impl, <= => i_f, ||| => or, & => and, ~||| => nor, ~& => nand, <~> => niff}

    conn match {
      case FOFEquiv => equiv
      case FOFImpl  => impl
      case FOFIf    => i_f
      case FOFOr    => or
      case FOFAnd   => and
      case FOFNor   => nor
      case FOFNand  => nand
      case FOFNiff  => niff
    }
  }

  import leo.datastructures.tptp.fof.{UnaryConnective => FOFUnaryConnective}
  protected[parsers] def processFOFUnary(conn: FOFUnaryConnective): HOLUnaryConnective = {
    import leo.datastructures.tptp.fof.{Not => FOFNot}
    import leo.datastructures.internal.{Not => not}
    conn match {
      case FOFNot => not
    }
  }

  import leo.datastructures.tptp.fof.{Quantifier => FOFQuantifier}
  protected[parsers] def processFOFUnary(conn: FOFQuantifier): HOLUnaryConnective = {
    import leo.datastructures.tptp.fof.{! => FOFAll, ? => FOFAny}
    import leo.datastructures.internal.{Forall => forall, Exists => exists}
    conn match {
      case FOFAll => forall
      case FOFAny => exists
    }
  }


  //////////////////////////
  // CNF Formula processing
  //////////////////////////

  def processCNF(sig: Signature)(input: CNFAnnotated): Option[Result] = ???


  ////////////////////////////
  // Common 'term' processing
  ////////////////////////////
  def processTerm(sig: Signature)(input: TPTPTerm, replace: Replaces): Term = input match {
    case Func(name, vars) => {
      val converted = vars.map(processTerm(sig)(_, replace))
      if (sig.exists(name)) {
        mkTermApp(mkAtom(sig(name).key), converted)
      } else {
        mkTermApp(mkAtom(sig.addUninterpreted(name, mkFunType(vars.map(_ => sig.i), sig.o))), converted)
      }

    }
    case DefinedFunc(name, vars) => {
      val converted = vars.map(processTerm(sig)(_, replace))
      mkTermApp(mkAtom(sig(name).key), converted)
    }
    case SystemFunc(name, vars) => {
      val converted = vars.map(processTerm(sig)(_, replace))
      mkTermApp(mkAtom(sig(name).key), converted)
    }
    case Var(name) => replace._1.get(name) match {
      case None => throw new IllegalArgumentException("Unbound variable found in formula: "+input.toString)
      case Some((ty, scope)) => mkBound(ty, replace._1.size - scope)
    }

    case NumberTerm(value) => value match {
      case IntegerNumber(value) => {
        val constName = "$$int(" + value.toString + ")"
        if (sig.exists(constName)) {
          mkAtom(sig(constName).key)
        } else {
          mkAtom(sig.addUninterpreted(constName, sig.int))
        }
      }
      case DoubleNumber(value) => {
        val constName = "$$real(" + value.toString + ")"
        if (sig.exists(constName)) {
          mkAtom(sig(constName).key)
        } else {
          mkAtom(sig.addUninterpreted(constName, sig.real))
        }
      }
      case RationalNumber(p,q) =>  {
        val constName = "$$rational(" + p.toString + "%" + q.toString +")"
        if (sig.exists(constName)) {
          mkAtom(sig(constName).key)
        } else {
          mkAtom(sig.addUninterpreted(constName, sig.rat))
        }
      }
    }
    case Distinct(data) => // NOTE: Side-effects may occur if this is the first occurence of '"data"'
                            if (sig.exists("\""+data+"\"")) {
                              mkAtom(sig.apply("\""+data+"\"").key)
                            } else {
                              mkAtom(sig.addUninterpreted("\""+data+"\"", sig.i))
                            }
    case Cond(cond, thn, els) => {
      import leo.datastructures.internal.IF_THEN_ELSE
      IF_THEN_ELSE(processTFF0(sig)(cond, replace),processTerm(sig)(thn, replace),processTerm(sig)(els, replace))
    }
    case Let(binding, in) => ???
  }

  def processAtomicFormula(sig: Signature)(input: AtomicFormula, replace: Replaces): Term = input match {
    case Plain(func) => processTerm(sig)(func, replace)
    case DefinedPlain(func) => processTerm(sig)(func, replace)
    case SystemPlain(func) => processTerm(sig)(func, replace)
    case Equality(left,right) => {
      import leo.datastructures.internal.===
      ===(processTerm(sig)(left, replace),processTerm(sig)(right, replace))
    }
  }

  ///////////
  // Utility
  ///////////

  protected[parsers] def mkPolyQuantified(q: HOLUnaryConnective, varList: Seq[(Variable, Either[Type, Kind])], body: Term): Term = {
    def mkPolyHelper(a: (Variable, Either[Type, Kind]), b: Term): Term = a match {
      case (_, Left(ty)) => q.apply(λ(ty)(b))
      case (_, Right(`typeKind`)) => Λ(b)
      case (_, Right(_))        => throw new IllegalArgumentException("Formalization of kinds other than * not yet implemented.")
    }

    varList.foldRight(body)(mkPolyHelper(_,_))
  }

  protected[parsers] def mkPolyQuantifiedFOF(q: HOLUnaryConnective, varList: Seq[(Variable, Type)], body: Term): Term = {
    varList.foldRight(body)({case ((_, ty), term) => q.apply(λ(ty)(term))})
  }

  protected[parsers] def mkITE(sig: Signature)(cond: Term, thn: Term, els: Term): Term = {
    mkTermApp( mkAtom(sig.iteKey), List(thn,els))
  }
}
<|MERGE_RESOLUTION|>--- conflicted
+++ resolved
@@ -78,9 +78,6 @@
     input.formula match {
       case Logical(lf) if input.role == "definition" => {
                                                           val (defName, defDef) = processTHFDef(sig)(lf)
-<<<<<<< HEAD
-                                                          sig.addDefined(defName, defDef, defDef.ty)
-=======
                                                           if (sig.exists(defName)) {
                                                             val meta = sig(defName)
                                                             if (meta.isUninterpreted && meta._ty == defDef.ty) {
@@ -95,7 +92,6 @@
                                                           } else {
                                                             sig.addDefined(defName, defDef, defDef.ty)
                                                           }
->>>>>>> 93e450be
                                                           None
                                                         }
       case Logical(Typed(Term(Func(atom, _)),ty)) if input.role == "type" => {
@@ -114,11 +110,7 @@
   protected[parsers] def processTHFDef(sig: Signature)(input: THFLogicFormula): (String, Term) = {
     import leo.datastructures.tptp.thf.{Binary, Term, Eq}
     input match {
-<<<<<<< HEAD
-      case Binary(Term(Func(name, Seq())), Eq, right) => (name, processTHF0(sig)(input, noRep))
-=======
       case Binary(Term(Func(name, Seq())), Eq, right) => (name, processTHF0(sig)(right, noRep))
->>>>>>> 93e450be
       case _                                        => throw new IllegalArgumentException("Malformed thf definition: "+input.toString)
     }
   }
