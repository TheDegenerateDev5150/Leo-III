package leo.modules.parsers

import antlr.tptpParser
import leo.datastructures.tptp.Commons._

import scala.jdk.CollectionConverters._
/**
  * Created by lex on 14.12.16.
  */
object TPTPASTConstructor {
  final def tptpFile(ctx: tptpParser.Tptp_fileContext): TPTPInput = {
    val input = ctx.tptp_input().asScala.toSeq
    TPTPInput(input.map(tptpInput))
  }
  final def tptpInput(ctx: tptpParser.Tptp_inputContext): Either[AnnotatedFormula, Include] = {
    if (ctx.annotated_formula() != null) {
      Left(annotatedFormula(ctx.annotated_formula()))
    } else Right(include(ctx.include()))
  }
  final def include(ctx: tptpParser.IncludeContext): Include = {
    val filename = ctx.file_name().Single_quoted().getText.tail.init
    if (ctx.formula_selection() != null) {
      val formulaSelection = ctx.formula_selection().name().asScala.toSeq.map(_.getText)
      (filename, formulaSelection)
    } else (filename, Seq())
  }
  final def getName(ctx: tptpParser.NameContext): String = {
    if (ctx.Integer() != null) ctx.Integer().getText
    else if (ctx.atomic_word() != null) atomicWord(ctx.atomic_word())
    else throw new IllegalArgumentException
  }
  final def annotatedFormula(ctx: tptpParser.Annotated_formulaContext): AnnotatedFormula = {
    if (ctx.fof_annotated() != null) {
      fofAnnotated(ctx.fof_annotated())
    } else if (ctx.tff_annotated() != null) {
      tffAnnotated(ctx.tff_annotated())
    } else if (ctx.thf_annotated() != null) {
      thfAnnotated(ctx.thf_annotated())
    } else if (ctx.cnf_annotated() != null) {
      cnfAnnotated(ctx.cnf_annotated())
    } else throw new IllegalArgumentException
  }
  final def fofAnnotated(annotated: tptpParser.Fof_annotatedContext): FOFAnnotated = {
    val name = getName(annotated.name())
    val annotation = annotations(annotated.annotations())
    val formula = fofFormula(annotated.fof_formula())
    FOFAnnotated(name, role(annotated.formula_role()), formula, annotation)
  }
  final def tffAnnotated(annotated: tptpParser.Tff_annotatedContext): TFFAnnotated = {
    val name = getName(annotated.name())
    val annotation = annotations(annotated.annotations())
    val formula = tffFormula(annotated.tff_formula())
    TFFAnnotated(name, role(annotated.formula_role()), formula, annotation)
  }
  final def thfAnnotated(annotated: tptpParser.Thf_annotatedContext): THFAnnotated = {
    val name = getName(annotated.name())
    val annotation = annotations(annotated.annotations())
    val formula = thfFormula(annotated.thf_formula())
    THFAnnotated(name, role(annotated.formula_role()), formula, annotation)
  }
  final def cnfAnnotated(annotated: tptpParser.Cnf_annotatedContext): CNFAnnotated = {
    val name = getName(annotated.name())
    val annotation = annotations(annotated.annotations())
    val formula = cnfFormula(annotated.cnf_formula())
    CNFAnnotated(name, role(annotated.formula_role()), formula, annotation)
  }
  final def role(ctx: tptpParser.Formula_roleContext): Role = ctx.getText
  final def annotations(ctx: tptpParser.AnnotationsContext): Annotations = {
    if (ctx == null) None
    else {
      lazy val source = generalTerm(ctx.source().general_term())
      if (ctx.optional_info() != null) {
        val optional_info = ctx.optional_info().general_list().general_term().asScala.toSeq.map(generalTerm)
        Some((source, optional_info))
      } else Some((source, Seq()))
    }
  }
  final def generalTerm(ctx: tptpParser.General_termContext): GeneralTerm = {
    if (ctx.general_data() != null) {
      val data = generalData(ctx.general_data())
      if (ctx.general_term() != null) {
        val convertedGT = generalTerm(ctx.general_term())
        GeneralTerm(Left(data) +: convertedGT.term)
      } else GeneralTerm(Seq(Left(data)))
    } else if (ctx.general_list() != null) {
      GeneralTerm(Seq(Right(ctx.general_list().general_term().asScala.toSeq.map(generalTerm))))
    } else throw new IllegalArgumentException
  }
  final def atomicWord(ctx: tptpParser.Atomic_wordContext): String = {
    if (ctx.Lower_word() != null) ctx.Lower_word().getText
    else if (ctx.Single_quoted() != null) ctx.Single_quoted().getText.tail.init
    else throw new IllegalArgumentException
  }
  final def generalData(ctx: tptpParser.General_dataContext): GeneralData = {
    if (ctx.atomic_word() != null) {
      GWord(atomicWord(ctx.atomic_word()))
    } else if (ctx.variable() != null) {
      GVar(ctx.variable().getText)
    } else if (ctx.number() != null) {
      GNumber(number(ctx.number()))
    } else if (ctx.Distinct_object() != null) {
      GDistinct(ctx.Distinct_object().getText)
    } else if (ctx.formula_data() != null) {
      GFormulaData(formulaData(ctx.formula_data()))
    } else if (ctx.general_function() != null) {
      val fun = atomicWord(ctx.general_function().atomic_word())
      val args = ctx.general_function().general_term().asScala.toSeq.map(generalTerm)
      GFunc(fun, args)
    } else throw new IllegalArgumentException
  }
  final def formulaData(ctx: tptpParser.Formula_dataContext): FormulaData = {
    if (ctx.fof_formula() != null) {
      FOFData(fofFormula(ctx.fof_formula()))
    } else if (ctx.tff_formula() != null) {
      TFFData(tffFormula(ctx.tff_formula()))
    } else if (ctx.thf_formula() != null) {
      THFData(thfFormula(ctx.thf_formula()))
    } else if (ctx.fof_term() != null) {
      FOTData(fofTerm(ctx.fof_term()))
    } else if (ctx.cnf_formula() != null) {
      CNFData(cnfFormula(ctx.cnf_formula()))
    } else throw new IllegalArgumentException
  }
  // Numbers
  final def number(ctx: tptpParser.NumberContext): Number = {
    if (ctx.Integer() != null) {
      IntegerNumber(ctx.Integer().getText.toInt)
    } else if (ctx.Rational() != null) {
      val input = ctx.Rational().getText
      val slashIdx = input.indexOf('/')
      val numerator = input.substring(0,slashIdx).toInt
      val denominator = input.substring(slashIdx+1).toInt
      RationalNumber(numerator, denominator)
    } else if (ctx.Real() != null) {
      DoubleNumber(ctx.Real().getText.toDouble)
    } else throw new IllegalArgumentException
  }
  ////////////////////////////////////////////////////////
  /// FOF
  ////////////////////////////////////////////////////////
  import leo.datastructures.tptp.fof
  final def fofFormula(ctx: tptpParser.Fof_formulaContext): fof.Formula = {
    if (ctx.fof_logic_formula() != null) fof.Logical(fofLogicFormula(ctx.fof_logic_formula()))
    else if (ctx.fof_sequent() != null) fofSequent(ctx.fof_sequent())
    else throw new IllegalArgumentException
  }
  final def fofSequent(ctx: tptpParser.Fof_sequentContext): fof.Sequent = {
    if (ctx.fof_sequent() != null) fofSequent(ctx.fof_sequent())
    else if (ctx.fof_formula_tuple() != null) {
      val left = ctx.fof_formula_tuple(0).fof_formula_tuple_list().fof_logic_formula().asScala.toSeq
      val right = ctx.fof_formula_tuple(1).fof_formula_tuple_list().fof_logic_formula().asScala.toSeq
      fof.Sequent(left.map(fofLogicFormula), right.map(fofLogicFormula))
    } else throw new IllegalArgumentException
  }

  final def fofLogicFormula(ctx: tptpParser.Fof_logic_formulaContext): fof.LogicFormula = {
    if (ctx.fof_binary_formula() != null) {
      val binary = ctx.fof_binary_formula()
      if (binary.fof_binary_assoc() != null) {
        val assoc = binary.fof_binary_assoc()
        if (assoc.fof_and_formula() != null) {
          fofAnd(assoc.fof_and_formula())
        } else if (assoc.fof_or_formula() != null) {
          fofOr(assoc.fof_or_formula())
        } else throw new IllegalArgumentException
      } else if (binary.fof_binary_nonassoc() != null) {
        val nonassoc = binary.fof_binary_nonassoc()
        val connective = fofBinaryConnective(nonassoc.binary_connective())
        val left = fofUnitary(nonassoc.fof_unitary_formula(0))
        val right = fofUnitary(nonassoc.fof_unitary_formula(1))
        fof.Binary(left, connective, right)
      } else throw new IllegalArgumentException
    } else if (ctx.fof_unitary_formula() != null) {
      fofUnitary(ctx.fof_unitary_formula())
    } else throw new IllegalArgumentException
  }
  final def fofBinaryConnective(ctx: tptpParser.Binary_connectiveContext): fof.BinaryConnective = {
    if (ctx.If() != null) fof.<=
    else if (ctx.Iff() != null) fof.<=>
    else if (ctx.Impl() != null) fof.Impl
    else if (ctx.Nand() != null) fof.~&
    else if (ctx.Niff() != null) fof.<~>
    else if (ctx.Nor() != null) fof.~|
    else throw new IllegalArgumentException
  }
  final def fofAnd(ctx: tptpParser.Fof_and_formulaContext): fof.LogicFormula = {
    if (ctx.fof_and_formula()  != null) {
      val left = fofAnd(ctx.fof_and_formula())
      val right = fofUnitary(ctx.fof_unitary_formula(0))
      fof.Binary(left, fof.&, right)
    } else {
      val left = fofUnitary(ctx.fof_unitary_formula(0))
      val right = fofUnitary(ctx.fof_unitary_formula(1))
      fof.Binary(left, fof.&, right)
    }
  }
  final def fofOr(ctx: tptpParser.Fof_or_formulaContext): fof.LogicFormula = {
    if (ctx.fof_or_formula()  != null) {
      val left = fofOr(ctx.fof_or_formula())
      val right = fofUnitary(ctx.fof_unitary_formula(0))
      fof.Binary(left, fof.|, right)
    } else {
      val left = fofUnitary(ctx.fof_unitary_formula(0))
      val right = fofUnitary(ctx.fof_unitary_formula(1))
      fof.Binary(left, fof.|, right)
    }
  }

  final def fofUnitary(ctx: tptpParser.Fof_unitary_formulaContext): fof.LogicFormula = {
    if (ctx.fof_logic_formula() != null) fofLogicFormula(ctx.fof_logic_formula())
    else if (ctx.fof_atomic_formula() != null) {
      fofAtomicFormula(ctx.fof_atomic_formula())
    } else if (ctx.fof_quantified_formula() != null) {
      val matrix = fofUnitary(ctx.fof_quantified_formula().fof_unitary_formula())
      val quantifier = fofQuantifier(ctx.fof_quantified_formula().fof_quantifier())
      val varlist = ctx.fof_quantified_formula().fof_variable_list().variable().asScala.toSeq.map(fofVariable)
      fof.Quantified(quantifier, varlist, matrix)
    } else if (ctx.fof_unary_formula() != null) {
      val unary = ctx.fof_unary_formula()
      if (unary.fof_infix_unary() != null) {
        val left = fofTerm(unary.fof_infix_unary().fof_term(0))
        val right = fofTerm(unary.fof_infix_unary().fof_term(1))
        fof.Inequality(left,right)
      } else {
        // Not is the only unary connective
        assert(unary.unary_connective().Not() != null)
        val body = fofUnitary(unary.fof_unitary_formula())
        fof.Unary(fof.Not, body)
      }
    } else throw new IllegalArgumentException
  }
  final def fofQuantifier(ctx: tptpParser.Fof_quantifierContext): fof.Quantifier = {
    if (ctx.Forall() != null) fof.!
    else if (ctx.Exists() != null) fof.?
    else throw new IllegalArgumentException
  }
  final def fofVariable(ctx: tptpParser.VariableContext): Variable = ctx.Upper_word().getText

  final def fofAtomicFormula(ctx: tptpParser.Fof_atomic_formulaContext): fof.Atomic = {
    if (ctx.fof_plain_atomic_formula() != null) {
      val plain = ctx.fof_plain_atomic_formula()
      fof.Atomic(Plain(fofPlainTerm(plain.fof_plain_term())))
    } else if (ctx.fof_defined_atomic_formula() != null) {
      val defined = ctx.fof_defined_atomic_formula()
      if (defined.fof_defined_infix_formula() != null) {
        // Equality is the only infix connective here
        assert(defined.fof_defined_infix_formula().defined_infix_pred().Infix_equality() != null)
        val left = fofTerm(defined.fof_defined_infix_formula().fof_term(0))
        val right = fofTerm(defined.fof_defined_infix_formula().fof_term(1))
        fof.Atomic(Equality(left,right))
      } else if (defined.fof_defined_plain_formula() != null) {
        val definedPlain = defined.fof_defined_plain_formula().fof_defined_term()
        val func = definedPlain.defined_functor().getText
        if (definedPlain.fof_arguments() == null) fof.Atomic(DefinedPlain(DefinedFunc(func, Seq())))
        else {
          val args = definedPlain.fof_arguments().fof_term().asScala.toSeq.map(fofTerm)
          fof.Atomic(DefinedPlain(DefinedFunc(func, args)))
        }
      } else throw new IllegalArgumentException
    } else if (ctx.fof_system_atomic_formula() != null) {
      val system = ctx.fof_system_atomic_formula()
      val func = system.fof_system_term().system_functor().getText
      if (system.fof_system_term().fof_arguments() == null) fof.Atomic(SystemPlain(SystemFunc(func, Seq())))
      else {
        val args = system.fof_system_term().fof_arguments().fof_term().asScala.toSeq.map(fofTerm)
        fof.Atomic(SystemPlain(SystemFunc(func, args)))
      }
    } else throw new IllegalArgumentException
  }
  final def fofPlainTerm(ctx: tptpParser.Fof_plain_termContext): Func = {
    val func = atomicWord(ctx.functor().atomic_word())
    if (ctx.fof_arguments() == null) Func(func, Seq())
    else {
      val args = ctx.fof_arguments().fof_term().asScala.toSeq.map(fofTerm)
      Func(func, args)
    }
  }

  // term stuff
  final def fofTerm(ctx: tptpParser.Fof_termContext): Term = {
    if (ctx.tff_conditional_term() != null) {
      val cond = tffLogicFormula(ctx.tff_conditional_term().tff_logic_formula())
      val thn = fofTerm(ctx.tff_conditional_term().fof_term(0))
      val els = fofTerm(ctx.tff_conditional_term().fof_term(1))
      Cond(cond, thn, els)
    } else if (ctx.tff_let_term() != null) {
      tffLetTerm(ctx.tff_let_term())
    } else if (ctx.tff_tuple_term() != null) {
      tffTupleTerm(ctx.tff_tuple_term())
    } else if (ctx.variable() != null) {
      Var(ctx.variable().getText)
    } else if (ctx.defined_term() != null) {
      val defined = ctx.defined_term()
      if (defined.Distinct_object() != null)
        Distinct(defined.Distinct_object().getText)
      else if (defined.number() != null) {
        val n = number(defined.number())
        NumberTerm(n)
      } else throw new IllegalArgumentException
    } else if (ctx.fof_function_term() != null) {
      val fun = ctx.fof_function_term()
      if (fun.fof_plain_term() != null) {
        val plain = fun.fof_plain_term()
        val f = atomicWord(plain.functor().atomic_word())
        if (plain.fof_arguments() != null) {
          val args = plain.fof_arguments().fof_term().asScala.toSeq.map(fofTerm)
          Func(f, args)
        } else {
          Func(f, Seq())
        }
      } else if (fun.fof_defined_term() != null) {
        val defined = fun.fof_defined_term()
        val f = defined.defined_functor().atomic_defined_word().getText
        if (defined.fof_arguments() != null) {
          val args = defined.fof_arguments().fof_term().asScala.toSeq.map(fofTerm)
          DefinedFunc(f, args)
        } else
          DefinedFunc(f, Seq())
      } else if(fun.fof_system_term() != null) {
        val system = fun.fof_system_term()
        val f = system.system_functor().getText
        if (system.fof_arguments() != null) {
          val args = system.fof_arguments().fof_term().asScala.toSeq.map(fofTerm)
          SystemFunc(f, args)
        } else {
          SystemFunc(f, Seq())
        }
      } else throw new IllegalArgumentException
    } else throw new IllegalArgumentException
  }
  ////////////////////////////////////////////////////////
  /// THF
  ////////////////////////////////////////////////////////
  import leo.datastructures.tptp.thf
  final def thfFormula(ctx: tptpParser.Thf_formulaContext): thf.Formula = {
    if (ctx.thf_logic_formula() != null) thf.Logical(thfLogicFormula(ctx.thf_logic_formula()))
    else if (ctx.thf_sequent() != null) thfSequent(ctx.thf_sequent())
    else throw new IllegalArgumentException
  }
  final def thfSequent(ctx: tptpParser.Thf_sequentContext): thf.Sequent = {
    if (ctx.thf_sequent() != null) thfSequent(ctx.thf_sequent())
    else if (ctx.thf_tuple() != null) {
      val left = ctx.thf_tuple(0).thf_formula_list().thf_logic_formula().asScala.toSeq.map(thfLogicFormula)
      val right = ctx.thf_tuple(1).thf_formula_list().thf_logic_formula().asScala.toSeq.map(thfLogicFormula)
      thf.Sequent(left, right)
    } else throw new IllegalArgumentException
  }
  final def thfLogicFormula(ctx: tptpParser.Thf_logic_formulaContext): thf.LogicFormula = {
    if (ctx.thf_binary_formula() != null) {
      val binary = ctx.thf_binary_formula()
      if (binary.thf_binary_pair() != null) {
        val pair = binary.thf_binary_pair()
        val left = thfUnitary(pair.thf_unitary_formula(0))
        val right = thfUnitary(pair.thf_unitary_formula(1))
        val connective = thfPairConnective(pair.thf_pair_connective())
        thf.Binary(left, connective, right)
      } else if (binary.thf_binary_tuple() != null) {
        val tuple = binary.thf_binary_tuple()
        if (tuple.thf_and_formula() != null)
          thfAnd(tuple.thf_and_formula())
        else if (tuple.thf_or_formula() != null)
          thfOr(tuple.thf_or_formula())
        else if (tuple.thf_apply_formula() != null)
          thfApply(tuple.thf_apply_formula())
        else throw new IllegalArgumentException
      } else if (binary.thf_binary_type() != null) {
        val bintyp = binary.thf_binary_type()
        if (bintyp.thf_mapping_type() != null) thf.BinType(thfMappingType(bintyp.thf_mapping_type()))
        else if (bintyp.thf_union_type() != null) thf.BinType(thfUnionType(bintyp.thf_union_type()))
        else if (bintyp.thf_xprod_type() != null) thf.BinType(thfProdType(bintyp.thf_xprod_type()))
        else throw new IllegalArgumentException
      } else throw new IllegalArgumentException
    } else if (ctx.thf_unitary_formula() != null) {
      thfUnitary(ctx.thf_unitary_formula())
    } else if (ctx.thf_subtype() != null) {
      val left = thfAtom(ctx.thf_subtype().thf_atom(0))
      val right = thfAtom(ctx.thf_subtype().thf_atom(1))
      thf.Subtype(left,right)
    } else if (ctx.thf_type_formula() != null) {
      val formula0 = ctx.thf_type_formula().thf_typeable_formula()
      val typ = thfTopLevelType(ctx.thf_type_formula().thf_top_level_type())
      if (formula0.thf_atom() != null) {
        val formula = thfAtom(formula0.thf_atom())
        thf.Typed(formula, typ)
      } else if (formula0.thf_logic_formula() != null)
        thf.Typed(thfLogicFormula(formula0.thf_logic_formula()), typ)
      else throw new IllegalArgumentException
    } else throw new IllegalArgumentException
  }
  final def thfPairConnective(ctx: tptpParser.Thf_pair_connectiveContext): thf.BinaryConnective = {
    val connective = ctx
    if (connective.Assignment() != null) thf.:=
    else if (connective.Infix_equality() != null) thf.Eq
    else if (connective.Infix_inequality() != null) thf.Neq
    else if (connective.binary_connective() != null) {
      val bincon = connective.binary_connective()
      if (bincon.If() != null) thf.<=
      else if (bincon.Iff() != null) thf.<=>
      else if (bincon.Impl() != null) thf.Impl
      else if (bincon.Nand() != null) thf.~&
      else if (bincon.Niff() != null) thf.<~>
      else if (bincon.Nor() != null) thf.~|
      else throw new IllegalArgumentException
    } else throw new IllegalArgumentException
  }
  final def thfUnaryConnective(ctx: tptpParser.Thf_unary_connectiveContext): thf.UnaryConnective = {
    if (ctx.unary_connective() != null) {
      assert(ctx.unary_connective().Not() != null) // Not is the only unary connective
      thf.~
    } else if (ctx.th1_unary_connective() != null) {
      val th1con = ctx.th1_unary_connective()
      if (th1con.ForallComb() != null) thf.!!
      else if (th1con.ExistsComb() != null) thf.??
      else if (th1con.ChoiceComb() != null) thf.@@+
      else if (th1con.DescriptionComb() != null) thf.@@-
      else if (th1con.EqComb() != null) thf.@@=
      else throw new IllegalArgumentException
    } else throw new IllegalArgumentException
  }

  final def thfAnd(ctx: tptpParser.Thf_and_formulaContext): thf.LogicFormula = {
    if (ctx.thf_and_formula()  != null) {
      val left = thfAnd(ctx.thf_and_formula())
      val right = thfUnitary(ctx.thf_unitary_formula(0))
      thf.Binary(left, thf.&, right)
    } else {
      val left = thfUnitary(ctx.thf_unitary_formula(0))
      val right = thfUnitary(ctx.thf_unitary_formula(1))
      thf.Binary(left, thf.&, right)
    }
  }
  final def thfOr(ctx: tptpParser.Thf_or_formulaContext): thf.LogicFormula = {
    if (ctx.thf_or_formula()  != null) {
      val left = thfOr(ctx.thf_or_formula())
      val right = thfUnitary(ctx.thf_unitary_formula(0))
      thf.Binary(left, thf.|, right)
    } else {
      val left = thfUnitary(ctx.thf_unitary_formula(0))
      val right = thfUnitary(ctx.thf_unitary_formula(1))
      thf.Binary(left, thf.|, right)
    }
  }
  final def thfApply(ctx: tptpParser.Thf_apply_formulaContext): thf.LogicFormula = {
    if (ctx.thf_apply_formula()  != null) {
      val left = thfApply(ctx.thf_apply_formula())
      val right = thfUnitary(ctx.thf_unitary_formula(0))
      thf.Binary(left, thf.App, right)
    } else {
      val left = thfUnitary(ctx.thf_unitary_formula(0))
      val right = thfUnitary(ctx.thf_unitary_formula(1))
      thf.Binary(left, thf.App, right)
    }
  }

  final def thfTuple(ctx: tptpParser.Thf_tupleContext): thf.Tuple = {
    if (ctx.thf_formula_list() != null)
      thf.Tuple(ctx.thf_formula_list().thf_logic_formula().asScala.toSeq.map(thfLogicFormula))
    else thf.Tuple(Seq())
  }
  final def thfQuantifier(ctx: tptpParser.Thf_quantifierContext): thf.Quantifier = {
    if (ctx.fof_quantifier() != null) {
      val q = ctx.fof_quantifier()
      if (q.Forall() != null) thf.!
      else if (q.Exists() != null) thf.?
      else throw new IllegalArgumentException
    } else if (ctx.th0_quantifier() != null) {
      val q = ctx.th0_quantifier()
      if (q.Choice() != null) thf.@+
      else if (q.Description() != null) thf.@-
      else if (q.Lambda() != null) thf.^
      else throw new IllegalArgumentException
    } else if (ctx.th1_quantifier() != null) {
      val q = ctx.th1_quantifier()
      if (q.TyForall() != null) thf.!>
      else if (q.TyExists() != null) thf.?*
      else throw new IllegalArgumentException
    } else throw new IllegalArgumentException
  }
  final def thfVariable(ctx: tptpParser.Thf_variableContext): (Variable, Option[thf.LogicFormula]) = {
    val variable = ctx.variable().Upper_word().getText
    val typ = thfTopLevelType(ctx.thf_top_level_type())
    (variable, Some(typ))
  }
  final def thfUnitary(ctx: tptpParser.Thf_unitary_formulaContext): thf.LogicFormula = {
    if (ctx.thf_atom() != null) {
      thfAtom(ctx.thf_atom())
    } else if (ctx.thf_conditional() != null) {
      val condition  = thfLogicFormula(ctx.thf_conditional().thf_logic_formula(0))
      val thn = thfLogicFormula(ctx.thf_conditional().thf_logic_formula(1))
      val els = thfLogicFormula(ctx.thf_conditional().thf_logic_formula(2))
      thf.Cond(condition, thn, els)
    } else if (ctx.thf_let() != null) {
      val binding = transformUnitaryLetBinding(ctx.thf_let().thf_unitary_formula())
      val body =thfFormula(ctx.thf_let().thf_formula())
      thf.NewLet(binding, body)
    } else if (ctx.thf_logic_formula() != null) {
      thfLogicFormula(ctx.thf_logic_formula())
    } else if (ctx.thf_quantified_formula() != null) {
      val quantification = ctx.thf_quantified_formula().thf_quantification()
      val matrix = thfUnitary(ctx.thf_quantified_formula().thf_unitary_formula())
      thf.Quantified(thfQuantifier(quantification.thf_quantifier()),
        quantification.thf_variable().asScala.toSeq.map(thfVariable),
        matrix)
    } else if (ctx.thf_tuple() != null) {
      thfTuple(ctx.thf_tuple())
    } else if (ctx.thf_unary_formula() != null) {
      val connective = thfUnaryConnective(ctx.thf_unary_formula().thf_unary_connective())
      val body = thfUnitary(ctx.thf_unary_formula().thf_unitary_formula())
//      val body = thfLogicFormula(ctx.thf_unary_formula().thf_logic_formula())
      thf.Unary(connective, body)
    } else throw new IllegalArgumentException
  }
  final def transformUnitaryLetBinding(ctx: tptpParser.Thf_unitary_formulaContext): thf.Tuple = {
    // It may already be a tuple of formulas
    if (ctx.thf_tuple() != null) {
      // process each of it
      val transformed = ctx.thf_tuple().thf_formula_list().thf_logic_formula().asScala.toSeq.map(transformUnitaryLetBinding0)
      thf.Tuple(transformed)
    } else if (ctx.thf_quantified_formula() != null) {
      thf.Tuple(Seq(transformUnitaryLetBinding1(ctx.thf_quantified_formula())))
    } else if (ctx.thf_logic_formula() != null) {
      thf.Tuple(Seq(transformUnitaryLetBinding0(ctx.thf_logic_formula())))
    } else throw new IllegalArgumentException
    // If it is a "plain unitary" formula, it is either Forall [...]: Phi = Psi/Phi <=> Phi
    //
  }
  final def transformUnitaryLetBinding0(ctx: tptpParser.Thf_logic_formulaContext): thf.LogicFormula = {
    if (ctx.thf_binary_formula() != null) {
      // Equality binding
      if (ctx.thf_binary_formula().thf_binary_pair() != null) {
        if (ctx.thf_binary_formula().thf_binary_pair().thf_pair_connective() != null && ctx.thf_binary_formula().thf_binary_pair().thf_pair_connective().Infix_equality() != null) {
          thfLogicFormula(ctx) // just transform it
        } else throw new IllegalArgumentException
      }else throw new IllegalArgumentException
    } else if (ctx.thf_unitary_formula() != null) {
      // forall binding
      if (ctx.thf_unitary_formula().thf_quantified_formula() != null) {
        transformUnitaryLetBinding1(ctx.thf_unitary_formula().thf_quantified_formula())
      } else throw new IllegalArgumentException
    } else throw new IllegalArgumentException
  }
  final def transformUnitaryLetBinding1(ctx: tptpParser.Thf_quantified_formulaContext): thf.LogicFormula = {
    if (ctx.thf_quantification().thf_quantifier().fof_quantifier().Forall() != null) {
      val matrix = ctx.thf_unitary_formula()
      if (matrix.thf_logic_formula() != null) {
        if (matrix.thf_logic_formula().thf_binary_formula() != null) {
          if (matrix.thf_logic_formula().thf_binary_formula().thf_binary_pair() != null) {
            val pair = matrix.thf_logic_formula().thf_binary_formula().thf_binary_pair()
            if (pair.thf_pair_connective().Infix_equality() != null || (pair.thf_pair_connective().binary_connective() != null && pair.thf_pair_connective().binary_connective().Iff() != null)) {
              val right = thfUnitary(pair.thf_unitary_formula(1))
              val head = headSymbolForLetBinding(pair.thf_unitary_formula(0))
              thf.Binary(head, thf.Eq, thf.Quantified(thf.^,ctx.thf_quantification().thf_variable().asScala.toSeq.map(thfVariable),right))
            } else throw new IllegalArgumentException
          } else throw new IllegalArgumentException
        } else throw new IllegalArgumentException
      } else throw new IllegalArgumentException
    } else throw new IllegalArgumentException
  }
  final def headSymbolForLetBinding(ctx: tptpParser.Thf_unitary_formulaContext): thf.Function = {
    if (ctx.thf_atom() != null && ctx.thf_atom().thf_function() != null && ctx.thf_atom().thf_function().thf_plain_term() != null
    && ctx.thf_atom().thf_function().thf_plain_term().thf_arguments() == null) {
      val fun = atomicWord(ctx.thf_atom().thf_function().thf_plain_term().functor().atomic_word())
      thf.Function(fun, Seq())
    } else if (ctx.thf_logic_formula() != null) {
      if (ctx.thf_logic_formula().thf_binary_formula() != null && ctx.thf_logic_formula().thf_binary_formula().thf_binary_tuple() != null
      && ctx.thf_logic_formula().thf_binary_formula().thf_binary_tuple().thf_apply_formula() != null) {
        val apply = ctx.thf_logic_formula().thf_binary_formula().thf_binary_tuple().thf_apply_formula()
        headSymbolForLetBinding0(apply)
      } else if (ctx.thf_logic_formula().thf_unitary_formula() != null) headSymbolForLetBinding(ctx.thf_logic_formula().thf_unitary_formula())
      else throw new IllegalArgumentException
    } else throw new IllegalArgumentException
  }
  final def headSymbolForLetBinding0(ctx: tptpParser.Thf_apply_formulaContext): thf.Function = {
    val apply = ctx
    if (apply.thf_apply_formula() != null) {
      val left = apply.thf_apply_formula()
      headSymbolForLetBinding0(left)
    } else {
      val left = apply.thf_unitary_formula(0)
      headSymbolForLetBinding(left)
    }
  }
  final def thfAtom(ctx: tptpParser.Thf_atomContext): thf.LogicFormula = {
    if (ctx.variable() != null) thf.Var(ctx.variable().getText)
    else if (ctx.defined_term() != null) {
      if (ctx.defined_term().Distinct_object() != null) thf.Distinct(ctx.defined_term().Distinct_object().getText)
      else if (ctx.defined_term().number() != null) thf.Number(number(ctx.defined_term().number()))
      else throw new IllegalArgumentException
    } else if (ctx.thf_function() != null) {
      val thfFun = ctx.thf_function()
      if (thfFun.thf_plain_term() != null) {
        val fun = atomicWord(thfFun.thf_plain_term().functor().atomic_word())
        if (thfFun.thf_plain_term().thf_arguments() == null) thf.Function(fun, Seq())
        else {
          val args = thfFun.thf_plain_term().thf_arguments()
          val convertedArgs = args.thf_formula_list().thf_logic_formula().asScala.toSeq.map(thfLogicFormula)
          thf.Function(fun, convertedArgs)
        }
      } else if (thfFun.thf_defined_term() != null) {
        val fun = thfFun.thf_defined_term()
        if (fun.thf_arguments() == null) thf.Function(fun.defined_functor().getText, Seq())
        else {
          val args = fun.thf_arguments()
          val convertedArgs = args.thf_formula_list().thf_logic_formula().asScala.toSeq.map(thfLogicFormula)
          thf.Function(fun.defined_functor().getText, convertedArgs)
        }
      } else if (thfFun.thf_system_term() != null) {
        val fun = thfFun.thf_system_term().system_functor().getText
        if (thfFun.thf_system_term().thf_arguments() == null) thf.Function(fun, Seq())
        else {
          val args = thfFun.thf_system_term().thf_arguments()
          val convertedArgs = args.thf_formula_list().thf_logic_formula().asScala.toSeq.map(thfLogicFormula)
          thf.Function(fun, convertedArgs)
        }
      } else throw new IllegalArgumentException
    } else if (ctx.thf_conn_term() != null) {
      val conn = ctx.thf_conn_term()
      if (conn.assoc_connective() != null) {
        if (conn.assoc_connective().And() != null) thf.Connective(Left(thf.&))
        else if (conn.assoc_connective().Or() != null) thf.Connective(Left(thf.|))
        else throw new IllegalArgumentException
      } else if (conn.thf_pair_connective() != null) {
        thf.Connective(Left(thfPairConnective(conn.thf_pair_connective())))
      } else if (conn.thf_unary_connective() != null) {
        thf.Connective(Right(thfUnaryConnective(conn.thf_unary_connective())))
      } else throw new IllegalArgumentException
    } else throw new IllegalArgumentException
  }
//  final def thfFunction(ctx: tptpParser.Thf_functionContext): thf.LogicFormula = ???

  final def thfTopLevelType(ctx: tptpParser.Thf_top_level_typeContext): thf.LogicFormula = {
    if (ctx.thf_mapping_type() != null) {
      thf.BinType(thfMappingType(ctx.thf_mapping_type()))
    } else if (ctx.thf_unitary_type() != null) {
      thfUnitaryType(ctx.thf_unitary_type())
    } else if (ctx.thf_apply_type() != null) {
      thfApply(ctx.thf_apply_type().thf_apply_formula())
    } else throw new IllegalArgumentException
  }
  final def thfUnitaryType(typ: tptpParser.Thf_unitary_typeContext): thf.LogicFormula = {
    if (typ.thf_unitary_formula() != null) thfUnitary(typ.thf_unitary_formula())
    else throw new IllegalArgumentException
  }
  final def thfMappingType(ctx: tptpParser.Thf_mapping_typeContext): thf.-> = {
    if (ctx.thf_mapping_type() != null) {
      val left = thfUnitaryType(ctx.thf_unitary_type(0))
      val right = thfMappingType(ctx.thf_mapping_type())
      thf.->(left +: right.t)
    } else {
      val left = thfUnitaryType(ctx.thf_unitary_type(0))
      val right = thfUnitaryType(ctx.thf_unitary_type(1))
      thf.->(Seq(left,right))
    }
  }
  final def thfUnionType(ctx: tptpParser.Thf_union_typeContext): thf.+ = {
    if (ctx.thf_union_type() != null) {
      val right = thfUnitaryType(ctx.thf_unitary_type(0))
      val left = thfUnionType(ctx.thf_union_type())
      thf.+(left.t :+ right)
    } else {
      val left = thfUnitaryType(ctx.thf_unitary_type(0))
      val right = thfUnitaryType(ctx.thf_unitary_type(1))
      thf.+(Seq(left,right))
    }
  }
  final def thfProdType(ctx: tptpParser.Thf_xprod_typeContext): thf.* = {
    if (ctx.thf_xprod_type() != null) {
      val right = thfUnitaryType(ctx.thf_unitary_type(0))
      val left = thfProdType(ctx.thf_xprod_type())
      thf.*(left.t :+ right)
    } else {
      val left = thfUnitaryType(ctx.thf_unitary_type(0))
      val right = thfUnitaryType(ctx.thf_unitary_type(1))
      thf.*(Seq(left,right))
    }
  }
  ////////////////////////////////////////////////////////
  /// TFF
  ////////////////////////////////////////////////////////
  import leo.datastructures.tptp.tff
  final def tffFormula(ctx: tptpParser.Tff_formulaContext): tff.Formula = {
    if (ctx.tff_logic_formula() != null) tff.Logical(tffLogicFormula(ctx.tff_logic_formula()))
    else if (ctx.tff_sequent() != null) tffSequent(ctx.tff_sequent())
    else if (ctx.tff_typed_atom() != null) tffTypedAtom(ctx.tff_typed_atom())
    else throw new IllegalArgumentException
  }
  final def tffLogicFormula(ctx: tptpParser.Tff_logic_formulaContext): tff.LogicFormula = {
    if (ctx.tff_binary_formula() != null) {
      val binary = ctx.tff_binary_formula()
      if (binary.tff_binary_assoc() != null) {
        val assoc = binary.tff_binary_assoc()
        if (assoc.tff_and_formula() != null) tffAnd(assoc.tff_and_formula())
        else if (assoc.tff_or_formula() != null) tffOr(assoc.tff_or_formula())
        else throw new IllegalArgumentException
      } else if (binary.tff_binary_nonassoc() != null) {
        val nonassoc = binary.tff_binary_nonassoc()
        val left = tffUnitary(nonassoc.tff_unitary_formula(0))
        val right = tffUnitary(nonassoc.tff_unitary_formula(1))
        val conn = nonassoc.binary_connective()
        val convertedConn = if (conn.If() != null) tff.<=
        else if (conn.Iff() != null) tff.<=>
        else if (conn.Impl() != null) tff.Impl
        else if (conn.Nand() != null) tff.~&
        else if (conn.Niff() != null) tff.<~>
        else if (conn.Nor() != null) tff.~|
        else throw new IllegalArgumentException
        tff.Binary(left, convertedConn, right)
      } else throw new IllegalArgumentException
    } else if (ctx.tff_unitary_formula() != null) {
      tffUnitary(ctx.tff_unitary_formula())
    } else throw new IllegalArgumentException
  }
  final def tffAnd(ctx: tptpParser.Tff_and_formulaContext): tff.LogicFormula = {
    if (ctx.tff_and_formula() != null) {
      val left = tffAnd(ctx.tff_and_formula())
      val right = tffUnitary(ctx.tff_unitary_formula(0))
      tff.Binary(left, tff.&, right)
    } else {
      val left = tffUnitary(ctx.tff_unitary_formula(0))
      val right = tffUnitary(ctx.tff_unitary_formula(1))
      tff.Binary(left, tff.&, right)
    }
  }
  final def tffOr(ctx: tptpParser.Tff_or_formulaContext): tff.LogicFormula = {
    if (ctx.tff_or_formula() != null) {
      val left = tffOr(ctx.tff_or_formula())
      val right = tffUnitary(ctx.tff_unitary_formula(0))
      tff.Binary(left, tff.|, right)
    } else {
      val left = tffUnitary(ctx.tff_unitary_formula(0))
      val right = tffUnitary(ctx.tff_unitary_formula(1))
      tff.Binary(left, tff.|, right)
    }
  }

  final def tffUnitary(ctx: tptpParser.Tff_unitary_formulaContext): tff.LogicFormula = {
    if (ctx.tff_conditional() != null) {
      val cond = tffLogicFormula(ctx.tff_conditional().tff_logic_formula(0))
      val thn = tffLogicFormula(ctx.tff_conditional().tff_logic_formula(1))
      val els = tffLogicFormula(ctx.tff_conditional().tff_logic_formula(2))
      tff.Cond(cond, thn, els)
    } else if (ctx.tff_atomic_formula() != null) {
      val atomic = ctx.tff_atomic_formula().fof_atomic_formula()
      tff.Atomic(fofAtomicFormula(atomic).formula)
    } else if (ctx.tff_let() != null) {
      tffLet(ctx.tff_let())
    } else if (ctx.tff_logic_formula() != null) {
      tffLogicFormula(ctx.tff_logic_formula())
    } else if (ctx.tff_unary_formula() != null) {
      val unary = ctx.tff_unary_formula()
      if (unary.fof_infix_unary() != null) {
        assert(unary.fof_infix_unary().Infix_inequality() != null)
        val left = fofTerm(unary.fof_infix_unary().fof_term(0))
        val right = fofTerm(unary.fof_infix_unary().fof_term(1))
        tff.Inequality(left, right)
      } else if (unary.tff_unitary_formula() != null) {
        val body = tffUnitary(unary.tff_unitary_formula())
        assert(unary.unary_connective().Not() != null)
        tff.Unary(tff.Not, body)
      } else throw new IllegalArgumentException
    } else if (ctx.tff_quantified_formula() != null) {
      val quant = ctx.tff_quantified_formula()
      val quantifier = if (quant.fof_quantifier().Forall() != null) tff.!
      else if (quant.fof_quantifier().Exists() != null) tff.?
      else throw new IllegalArgumentException
      val vars = quant.tff_variable_list().tff_variable().asScala.toSeq.map(tffVariable)
      val matrix = tffUnitary(quant.tff_unitary_formula())
      tff.Quantified(quantifier, vars, matrix)
    } else throw new IllegalArgumentException
  }
  final def tffLet(ctx: tptpParser.Tff_letContext): tff.Let = {
    val in = tffFormula(ctx.tff_formula())
    if (ctx.tff_let_formula_defns() != null) tff.Let(tffLetFormulaDefns(ctx.tff_let_formula_defns()), in)
    else if (ctx.tff_let_term_defns() != null) tff.Let(tffLetTermDefns(ctx.tff_let_term_defns()), in)
    else throw new IllegalArgumentException
  }
  final def tffLetTerm(ctx: tptpParser.Tff_let_termContext): Let = {
    val in = fofTerm(ctx.fof_term())
    if (ctx.tff_let_formula_defns() != null) Let(tffLetFormulaDefns(ctx.tff_let_formula_defns()), in)
    else if (ctx.tff_let_term_defns() != null) Let(tffLetTermDefns(ctx.tff_let_term_defns()), in)
    else throw new IllegalArgumentException
  }
  final def tffLetTermDefns(ctx: tptpParser.Tff_let_term_defnsContext): tff.Formula#LetBinding = {
    if (ctx.tff_let_term_defn() != null) {
      Right(Map(tffLetTermBinding(ctx.tff_let_term_defn().tff_let_term_binding()))).asInstanceOf[tff.Formula#LetBinding]
    } else if (ctx.tff_let_term_list() != null) {
      Right(Map(ctx.tff_let_term_list().tff_let_term_defn().asScala.toSeq.map(x => tffLetTermBinding(x.tff_let_term_binding())):_*)).asInstanceOf[tff.Formula#LetBinding]
    } else throw new IllegalArgumentException
  }
  final def tffLetTermBinding(ctx: tptpParser.Tff_let_term_bindingContext): (Func, Term) = {
    if (ctx.tff_let_term_binding() != null) tffLetTermBinding(ctx.tff_let_term_binding())
    else {
      val left = fofPlainTerm(ctx.fof_plain_term())
      val in = fofTerm(ctx.fof_term())
      (left,in)
    }
  }

  final def tffLetFormulaDefns(ctx: tptpParser.Tff_let_formula_defnsContext): tff.Formula#LetBinding = {
    if (ctx.tff_let_formula_defn() != null) {
      Left(Map(tffLetFormulaBinding(ctx.tff_let_formula_defn().tff_let_formula_binding()))).asInstanceOf[tff.Formula#LetBinding]
    } else if (ctx.tff_let_formula_list() != null) {
      Left(Map(ctx.tff_let_formula_list().tff_let_formula_defn().asScala.toSeq.map(x => tffLetFormulaBinding(x.tff_let_formula_binding())):_*)).asInstanceOf[tff.Formula#LetBinding]
    } else throw new IllegalArgumentException
  }
  final def tffLetFormulaBinding(ctx: tptpParser.Tff_let_formula_bindingContext): (Func, tff.LogicFormula) = {
    if (ctx.tff_let_formula_binding() != null) tffLetFormulaBinding(ctx.tff_let_formula_binding())
    else {
      val left = fofPlainTerm(ctx.fof_plain_atomic_formula().fof_plain_term())
      val in = tffUnitary(ctx.tff_unitary_formula())
      (left,in)
    }
  }
  final def tffTupleTerm(ctx: tptpParser.Tff_tuple_termContext): Tuple = {
    if (ctx.fof_arguments() != null) Tuple(Seq())
    else Tuple(ctx.fof_arguments().fof_term().asScala.toSeq.map(fofTerm))
  }
  final def tffVariable(ctx: tptpParser.Tff_variableContext): (Variable, Option[tff.AtomicType]) = {
    val varname = ctx.variable().getText
    val ty = if (ctx.tff_atomic_type() == null) None else Some(tffAtomicType(ctx.tff_atomic_type()))
    (varname, ty)
  }

  private final def collectTF1Quants(ctx: tptpParser.Tf1_quantified_typeContext): (Seq[(String, Option[tff.AtomicType])], tff.Type) = {
    var body = ctx
    var vars: Seq[(String, Option[tff.AtomicType])] = body.tff_variable_list().tff_variable().asScala.map(tffVariable)
    while (body.tf1_quantified_type() != null) {
      body = body.tf1_quantified_type()
      val res = body.tff_variable_list().tff_variable().asScala.map(tffVariable)
      vars = vars ++ res
    }
    assert(body.tff_monotype() != null)
    val bodyType = if (body.tff_monotype().tff_atomic_type() != null) tffAtomicType(body.tff_monotype().tff_atomic_type())
    else tffMappingType(body.tff_monotype().tff_mapping_type())
    (vars, bodyType)
  }
  final def tffTopLevelType(ctx: tptpParser.Tff_top_level_typeContext): tff.Type = {
    if (ctx.tff_top_level_type() != null) tffTopLevelType(ctx.tff_top_level_type())
    else if (ctx.tff_atomic_type() != null) {
      tffAtomicType(ctx.tff_atomic_type())
    } else if (ctx.tff_mapping_type() != null) {
      tffMappingType(ctx.tff_mapping_type())
    } else if (ctx.tf1_quantified_type() != null) {
      val quant = ctx.tf1_quantified_type()
<<<<<<< HEAD
      val vars = quant.tff_variable_list().tff_variable().asScala.toSeq.map(tffVariable)
      val monotype = if (quant.tff_monotype().tff_atomic_type() != null) tffAtomicType(quant.tff_monotype().tff_atomic_type())
      else tffMappingType(quant.tff_monotype().tff_mapping_type())
=======
      val (vars, monotype) = collectTF1Quants(quant)
      //val vars = quant.tff_variable_list().tff_variable().asScala.map(tffVariable)
      //val monotype = if (quant.tff_monotype().tff_atomic_type() != null) tffAtomicType(quant.tff_monotype().tff_atomic_type())
      //else tffMappingType(quant.tff_monotype().tff_mapping_type())
>>>>>>> 453de7ca
      tff.QuantifiedType(vars, monotype)
    } else throw new IllegalArgumentException
  }
  final def tffAtomicType(ctx: tptpParser.Tff_atomic_typeContext): tff.AtomicType = {
    val atomic = ctx
    if (atomic.variable() != null) tff.AtomicType(atomic.variable().getText, Seq())
    else {
      val fun = if (atomic.defined_type() != null) atomic.defined_type().getText
      else atomicWord(atomic.type_functor().atomic_word())
      val args = if (atomic.tff_type_arguments() != null) atomic.tff_type_arguments().tff_atomic_type().asScala.toSeq.map(tffAtomicType)
      else Seq()
      tff.AtomicType(fun, args)
    }
  }
  final def tffUnitaryType(ctx: tptpParser.Tff_unitary_typeContext): tff.Type = {
    if (ctx.tff_atomic_type() != null) tffAtomicType(ctx.tff_atomic_type())
    else if (ctx.tff_xprod_type() != null) tffProdType(ctx.tff_xprod_type())
    else throw new IllegalArgumentException
  }
  final def tffMappingType(ctx: tptpParser.Tff_mapping_typeContext): tff.-> = {
    val left = tffUnitaryType(ctx.tff_unitary_type())
    val right = tffAtomicType(ctx.tff_atomic_type())
    tff.->(Seq(left, right))
  }
  final def tffProdType(ctx: tptpParser.Tff_xprod_typeContext): tff.* = {
    val right = tffAtomicType(ctx.tff_atomic_type())
    if (ctx.tff_unitary_type() != null) {
      val left = tffUnitaryType(ctx.tff_unitary_type())
      tff.*(Seq(left,right))
    } else {
      val left = tffProdType(ctx.tff_xprod_type())
      tff.*(left.t :+ right)
    }
  }

  final def tffTypedAtom(ctx: tptpParser.Tff_typed_atomContext): tff.TypedAtom = {
    if (ctx.tff_typed_atom() != null) tffTypedAtom(ctx.tff_typed_atom())
    else {
      val atom = ctx.tff_untyped_atom().getText
      val typ = tffTopLevelType(ctx.tff_top_level_type())
      tff.TypedAtom(atom, typ)
    }
  }

  final def tffSequent(ctx: tptpParser.Tff_sequentContext): tff.Sequent = {
    if (ctx.tff_sequent() != null) tffSequent(ctx.tff_sequent())
    else {
      val left = ctx.tff_formula_tuple(0)
      val right = ctx.tff_formula_tuple(1)
      val convertedLeft = if (left.tff_formula_tuple_list() == null) Seq() else {
        left.tff_formula_tuple_list().tff_logic_formula().asScala.toSeq.map(tffLogicFormula)
      }
      val convertedRight = if (right.tff_formula_tuple_list() == null) Seq() else {
        right.tff_formula_tuple_list().tff_logic_formula().asScala.toSeq.map(tffLogicFormula)
      }
      tff.Sequent(convertedLeft, convertedRight)
    }
  }
  ////////////////////////////////////////////////////////
  /// CNF
  ////////////////////////////////////////////////////////
  import leo.datastructures.tptp.cnf
  final def cnfFormula(ctx: tptpParser.Cnf_formulaContext): cnf.Formula = {
    if (ctx.cnf_disjunction() != null) {
      cnfDisjunction(ctx.cnf_disjunction())
    } else throw new IllegalArgumentException
  }
  final def cnfDisjunction(ctx: tptpParser.Cnf_disjunctionContext): cnf.Formula = {
    if (ctx.cnf_disjunction() != null) {
      val disj = cnfDisjunction(ctx.cnf_disjunction())
      val lit = cnfLiteral(ctx.cnf_literal())
      cnf.Formula(disj.literals :+ lit)
    } else {
      cnf.Formula(Seq(cnfLiteral(ctx.cnf_literal())))
    }
  }
  final def cnfLiteral(ctx: tptpParser.Cnf_literalContext): cnf.Literal = {
    if (ctx.fof_atomic_formula() != null) {
      if (ctx.Not() != null) {
        // negative literal
        cnf.Negative(fofAtomicFormula(ctx.fof_atomic_formula()).formula)
      } else {
        // positive literal
        cnf.Positive(fofAtomicFormula(ctx.fof_atomic_formula()).formula)
      }
    } else if (ctx.fof_infix_unary() != null) {
      val unary = ctx.fof_infix_unary()
      assert(unary.Infix_inequality() != null)
      cnf.Inequality(fofTerm(unary.fof_term(0)), fofTerm(unary.fof_term(1)))
    } else throw new IllegalArgumentException
  }

}<|MERGE_RESOLUTION|>--- conflicted
+++ resolved
@@ -823,7 +823,7 @@
 
   private final def collectTF1Quants(ctx: tptpParser.Tf1_quantified_typeContext): (Seq[(String, Option[tff.AtomicType])], tff.Type) = {
     var body = ctx
-    var vars: Seq[(String, Option[tff.AtomicType])] = body.tff_variable_list().tff_variable().asScala.map(tffVariable)
+    var vars: Seq[(String, Option[tff.AtomicType])] = body.tff_variable_list().tff_variable().asScala.map(tffVariable).toSeq
     while (body.tf1_quantified_type() != null) {
       body = body.tf1_quantified_type()
       val res = body.tff_variable_list().tff_variable().asScala.map(tffVariable)
@@ -842,16 +842,10 @@
       tffMappingType(ctx.tff_mapping_type())
     } else if (ctx.tf1_quantified_type() != null) {
       val quant = ctx.tf1_quantified_type()
-<<<<<<< HEAD
-      val vars = quant.tff_variable_list().tff_variable().asScala.toSeq.map(tffVariable)
-      val monotype = if (quant.tff_monotype().tff_atomic_type() != null) tffAtomicType(quant.tff_monotype().tff_atomic_type())
-      else tffMappingType(quant.tff_monotype().tff_mapping_type())
-=======
       val (vars, monotype) = collectTF1Quants(quant)
       //val vars = quant.tff_variable_list().tff_variable().asScala.map(tffVariable)
       //val monotype = if (quant.tff_monotype().tff_atomic_type() != null) tffAtomicType(quant.tff_monotype().tff_atomic_type())
       //else tffMappingType(quant.tff_monotype().tff_mapping_type())
->>>>>>> 453de7ca
       tff.QuantifiedType(vars, monotype)
     } else throw new IllegalArgumentException
   }
