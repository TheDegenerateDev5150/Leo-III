--- conflicted
+++ resolved
@@ -21,7 +21,6 @@
 object Parsing {
 
   /**
-<<<<<<< HEAD
     * For parsing objects under TPTP Home
     */
   lazy val tptpHome : Path = {
@@ -29,32 +28,34 @@
       canonicalPath(System.getenv("TPTP"))
     } catch {
       case _: Exception => canonicalPath(".")
-=======
-   * Reads the file located at `file` and parses it recursively using the `TPTP` parser.
-   * Note that the return value is a sequence of [[Commons.AnnotatedFormula]] since
-   * all includes are automatically parsed exhaustively.
-   * If `file` is a relative path, it is assumed to be equivalent to the path
-   * [[Utility.wd]]/file where `Utility.wd` is the working directory `user.dir`.
-   *
-   * @param file  The absolute or relative path to the problem file.
-   * @param assumeRead Implicitly assume that the problem files in this parameter
-   *                   have already been read. Hence, recursive parsing will skip this
-   *                   includes.
-   * @return The sequence of annotated TPTP formulae.
-   */
-  def readProblem(file: String, assumeRead: Set[Path] = Set()): Seq[Commons.AnnotatedFormula] = {
-    val canonicalFile = canonicalPath(file)
-    if (!assumeRead.contains(canonicalFile)) {
-      val p = shallowReadProblem(file)
-      val includes = p.getIncludes
-
-      val pIncludes = includes.map{case (inc, _) => readProblem(canonicalFile.getParent.getParent.getParent.resolve(inc).toString,assumeRead + canonicalFile)}
-      pIncludes.flatten ++ p.getFormulae
-    } else {
-      Seq()
->>>>>>> 7a6be175
     }
   }
+
+//  /**
+//   * Reads the file located at `file` and parses it recursively using the `TPTP` parser.
+//   * Note that the return value is a sequence of [[Commons.AnnotatedFormula]] since
+//   * all includes are automatically parsed exhaustively.
+//   * If `file` is a relative path, it is assumed to be equivalent to the path
+//   * [[Utility.wd]]/file where `Utility.wd` is the working directory `user.dir`.
+//   *
+//   * @param file  The absolute or relative path to the problem file.
+//   * @param assumeRead Implicitly assume that the problem files in this parameter
+//   *                   have already been read. Hence, recursive parsing will skip this
+//   *                   includes.
+//   * @return The sequence of annotated TPTP formulae.
+//   */
+//  def readProblem(file: String, assumeRead: Set[Path] = Set()): Seq[Commons.AnnotatedFormula] = {
+//    val canonicalFile = canonicalPath(file)
+//    if (!assumeRead.contains(canonicalFile)) {
+//      val p = shallowReadProblem(file)
+//      val includes = p.getIncludes
+//
+//      val pIncludes = includes.map{case (inc, _) => readProblem(canonicalFile.getParent.resolve(inc).toString,assumeRead + canonicalFile)}
+//      pIncludes.flatten ++ p.getFormulae
+//    } else {
+//      Seq()
+//    }
+//  }
 
 
     // Functions that go from file/string to unprocessed internal TPTP-syntax
@@ -64,7 +65,7 @@
       * Note that the return value is a sequence of [[Commons.AnnotatedFormula]] since
       * all includes are automatically parsed exhaustively.
       * If `file` is a relative path, it is assumed to be equivalent to the path
-      * [[Utility.wd]]/file where `Utility.wd` is the working directory `user.dir`.
+      * `user.dir`/file.
       *
       * @param file  The absolute or relative path to the problem file.
       * @param assumeRead Implicitly assume that the problem files in this parameter
@@ -121,7 +122,7 @@
       * Note that include statements are NOT recursively parsed but returned in internal TPTP
       * syntax instead. For recursive parsing of include statements, use [[readProblem()]].
       * If `file` is a relative path, it is assumed to be equivalent to the path
-      * [[Utility.wd]]/file where `Utility.wd` is the working directory `user.dir`.
+      * `user.dir`/file.
       *
       * @param file The absolute or relative path to the problem file.
       * @return The TPTP problem file in internal [[Commons.TPTPInput]] representation.
@@ -184,7 +185,7 @@
       * Note that the return value is a sequence of `(FormulaId, Term, Role)` since
       * all includes are automatically parsed and converted exhaustively.
       * If `file` is a relative path, it is assumed to be equivalent to the path
-      * [[Utility.wd]]/file where `Utility.wd` is the working directory `user.dir`.
+      * `user.dir`/file. 
       *
       * SIDE-EFFECTS: Type declarations and definitions within `problem` are added to the signature.
       *
@@ -225,11 +226,7 @@
     def canonicalPath(path: String): Path = Paths.get(path).toAbsolutePath.normalize()
 
 
-<<<<<<< HEAD
-    private def read0(absolutePath: Path): String = {
-=======
   private def read0(absolutePath: Path): io.Source = {
->>>>>>> 7a6be175
     if (!Files.exists(absolutePath)) { // It either does not exist or we cant access it
       throw new SZSException(SZS_InputError, s"The file ${absolutePath.toString} does not exist.")
     } else {
