--- conflicted
+++ resolved
@@ -4,6 +4,7 @@
 import leo.datastructures.{LitFalse, Not}
 import leo.datastructures.blackboard.scheduler.Scheduler
 import leo.datastructures.blackboard.{FormulaEvent, Event, Blackboard, FormulaStore}
+import leo.modules.output.logger.Out
 
 object UtilAgents {
 
@@ -137,20 +138,13 @@
    * @param e - Newly added or updated formula
    * @return - set of tasks, if empty the agent won't work on this event
    */
-<<<<<<< HEAD
   override def toFilter(e: Event): Iterable[Task] = {
-    import leo.datastructures.internal._
     e match {
       case FormulaEvent(event) => event.formula match {
         case Left (LitFalse () ) => List (new SingleFormTask (event) )
         case _ => Nil
       }
-=======
-  override def toFilter(event: FormulaStore): Iterable[Task] = {
-    event.formula match {
-      case Left(LitFalse()) => List(new SingleFormTask(event))
-      case _ => Nil
->>>>>>> eb00c60f
+      case _  => Out.warn(s"[$name]: Received unkown event $e"); Nil
     }
   }
 
