package leo

import java.nio.file.Files

import leo.datastructures.blackboard.{Blackboard, DoneEvent, SignatureBlackboard}
import leo.datastructures.blackboard.impl.SZSDataStore
import leo.datastructures.blackboard.scheduler.Scheduler
import leo.datastructures.context.Context
import leo.modules._
import leo.modules.external.ExternalCall
import leo.modules.output._
import leo.modules.phase._
import leo.modules.interleavingproc._
import leo.agents.InterferingLoopAgent
<<<<<<< HEAD
import leo.modules.control.Control
=======
import leo.datastructures.{AnnotatedClause, Clause}
import leo.modules.agent.rules.RuleAgent
import leo.modules.agent.rules.control_rules._
>>>>>>> 7b8733a2
import leo.modules.parsers.CLParameterParser
import leo.modules.proof_object.CompressProof


/**
  * Created by mwisnie on 3/7/16.
  */
object ParallelMain {
  private var hook: scala.sys.ShutdownHookThread = _

  def main(args : Array[String]): Unit = {
    try {
      Configuration.init(new CLParameterParser(args))
    } catch {
      case e: IllegalArgumentException => {
        Configuration.help()
        return
      }
    }
    if ((args(0) == "-h") || Configuration.HELP) {
      Configuration.help()
      return
    }
    val leodir = Configuration.LEODIR
    if (!Files.exists(leodir)) Files.createDirectory(leodir)

    val config = {
      val sb = new StringBuilder()
      sb.append(s"problem(${Configuration.PROBLEMFILE}),")
      sb.append(s"time(${Configuration.TIMEOUT}),")
      sb.append(s"proofObject(${Configuration.PROOF_OBJECT}),")
      sb.append(s"sos(${Configuration.SOS}),")
      // TBA ...
      sb.init.toString()
    }
    Out.config(s"Configuration: $config")

    hook = sys.addShutdownHook({
      Out.output(SZSOutput(SZS_Forced, Configuration.PROBLEMFILE, "Leo-III stopped externally."))
    })

    val startTime: Long = System.currentTimeMillis()
    runParallel(startTime)
  }

  def runParallel(startTime : Long){
    import leo.datastructures.Signature

    implicit val sig: Signature = Signature.freshWithHOL()
    SignatureBlackboard.set(sig)
    val timeout = if (Configuration.TIMEOUT == 0) Double.PositiveInfinity else Configuration.TIMEOUT

    // Blackboard and Scheduler
    val (blackboard, scheduler) = Blackboard.newBlackboard

    val TimeOutProcess = new DeferredKill(timeout, timeout, blackboard, scheduler)
    TimeOutProcess.start()

    // Datastrucutres
    val state = BlackboardState.fresh(sig)
    val uniStore = new UnificationStore[InterleavingLoop.A]()
    val iLoop : InterleavingLoop = new InterleavingLoop(state, uniStore, sig)
    val iLoopAgent = new InterferingLoopAgent[StateView[InterleavingLoop.A]](iLoop, blackboard)
    val uniAgent = new DelayedUnificationAgent(uniStore, state, sig)
    val extAgent = new ExternalAgent(state, sig)

    val iPhase = new InterleavableLoopPhase(iLoopAgent, state, sig, uniAgent, extAgent)(blackboard, scheduler)

    state.state.setRunStrategy(Control.defaultStrategy(Configuration.TIMEOUT))

    blackboard.addDS(state)
    blackboard.addDS(uniStore)
    printPhase(iPhase)
    if (!iPhase.execute()) {
      scheduler.killAll()
      TimeOutProcess.kill()
      unexpectedEnd(System.currentTimeMillis() - startTime)
      return
    }

    TimeOutProcess.kill()
    val endTime = System.currentTimeMillis()
    val time = System.currentTimeMillis() - startTime
    scheduler.killAll()

//      val szsStatus: StatusSZS = SZSDataStore.getStatus(Context()).fold(SZS_Unknown: StatusSZS) { x => x }
    val szsStatus  = state.state.szsStatus
    Out.output("")
    Out.output(SZSOutput(szsStatus, Configuration.PROBLEMFILE, s"${time} ms"))

//      val proof = FormulaDataStore.getAll(_.cl.lits.isEmpty).headOption // Empty clause suchen
<<<<<<< HEAD
      import leo.modules.{compressedProofOf, proofToTPTP}
      Out.comment(s"No. of loop iterations: ${state.state.noProofLoops}")
      Out.comment(s"No. of processed clauses: ${state.state.noProcessedCl}")
      Out.comment(s"No. of generated clauses: ${state.state.noGeneratedCl}")
      Out.comment(s"No. of forward subsumed clauses: ${state.state.noForwardSubsumedCl}")
      Out.comment(s"No. of backward subsumed clauses: ${state.state.noBackwardSubsumedCl}")
      Out.comment(s"No. of subsumed descendants deleted: ${state.state.noDescendantsDeleted}")
      Out.comment(s"No. of rewrite rules in store: ${state.state.rewriteRules.size}")
      Out.comment(s"No. of other units in store: ${state.state.nonRewriteUnits.size}")
      Out.comment(s"No. of choice functions detected: ${state.state.choiceFunctionCount}")
      Out.comment(s"No. of choice instantiations: ${state.state.choiceInstantiations}")
      val proof = state.state.derivationClause
      if (szsStatus == SZS_Theorem && Configuration.PROOF_OBJECT && proof.isDefined) {
        Out.comment(s"SZS output start CNFRefutation for ${Configuration.PROBLEMFILE}")
        //      Out.output(makeDerivation(derivationClause).drop(1).toString)
        Out.output(userConstantsForProof(sig))
        Out.output(proofToTPTP(compressedProofOf(CompressProof.stdImportantInferences)(proof.get)))
        Out.comment(s"SZS output end CNFRefutation for ${Configuration.PROBLEMFILE}")
      }
    } catch {
      case e:SZSException =>
        Out.comment("OUT OF CHEESE ERROR +++ MELON MELON MELON +++ REDO FROM START")
        Out.output(SZSOutput(e.status, Configuration.PROBLEMFILE,e.toString))
        Out.debug(e.debugMessage)
        Out.trace(stackTraceAsString(e))
        if (e.getCause != null) {
          Out.trace("Caused by: " + e.getCause.getMessage)
          Out.trace("at: " + e.getCause.getStackTrace.toString)
        }
        scheduler.killAll()
      case e : Exception =>
        Out.comment("OUT OF CHEESE ERROR +++ MELON MELON MELON +++ REDO FROM START")
        Out.output(SZSOutput(SZS_Error, Configuration.PROBLEMFILE,e.toString))
        Out.trace(stackTraceAsString(e))
        if (e.getCause != null) {
          Out.trace("Caused by: " + e.getCause.getMessage)
          Out.trace("at: " + e.getCause.getStackTrace.toString)
        }
        scheduler.killAll()
    } finally {
      hook.remove()
=======
    Out.comment(s"No. of loop iterations: ${state.state.noProofLoops}")
    Out.comment(s"No. of processed clauses: ${state.state.noProcessedCl}")
    Out.comment(s"No. of generated clauses: ${state.state.noGeneratedCl}")
    Out.comment(s"No. of forward subsumed clauses: ${state.state.noForwardSubsumedCl}")
    Out.comment(s"No. of backward subsumed clauses: ${state.state.noBackwardSubsumedCl}")
    Out.comment(s"No. of subsumed descendants deleted: ${state.state.noDescendantsDeleted}")
    Out.comment(s"No. of rewrite rules in store: ${state.state.rewriteRules.size}")
    Out.comment(s"No. of other units in store: ${state.state.nonRewriteUnits.size}")
    Out.comment(s"No. of choice functions detected: ${state.state.choiceFunctionCount}")
    Out.comment(s"No. of choice instantiations: ${state.state.choiceInstantiations}")
    val proof = state.state.derivationClause
    if (szsStatus == SZS_Theorem && Configuration.PROOF_OBJECT && proof.isDefined) {
      Out.comment(s"SZS output start CNFRefutation for ${Configuration.PROBLEMFILE}")
      //      Out.output(makeDerivation(derivationClause).drop(1).toString)
      Out.output(Utility.userConstantsForProof(sig))
      Out.output(Utility.proofToTPTP(Utility.compressedProofOf(CompressProof.stdImportantInferences)(proof.get)))
      Out.comment(s"SZS output end CNFRefutation for ${Configuration.PROBLEMFILE}")
>>>>>>> 7b8733a2
    }

  }

  def agentRuleRun(startTime : Long): Unit ={
    import leo.datastructures.Signature

    implicit val sig: Signature = Signature.freshWithHOL()
    val timeout = if (Configuration.TIMEOUT == 0) Double.PositiveInfinity else Configuration.TIMEOUT

    // Blackboard and Scheduler
    implicit val (blackboard, scheduler) = Blackboard.newBlackboard

    val TimeOutProcess = new DeferredKill(timeout, timeout, blackboard, scheduler)
    TimeOutProcess.start()

    // RuleGraph creation
    val graph : SimpleControlGraph = new SimpleControlGraph

    val phase : RuleAgentPhase = new RuleAgentPhase(graph)


    printPhase(phase)
    if (!phase.execute()) {
      scheduler.killAll()
      TimeOutProcess.kill()
      unexpectedEnd(System.currentTimeMillis() - startTime)
      return
    }

    TimeOutProcess.kill()
    val endTime = System.currentTimeMillis()
    val time = System.currentTimeMillis() - startTime
    scheduler.killAll()


    val proof : Option[AnnotatedClause] = graph.fetchResult.headOption
    val szsStatus  = if (proof.nonEmpty){
      if(phase.negSet) SZS_Theorem
      else SZS_CounterSatisfiable
    } else if(time > timeout){
      SZS_Timeout
    } else {
      SZS_Unknown
    }

    leo.Out.debug(s"Ended after ${graph.select.actRound} rounds")
    leo.Out.debug(s"\nProcessed :\n  ${graph.activeSet.get.map(_.pretty(sig)).mkString("\n  ")}")
    leo.Out.debug(s"\nUnprocessed :\n  ${graph.passiveSet.unprocessed.map(_.pretty(sig)).mkString("\n  ")}")

    leo.Out.debug(s"\nNormalize :\n ${graph.normalizeSet.get(graph.Normalize).map(_.pretty(sig)).mkString("\n  ")}")
//    leo.Out.debug(s"\nNormalize Locks :\n ${graph.normalizeBarrier.get(graph.normalizeBarrier.lockType).mkString("\n  ")}")

    leo.Out.debug(s"\nGenerate :\n ${graph.generateSet.get(graph.Normalize).map(_.pretty(sig)).mkString("\n  ")}")
//    leo.Out.debug(s"\nGenerate Locks :\n ${graph.generateBarrier.get(graph.generateBarrier.lockType).mkString("\n  ")}")

    leo.Out.debug(s"\nUnify :\n ${graph.unifySet.get(graph.Normalize).map(_.pretty(sig)).mkString("\n  ")}")

    Out.output("")
    Out.output(SZSOutput(szsStatus, Configuration.PROBLEMFILE, s"${time} ms"))

    //      val proof = FormulaDataStore.getAll(_.cl.lits.isEmpty).headOption // Empty clause suchen
    if (szsStatus == SZS_Theorem && Configuration.PROOF_OBJECT && proof.isDefined) {
      Out.comment(s"SZS output start CNFRefutation for ${Configuration.PROBLEMFILE}")
      //      Out.output(makeDerivation(derivationClause).drop(1).toString)
      Out.output(Utility.userConstantsForProof(sig))
      Out.output(Utility.proofToTPTP(Utility.compressedProofOf(CompressProof.stdImportantInferences)(proof.get)))
      Out.comment(s"SZS output end CNFRefutation for ${Configuration.PROBLEMFILE}")
    }
  }

  private def unexpectedEnd(time : Long) {
    val szsStatus : StatusSZS = SZSDataStore.getStatus(Context()).fold(SZS_Timeout : StatusSZS){x => x}
    Out.output("")
    Out.output(SZSOutput(szsStatus, Configuration.PROBLEMFILE, s"${time} ms"))
  }

  private def printPhase(p : Phase) = {
    Out.debug(" ########################")
    Out.debug(s" Starting Phase ${p.name}")
    Out.debug(p.description)
  }

  private def testExternalProvers(): Unit ={
    Configuration.ATPS foreach { case (name, cmd) =>
      val r = ExternalCall.exec(cmd+" "+Configuration.PROBLEMFILE)
        println(s"Output ($name) ${r.out.mkString("\n")}\n\n Error ($name)\n ${r.error.mkString("\n")}")
    }
  }

  /**
    * Thread to kill leo.Scheduler()
    *
    * @param interval
    * @param timeout
    */
  private class DeferredKill(interval : Double, timeout : Double, blackboard: Blackboard, scheduler: Scheduler) extends Thread {

    var remain : Double = timeout
    var exit : Boolean = false

    private var finished = false

    def isFinished = synchronized(finished)

    def kill() : Unit = {
      synchronized{
        exit = true
        this.interrupt()
        Out.finest("Scheduler killed before timeout.")
        blackboard.filterAll(_.filter(DoneEvent))
        scheduler.killAll()
      }
    }

    override def run(): Unit = {
      //      println("Init delay kill.")
      synchronized{
        while(remain > 0 && !exit) {
          try {
            val w : Double = if (remain > interval) interval else remain
            wait((w * 1000).toInt)
          } catch {
            case e: InterruptedException => if(exit) return else Thread.interrupted()
            case _: Throwable => ()
          } finally {
            if(!exit) {
              scheduler.signal()
              remain -= interval
              Out.finest(s"Leo-III is still working. (Remain=$remain)")
            }
          }
        }
        SZSDataStore.setIfEmpty(SZS_Timeout)
        Out.finest(s"Timeout: Killing all Processes.")
        finished = true
        //TODO: Better mechanism
        blackboard.filterAll(_.filter(DoneEvent))
        scheduler.killAll()
      }
    }
  }
}<|MERGE_RESOLUTION|>--- conflicted
+++ resolved
@@ -12,13 +12,9 @@
 import leo.modules.phase._
 import leo.modules.interleavingproc._
 import leo.agents.InterferingLoopAgent
-<<<<<<< HEAD
 import leo.modules.control.Control
-=======
-import leo.datastructures.{AnnotatedClause, Clause}
-import leo.modules.agent.rules.RuleAgent
+import leo.datastructures.AnnotatedClause
 import leo.modules.agent.rules.control_rules._
->>>>>>> 7b8733a2
 import leo.modules.parsers.CLParameterParser
 import leo.modules.proof_object.CompressProof
 
@@ -110,49 +106,7 @@
     Out.output(SZSOutput(szsStatus, Configuration.PROBLEMFILE, s"${time} ms"))
 
 //      val proof = FormulaDataStore.getAll(_.cl.lits.isEmpty).headOption // Empty clause suchen
-<<<<<<< HEAD
-      import leo.modules.{compressedProofOf, proofToTPTP}
-      Out.comment(s"No. of loop iterations: ${state.state.noProofLoops}")
-      Out.comment(s"No. of processed clauses: ${state.state.noProcessedCl}")
-      Out.comment(s"No. of generated clauses: ${state.state.noGeneratedCl}")
-      Out.comment(s"No. of forward subsumed clauses: ${state.state.noForwardSubsumedCl}")
-      Out.comment(s"No. of backward subsumed clauses: ${state.state.noBackwardSubsumedCl}")
-      Out.comment(s"No. of subsumed descendants deleted: ${state.state.noDescendantsDeleted}")
-      Out.comment(s"No. of rewrite rules in store: ${state.state.rewriteRules.size}")
-      Out.comment(s"No. of other units in store: ${state.state.nonRewriteUnits.size}")
-      Out.comment(s"No. of choice functions detected: ${state.state.choiceFunctionCount}")
-      Out.comment(s"No. of choice instantiations: ${state.state.choiceInstantiations}")
-      val proof = state.state.derivationClause
-      if (szsStatus == SZS_Theorem && Configuration.PROOF_OBJECT && proof.isDefined) {
-        Out.comment(s"SZS output start CNFRefutation for ${Configuration.PROBLEMFILE}")
-        //      Out.output(makeDerivation(derivationClause).drop(1).toString)
-        Out.output(userConstantsForProof(sig))
-        Out.output(proofToTPTP(compressedProofOf(CompressProof.stdImportantInferences)(proof.get)))
-        Out.comment(s"SZS output end CNFRefutation for ${Configuration.PROBLEMFILE}")
-      }
-    } catch {
-      case e:SZSException =>
-        Out.comment("OUT OF CHEESE ERROR +++ MELON MELON MELON +++ REDO FROM START")
-        Out.output(SZSOutput(e.status, Configuration.PROBLEMFILE,e.toString))
-        Out.debug(e.debugMessage)
-        Out.trace(stackTraceAsString(e))
-        if (e.getCause != null) {
-          Out.trace("Caused by: " + e.getCause.getMessage)
-          Out.trace("at: " + e.getCause.getStackTrace.toString)
-        }
-        scheduler.killAll()
-      case e : Exception =>
-        Out.comment("OUT OF CHEESE ERROR +++ MELON MELON MELON +++ REDO FROM START")
-        Out.output(SZSOutput(SZS_Error, Configuration.PROBLEMFILE,e.toString))
-        Out.trace(stackTraceAsString(e))
-        if (e.getCause != null) {
-          Out.trace("Caused by: " + e.getCause.getMessage)
-          Out.trace("at: " + e.getCause.getStackTrace.toString)
-        }
-        scheduler.killAll()
-    } finally {
-      hook.remove()
-=======
+
     Out.comment(s"No. of loop iterations: ${state.state.noProofLoops}")
     Out.comment(s"No. of processed clauses: ${state.state.noProcessedCl}")
     Out.comment(s"No. of generated clauses: ${state.state.noGeneratedCl}")
@@ -167,10 +121,9 @@
     if (szsStatus == SZS_Theorem && Configuration.PROOF_OBJECT && proof.isDefined) {
       Out.comment(s"SZS output start CNFRefutation for ${Configuration.PROBLEMFILE}")
       //      Out.output(makeDerivation(derivationClause).drop(1).toString)
-      Out.output(Utility.userConstantsForProof(sig))
-      Out.output(Utility.proofToTPTP(Utility.compressedProofOf(CompressProof.stdImportantInferences)(proof.get)))
+      Out.output(userConstantsForProof(sig))
+      Out.output(proofToTPTP(compressedProofOf(CompressProof.stdImportantInferences)(proof.get)))
       Out.comment(s"SZS output end CNFRefutation for ${Configuration.PROBLEMFILE}")
->>>>>>> 7b8733a2
     }
 
   }
@@ -236,8 +189,8 @@
     if (szsStatus == SZS_Theorem && Configuration.PROOF_OBJECT && proof.isDefined) {
       Out.comment(s"SZS output start CNFRefutation for ${Configuration.PROBLEMFILE}")
       //      Out.output(makeDerivation(derivationClause).drop(1).toString)
-      Out.output(Utility.userConstantsForProof(sig))
-      Out.output(Utility.proofToTPTP(Utility.compressedProofOf(CompressProof.stdImportantInferences)(proof.get)))
+      Out.output(userConstantsForProof(sig))
+      Out.output(proofToTPTP(compressedProofOf(CompressProof.stdImportantInferences)(proof.get)))
       Out.comment(s"SZS output end CNFRefutation for ${Configuration.PROBLEMFILE}")
     }
   }
