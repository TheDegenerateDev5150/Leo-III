--- conflicted
+++ resolved
@@ -15,98 +15,13 @@
 
   import FormulaStore._
 
-<<<<<<< HEAD
   // Observer
-  protected[blackboard] var observeAddSet: mutable.HashSet[FormulaAddObserver] = new mutable.HashSet[FormulaAddObserver]
-  protected[blackboard] var observeRemoveSet: mutable.HashSet[FormulaRemoveObserver] = new mutable.HashSet[FormulaRemoveObserver]
-=======
-  private def observerSet =
-    new HashSet[BlackboardObserver] with SynchronizedSet[BlackboardObserver]
->>>>>>> aeb5a4d4
+  protected[blackboard] val observeAddSet = new HashSet[FormulaAddObserver] with SynchronizedSet[FormulaAddObserver]
+  protected[blackboard] val observeRemoveSet = new HashSet[FormulaRemoveObserver] with SynchronizedSet[FormulaRemoveObserver]
 
-  // Observers
-  private val observeAddAllSet = observerSet
-  private val observeRmAllSet = observerSet
 
   def getFormulas(): List[Formula] = getAll(_ => true)
 
-<<<<<<< HEAD
-  /**
-   * <p>
-   * Adds a formula to the Set of formulas of the Blackboard.
-   * </p>
-   * @param formula to be added.
-   */
-  override def addFormula(formula: Formula) {
-    val toWakeUp : mutable.Set[FormulaAddObserver] = new mutable.HashSet[FormulaAddObserver]()
-    // Entry
-    formulaLock.lock()
-    try {
-      while(readCount > 0 || writeCount > 0) writeCond.await()
-      writeCount += 1
-    } finally {
-      formulaLock.unlock()
-    }
-
-    //CS:
-    formulaMap.put(formula.name, (formula.name, formula))
-    observeAddSet.foreach(o => if (o.filterAdd(formula)) {o.addFormula(formula); toWakeUp.add(o)})
-    // Exit
-    formulaLock.lock()
-    try {
-      writeCount -= 1
-      if(formulaLock.hasWaiters(readCond)) readCond.signalAll()
-      else writeCond.signal()
-    } finally {
-      formulaLock.unlock()
-    }
-    toWakeUp.foreach(_.wakeUp())
-  }
-
-  /**
-   * <p>
-   * Returns a List of all Formulas of the Blackboard.
-   * </p>
-   *
-   * @return All formulas of the blackboard.
-   */
-  override def getFormulas(): List[Formula] = getAll(_ => true)
-
-  /**
-   * <p>
-   * Removes a formula from the Set fo formulas of the Blackboard.
-   * </p>
-   * @return true if the formula was removed, false if the formula does not exist.
-   */
-  override def removeFormula(formula: Formula): Boolean = rmFormulaByName(formula.name)
-
-  /**
-   *
-   * <p>
-   * Filters Set of Formulas according to a predicate.
-   * </p>
-   *
-   * @param p Predicate to select formulas
-   * @return Set of Formulas satisfying the Predicate
-   */
-  override def getAll(p: (Formula) => Boolean): List[Formula] = {
-    // Entry
-    formulaLock.lock()
-    try {
-      while(writeCount > 0 || formulaLock.hasWaiters(writeCond)) readCond.await()
-      readCount += 1
-    } finally {
-      formulaLock.unlock()
-    }
-
-    val a = formulaMap.values.toList.map(_._2).filter(p)
-
-    formulaLock.lock()
-    try{
-      readCount -= 1
-      if(formulaLock.hasWaiters(writeCond)) {
-        if (readCount == 0) writeCond.signal()
-=======
   def getAll(p: (Formula) => Boolean): List[Formula] = read { formulas =>
     formulas.values.filter(p).toList
   }
@@ -115,37 +30,53 @@
     formulas get name
   }
 
-  def addFormula(formula: Formula) = write { formulas =>
-    formulas += formula.name -> formula
+  def addFormula(formula: Formula) {
+    write { formulas =>
+      formulas += formula.name -> formula
+    }
+    observeAddSet.filter(_.filterAdd(formula)).foreach{ o=> o.addFormula(formula); o.wakeUp() }
   }
 
-  def removeFormula(formula: Formula): Boolean =
-    rmFormulaByName(formula.name)
+  def removeFormula(formula: Formula): Boolean = rmFormulaByName(formula.name)
 
   def rmFormulaByName(name: String): Boolean = write { formulas =>
-    formulas.remove(name).isDefined
+    formulas.remove(name) match {
+      case Some(x) => {
+        observeRemoveSet.filter(_.filterRemove(x)).foreach{ o => o.removeFormula(x); o.wakeUp() }
+        true
+      }
+      case None => false
+    }
   }
 
   def rmAll(p: (Formula) => Boolean) = write { formulas =>
+    val toWakeUp : Set[FormulaRemoveObserver] = HashSet.empty[FormulaRemoveObserver]
     formulas.values.
       filter(p).
       foreach { f =>
         formulas -= f.name
->>>>>>> aeb5a4d4
+        observeRemoveSet.filter(_.filterRemove(f)).foreach { o =>
+          o.removeFormula(f)
+          toWakeUp += o
+        }
       }
+    toWakeUp.foreach(_.wakeUp())
   }
 
-  def observeAllAdds(o: BlackboardObserver): Unit =
-    observeAddAllSet += o
+  /**
+   * Register a new Handler for Formula adding Handlers.
+   * @param o - The Handler that is to register
+   */
+  override def registerAddObserver(o: FormulaAddObserver): Unit = observeAddSet.add(o)
 
-  def observeAddPredicate(p: (Formula) => Boolean, o: BlackboardObserver) =
-    ???
-
-  override def observeAllRem(o: BlackboardObserver): Unit =
-    observeRmAllSet.add(o)
-
-  def observeRemPredicate(p: (Formula) => Boolean, o: BlackboardObserver) =
-    ???
+  /**
+   * <p>
+   * Method to add an Handler for the removing of a Formula of the Blackboard.
+   * </p>
+   *
+   * @param o - The Handler that is registered.
+   */
+  override def registerRemoveObserver(o: FormulaRemoveObserver): Unit = observeRemoveSet.add(o)
 }
 
 /**
@@ -160,15 +91,12 @@
   private var writeCount = 0
   private val readCond = formulaLock.newCondition()
   private var readCount = 0
+
   /**
    * Locks the formula for modifing.
    */
-<<<<<<< HEAD
-  override def rmFormulaByName(name: String): Boolean = {
-    val toWakeUp : mutable.Set[FormulaRemoveObserver] = new mutable.HashSet[FormulaRemoveObserver]()
-=======
+
   def write[R](action: Map[String, Formula] => R): R = {
->>>>>>> aeb5a4d4
     // Entry
     formulaLock.lock()
     try {
@@ -178,20 +106,8 @@
     } finally {
       formulaLock.unlock()
     }
-<<<<<<< HEAD
-
-    //CS:
-    val r : Boolean = formulaMap.remove(name) match {
-      case Some(x) => {
-        observeRemoveSet.foreach(o => if (o.filterRemove(x._2)) {o.removeFormula(x._2); toWakeUp.add(o)})
-        true
-      }
-      case None => false
-    }
-=======
     // CS
     val result = action(formulaMap)
->>>>>>> aeb5a4d4
 
     // Exit
     formulaLock.lock()
@@ -204,29 +120,11 @@
     } finally {
       formulaLock.unlock()
     }
-<<<<<<< HEAD
-    toWakeUp.foreach(_.wakeUp())
-    return r
-=======
->>>>>>> aeb5a4d4
-
     return result
   }
 
-<<<<<<< HEAD
-  /**
-   * <p>
-   * Removes all Formulas from the Blackboard satisfying a Predicate.
-   * </p>
-   *
-   * @param p - All x with p(x) will be removed.
-   */
-  override def rmAll(p: (Formula) => Boolean) {
-    val toWakeUp : mutable.Set[FormulaRemoveObserver] = new mutable.HashSet[FormulaRemoveObserver]()
-=======
   def read[R](action: scala.collection.Map[String, Formula] => R): R = {
     // Entry
->>>>>>> aeb5a4d4
     formulaLock.lock()
     try {
       while (writeCount > 0 || formulaLock.hasWaiters(writeCond))
@@ -236,21 +134,8 @@
       formulaLock.unlock()
     }
 
-<<<<<<< HEAD
-    //CS:
-    formulaMap.values.filter(x=>p(x._2)).foreach(x => {
-      formulaMap.remove(x._1)
-      observeRemoveSet.foreach(o => {
-        if(o.filterRemove(x._2)){
-          o.removeFormula(x._2)
-          toWakeUp.add(o)
-        }
-      })
-    })
-=======
     // CS
     val result = action(formulaMap)
->>>>>>> aeb5a4d4
 
     // Exit
     formulaLock.lock()
@@ -264,40 +149,7 @@
     } finally {
       formulaLock.unlock()
     }
-<<<<<<< HEAD
-    toWakeUp.foreach(_.wakeUp())
-  }
-
-  /**
-   * Register a new Handler for Formula adding Handlers.
-   * @param o - The Handler that is to register
-   */
-  override def registerAddObserver(o: FormulaAddObserver) {
-    observerLock.lock()
-    try {
-      this.observeAddSet.add(o)
-    } finally {
-      observerLock.unlock()
-    }
-  }
-
-  /**
-   * <p>
-   * Method to add an Handler for the removing of a Formula of the Blackboard.
-   * </p>
-   *
-   * @param o - The Handler that is registered.
-   */
-  override def registerRemoveObserver(o: FormulaRemoveObserver) {
-    observerLock.lock()
-    try {
-      this.observeRemoveSet.add(o)
-    } finally {
-      observerLock.unlock()
-    }
-=======
 
     return result
->>>>>>> aeb5a4d4
   }
 } 